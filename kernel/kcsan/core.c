--- conflicted
+++ resolved
@@ -402,11 +402,7 @@
 
 	if (consumed) {
 		kcsan_save_irqtrace(current);
-<<<<<<< HEAD
-		kcsan_report_set_info(ptr, size, type, watchpoint - watchpoints);
-=======
 		kcsan_report_set_info(ptr, size, type, ip, watchpoint - watchpoints);
->>>>>>> df0cc57e
 		kcsan_restore_irqtrace(current);
 	} else {
 		/*
@@ -578,13 +574,8 @@
 		if (is_assert && value_change == KCSAN_VALUE_CHANGE_TRUE)
 			atomic_long_inc(&kcsan_counters[KCSAN_COUNTER_ASSERT_FAILURES]);
 
-<<<<<<< HEAD
-		kcsan_report_known_origin(ptr, size, type, value_change,
-					  watchpoint - watchpoints,
-=======
 		kcsan_report_known_origin(ptr, size, type, ip,
 					  value_change, watchpoint - watchpoints,
->>>>>>> df0cc57e
 					  old, new, access_mask);
 	} else if (value_change == KCSAN_VALUE_CHANGE_TRUE) {
 		/* Inferring a race, since the value should not have changed. */
@@ -593,15 +584,10 @@
 		if (is_assert)
 			atomic_long_inc(&kcsan_counters[KCSAN_COUNTER_ASSERT_FAILURES]);
 
-<<<<<<< HEAD
-		if (IS_ENABLED(CONFIG_KCSAN_REPORT_RACE_UNKNOWN_ORIGIN) || is_assert)
-			kcsan_report_unknown_origin(ptr, size, type, old, new, access_mask);
-=======
 		if (IS_ENABLED(CONFIG_KCSAN_REPORT_RACE_UNKNOWN_ORIGIN) || is_assert) {
 			kcsan_report_unknown_origin(ptr, size, type, ip,
 						    old, new, access_mask);
 		}
->>>>>>> df0cc57e
 	}
 
 	/*
