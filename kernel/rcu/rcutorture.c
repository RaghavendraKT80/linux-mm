--- conflicted
+++ resolved
@@ -1477,10 +1477,6 @@
 		local_bh_enable();
 	if (statesold & RCUTORTURE_RDR_RBH)
 		rcu_read_unlock_bh();
-<<<<<<< HEAD
-	if (statesold & RCUTORTURE_RDR_RCU) {
-		bool lockit = !statesnew && !(torture_random(trsp) & 0xffff);
-=======
 	if (statesold & RCUTORTURE_RDR_RCU_2) {
 		cur_ops->readunlock((idxold2 >> RCUTORTURE_RDR_SHIFT_2) & 0x1);
 		WARN_ON_ONCE(idxnew2 != -1);
@@ -1488,7 +1484,6 @@
 	}
 	if (statesold & RCUTORTURE_RDR_RCU_1) {
 		bool lockit;
->>>>>>> 754e0b0e
 
 		lockit = !cur_ops->no_pi_lock && !statesnew && !(torture_random(trsp) & 0xffff);
 		if (lockit)
@@ -1549,8 +1544,6 @@
 	else
 		mask = mask & (1 << (randmask2 % RCUTORTURE_RDR_NBITS));
 
-<<<<<<< HEAD
-=======
 	// Can't have nested RCU reader without outer RCU reader.
 	if (!(mask & RCUTORTURE_RDR_RCU_1) && (mask & RCUTORTURE_RDR_RCU_2)) {
 		if (oldmask & RCUTORTURE_RDR_RCU_1)
@@ -1559,7 +1552,6 @@
 			mask |= RCUTORTURE_RDR_RCU_1;
 	}
 
->>>>>>> 754e0b0e
 	/*
 	 * Can't enable bh w/irq disabled.
 	 */
@@ -1579,11 +1571,7 @@
 			mask |= oldmask & bhs;
 	}
 
-<<<<<<< HEAD
-	return mask ?: RCUTORTURE_RDR_RCU;
-=======
 	return mask ?: RCUTORTURE_RDR_RCU_1;
->>>>>>> 754e0b0e
 }
 
 /*
@@ -2573,10 +2561,7 @@
 	}
 	if (stall_cpu > 0) {
 		VERBOSE_TOROUT_STRING("rcu_torture_fwd_prog_init: Disabled, conflicts with CPU-stall testing");
-<<<<<<< HEAD
-=======
 		fwd_progress = 0;
->>>>>>> 754e0b0e
 		if (IS_MODULE(CONFIG_RCU_TORTURE_TEST))
 			return -EINVAL; /* In module, can fail back to user. */
 		WARN_ON(1); /* Make sure rcutorture notices conflict. */
