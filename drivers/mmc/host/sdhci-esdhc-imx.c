--- conflicted
+++ resolved
@@ -196,12 +196,9 @@
  */
 #define ESDHC_FLAG_BROKEN_AUTO_CMD23	BIT(16)
 
-<<<<<<< HEAD
-=======
 /* ERR004536 is not applicable for the IP  */
 #define ESDHC_FLAG_SKIP_ERR004536	BIT(17)
 
->>>>>>> df0cc57e
 enum wp_types {
 	ESDHC_WP_NONE,		/* no WP, neither controller nor gpio */
 	ESDHC_WP_CONTROLLER,	/* mmc controller internal WP */
