// SPDX-License-Identifier: GPL-2.0-only
/*
 * Copyright (c) 2015 MediaTek Inc.
 * Author: Leilk Liu <leilk.liu@mediatek.com>
 */

#include <linux/clk.h>
#include <linux/device.h>
#include <linux/err.h>
#include <linux/interrupt.h>
#include <linux/io.h>
#include <linux/ioport.h>
#include <linux/module.h>
#include <linux/of.h>
#include <linux/gpio/consumer.h>
#include <linux/pinctrl/consumer.h>
#include <linux/platform_device.h>
#include <linux/platform_data/spi-mt65xx.h>
#include <linux/pm_runtime.h>
#include <linux/spi/spi.h>
#include <linux/spi/spi-mem.h>
#include <linux/dma-mapping.h>

#define SPI_CFG0_REG			0x0000
#define SPI_CFG1_REG			0x0004
#define SPI_TX_SRC_REG			0x0008
#define SPI_RX_DST_REG			0x000c
#define SPI_TX_DATA_REG			0x0010
#define SPI_RX_DATA_REG			0x0014
#define SPI_CMD_REG			0x0018
#define SPI_STATUS0_REG			0x001c
#define SPI_PAD_SEL_REG			0x0024
#define SPI_CFG2_REG			0x0028
#define SPI_TX_SRC_REG_64		0x002c
#define SPI_RX_DST_REG_64		0x0030
#define SPI_CFG3_IPM_REG		0x0040

#define SPI_CFG0_SCK_HIGH_OFFSET	0
#define SPI_CFG0_SCK_LOW_OFFSET		8
#define SPI_CFG0_CS_HOLD_OFFSET		16
#define SPI_CFG0_CS_SETUP_OFFSET	24
#define SPI_ADJUST_CFG0_CS_HOLD_OFFSET	0
#define SPI_ADJUST_CFG0_CS_SETUP_OFFSET	16

#define SPI_CFG1_CS_IDLE_OFFSET		0
#define SPI_CFG1_PACKET_LOOP_OFFSET	8
#define SPI_CFG1_PACKET_LENGTH_OFFSET	16
#define SPI_CFG1_GET_TICK_DLY_OFFSET	29
#define SPI_CFG1_GET_TICK_DLY_OFFSET_V1	30

#define SPI_CFG1_GET_TICK_DLY_MASK	0xe0000000
#define SPI_CFG1_GET_TICK_DLY_MASK_V1	0xc0000000

#define SPI_CFG1_CS_IDLE_MASK		0xff
#define SPI_CFG1_PACKET_LOOP_MASK	0xff00
#define SPI_CFG1_PACKET_LENGTH_MASK	0x3ff0000
#define SPI_CFG1_IPM_PACKET_LENGTH_MASK	GENMASK(31, 16)
#define SPI_CFG2_SCK_HIGH_OFFSET	0
#define SPI_CFG2_SCK_LOW_OFFSET		16

#define SPI_CMD_ACT			BIT(0)
#define SPI_CMD_RESUME			BIT(1)
#define SPI_CMD_RST			BIT(2)
#define SPI_CMD_PAUSE_EN		BIT(4)
#define SPI_CMD_DEASSERT		BIT(5)
#define SPI_CMD_SAMPLE_SEL		BIT(6)
#define SPI_CMD_CS_POL			BIT(7)
#define SPI_CMD_CPHA			BIT(8)
#define SPI_CMD_CPOL			BIT(9)
#define SPI_CMD_RX_DMA			BIT(10)
#define SPI_CMD_TX_DMA			BIT(11)
#define SPI_CMD_TXMSBF			BIT(12)
#define SPI_CMD_RXMSBF			BIT(13)
#define SPI_CMD_RX_ENDIAN		BIT(14)
#define SPI_CMD_TX_ENDIAN		BIT(15)
#define SPI_CMD_FINISH_IE		BIT(16)
#define SPI_CMD_PAUSE_IE		BIT(17)
#define SPI_CMD_IPM_NONIDLE_MODE	BIT(19)
#define SPI_CMD_IPM_SPIM_LOOP		BIT(21)
#define SPI_CMD_IPM_GET_TICKDLY_OFFSET	22

#define SPI_CMD_IPM_GET_TICKDLY_MASK	GENMASK(24, 22)

#define PIN_MODE_CFG(x)	((x) / 2)

#define SPI_CFG3_IPM_HALF_DUPLEX_DIR	BIT(2)
#define SPI_CFG3_IPM_HALF_DUPLEX_EN	BIT(3)
#define SPI_CFG3_IPM_XMODE_EN		BIT(4)
#define SPI_CFG3_IPM_NODATA_FLAG	BIT(5)
#define SPI_CFG3_IPM_CMD_BYTELEN_OFFSET	8
#define SPI_CFG3_IPM_ADDR_BYTELEN_OFFSET 12

#define SPI_CFG3_IPM_CMD_PIN_MODE_MASK	GENMASK(1, 0)
#define SPI_CFG3_IPM_CMD_BYTELEN_MASK	GENMASK(11, 8)
#define SPI_CFG3_IPM_ADDR_BYTELEN_MASK	GENMASK(15, 12)

#define MT8173_SPI_MAX_PAD_SEL		3

#define MTK_SPI_PAUSE_INT_STATUS	0x2

#define MTK_SPI_MAX_FIFO_SIZE		32U
#define MTK_SPI_PACKET_SIZE		1024
#define MTK_SPI_IPM_PACKET_SIZE		SZ_64K
#define MTK_SPI_IPM_PACKET_LOOP		SZ_256

#define MTK_SPI_IDLE			0
#define MTK_SPI_PAUSED			1

#define MTK_SPI_32BITS_MASK		(0xffffffff)

#define DMA_ADDR_EXT_BITS		(36)
#define DMA_ADDR_DEF_BITS		(32)

/**
 * struct mtk_spi_compatible - device data structure
 * @need_pad_sel:	Enable pad (pins) selection in SPI controller
 * @must_tx:		Must explicitly send dummy TX bytes to do RX only transfer
 * @enhance_timing:	Enable adjusting cfg register to enhance time accuracy
 * @dma_ext:		DMA address extension supported
 * @no_need_unprepare:	Don't unprepare the SPI clk during runtime
 * @ipm_design:		Adjust/extend registers to support IPM design IP features
 */
struct mtk_spi_compatible {
	bool need_pad_sel;
	bool must_tx;
	bool enhance_timing;
	bool dma_ext;
	bool no_need_unprepare;
	bool ipm_design;
};

/**
 * struct mtk_spi - SPI driver instance
 * @base:		Start address of the SPI controller registers
 * @state:		SPI controller state
 * @pad_num:		Number of pad_sel entries
 * @pad_sel:		Groups of pins to select
 * @parent_clk:		Parent of sel_clk
 * @sel_clk:		SPI host mux clock
 * @spi_clk:		Peripheral clock
 * @spi_hclk:		AHB bus clock
 * @cur_transfer:	Currently processed SPI transfer
 * @xfer_len:		Number of bytes to transfer
 * @num_xfered:		Number of transferred bytes
 * @tx_sgl:		TX transfer scatterlist
 * @rx_sgl:		RX transfer scatterlist
 * @tx_sgl_len:		Size of TX DMA transfer
 * @rx_sgl_len:		Size of RX DMA transfer
 * @dev_comp:		Device data structure
 * @spi_clk_hz:		Current SPI clock in Hz
 * @spimem_done:	SPI-MEM operation completion
 * @use_spimem:		Enables SPI-MEM
 * @dev:		Device pointer
 * @tx_dma:		DMA start for SPI-MEM TX
 * @rx_dma:		DMA start for SPI-MEM RX
 */
struct mtk_spi {
	void __iomem *base;
	u32 state;
	int pad_num;
	u32 *pad_sel;
	struct clk *parent_clk, *sel_clk, *spi_clk, *spi_hclk;
	struct spi_transfer *cur_transfer;
	u32 xfer_len;
	u32 num_xfered;
	struct scatterlist *tx_sgl, *rx_sgl;
	u32 tx_sgl_len, rx_sgl_len;
	const struct mtk_spi_compatible *dev_comp;
	u32 spi_clk_hz;
	struct completion spimem_done;
	bool use_spimem;
	struct device *dev;
	dma_addr_t tx_dma;
	dma_addr_t rx_dma;
};

static const struct mtk_spi_compatible mtk_common_compat;

static const struct mtk_spi_compatible mt2712_compat = {
	.must_tx = true,
};

static const struct mtk_spi_compatible mtk_ipm_compat = {
	.enhance_timing = true,
	.dma_ext = true,
	.ipm_design = true,
};

static const struct mtk_spi_compatible mt6765_compat = {
	.need_pad_sel = true,
	.must_tx = true,
	.enhance_timing = true,
	.dma_ext = true,
};

static const struct mtk_spi_compatible mt7622_compat = {
	.must_tx = true,
	.enhance_timing = true,
};

static const struct mtk_spi_compatible mt8173_compat = {
	.need_pad_sel = true,
	.must_tx = true,
};

static const struct mtk_spi_compatible mt8183_compat = {
	.need_pad_sel = true,
	.must_tx = true,
	.enhance_timing = true,
};

static const struct mtk_spi_compatible mt6893_compat = {
	.need_pad_sel = true,
	.must_tx = true,
	.enhance_timing = true,
	.dma_ext = true,
	.no_need_unprepare = true,
};

/*
 * A piece of default chip info unless the platform
 * supplies it.
 */
static const struct mtk_chip_config mtk_default_chip_info = {
	.sample_sel = 0,
	.tick_delay = 0,
};

static const struct of_device_id mtk_spi_of_match[] = {
	{ .compatible = "mediatek,spi-ipm",
		.data = (void *)&mtk_ipm_compat,
	},
	{ .compatible = "mediatek,mt2701-spi",
		.data = (void *)&mtk_common_compat,
	},
	{ .compatible = "mediatek,mt2712-spi",
		.data = (void *)&mt2712_compat,
	},
	{ .compatible = "mediatek,mt6589-spi",
		.data = (void *)&mtk_common_compat,
	},
	{ .compatible = "mediatek,mt6765-spi",
		.data = (void *)&mt6765_compat,
	},
	{ .compatible = "mediatek,mt7622-spi",
		.data = (void *)&mt7622_compat,
	},
	{ .compatible = "mediatek,mt7629-spi",
		.data = (void *)&mt7622_compat,
	},
	{ .compatible = "mediatek,mt8135-spi",
		.data = (void *)&mtk_common_compat,
	},
	{ .compatible = "mediatek,mt8173-spi",
		.data = (void *)&mt8173_compat,
	},
	{ .compatible = "mediatek,mt8183-spi",
		.data = (void *)&mt8183_compat,
	},
	{ .compatible = "mediatek,mt8192-spi",
		.data = (void *)&mt6765_compat,
	},
	{ .compatible = "mediatek,mt6893-spi",
		.data = (void *)&mt6893_compat,
	},
	{}
};
MODULE_DEVICE_TABLE(of, mtk_spi_of_match);

static void mtk_spi_reset(struct mtk_spi *mdata)
{
	u32 reg_val;

	/* set the software reset bit in SPI_CMD_REG. */
	reg_val = readl(mdata->base + SPI_CMD_REG);
	reg_val |= SPI_CMD_RST;
	writel(reg_val, mdata->base + SPI_CMD_REG);

	reg_val = readl(mdata->base + SPI_CMD_REG);
	reg_val &= ~SPI_CMD_RST;
	writel(reg_val, mdata->base + SPI_CMD_REG);
}

static int mtk_spi_set_hw_cs_timing(struct spi_device *spi)
{
	struct mtk_spi *mdata = spi_controller_get_devdata(spi->controller);
	struct spi_delay *cs_setup = &spi->cs_setup;
	struct spi_delay *cs_hold = &spi->cs_hold;
	struct spi_delay *cs_inactive = &spi->cs_inactive;
	u32 setup, hold, inactive;
	u32 reg_val;
	int delay;

	delay = spi_delay_to_ns(cs_setup, NULL);
	if (delay < 0)
		return delay;
	setup = (delay * DIV_ROUND_UP(mdata->spi_clk_hz, 1000000)) / 1000;

	delay = spi_delay_to_ns(cs_hold, NULL);
	if (delay < 0)
		return delay;
	hold = (delay * DIV_ROUND_UP(mdata->spi_clk_hz, 1000000)) / 1000;

	delay = spi_delay_to_ns(cs_inactive, NULL);
	if (delay < 0)
		return delay;
	inactive = (delay * DIV_ROUND_UP(mdata->spi_clk_hz, 1000000)) / 1000;

	if (hold || setup) {
		reg_val = readl(mdata->base + SPI_CFG0_REG);
		if (mdata->dev_comp->enhance_timing) {
			if (hold) {
				hold = min_t(u32, hold, 0x10000);
				reg_val &= ~(0xffff << SPI_ADJUST_CFG0_CS_HOLD_OFFSET);
				reg_val |= (((hold - 1) & 0xffff)
					<< SPI_ADJUST_CFG0_CS_HOLD_OFFSET);
			}
			if (setup) {
				setup = min_t(u32, setup, 0x10000);
				reg_val &= ~(0xffff << SPI_ADJUST_CFG0_CS_SETUP_OFFSET);
				reg_val |= (((setup - 1) & 0xffff)
					<< SPI_ADJUST_CFG0_CS_SETUP_OFFSET);
			}
		} else {
			if (hold) {
				hold = min_t(u32, hold, 0x100);
				reg_val &= ~(0xff << SPI_CFG0_CS_HOLD_OFFSET);
				reg_val |= (((hold - 1) & 0xff) << SPI_CFG0_CS_HOLD_OFFSET);
			}
			if (setup) {
				setup = min_t(u32, setup, 0x100);
				reg_val &= ~(0xff << SPI_CFG0_CS_SETUP_OFFSET);
				reg_val |= (((setup - 1) & 0xff)
					<< SPI_CFG0_CS_SETUP_OFFSET);
			}
		}
		writel(reg_val, mdata->base + SPI_CFG0_REG);
	}

	if (inactive) {
		inactive = min_t(u32, inactive, 0x100);
		reg_val = readl(mdata->base + SPI_CFG1_REG);
		reg_val &= ~SPI_CFG1_CS_IDLE_MASK;
		reg_val |= (((inactive - 1) & 0xff) << SPI_CFG1_CS_IDLE_OFFSET);
		writel(reg_val, mdata->base + SPI_CFG1_REG);
	}

	return 0;
}

static int mtk_spi_hw_init(struct spi_controller *host,
			   struct spi_device *spi)
{
	u16 cpha, cpol;
	u32 reg_val;
	struct mtk_chip_config *chip_config = spi->controller_data;
	struct mtk_spi *mdata = spi_controller_get_devdata(host);

	cpha = spi->mode & SPI_CPHA ? 1 : 0;
	cpol = spi->mode & SPI_CPOL ? 1 : 0;

	reg_val = readl(mdata->base + SPI_CMD_REG);
	if (mdata->dev_comp->ipm_design) {
		/* SPI transfer without idle time until packet length done */
		reg_val |= SPI_CMD_IPM_NONIDLE_MODE;
		if (spi->mode & SPI_LOOP)
			reg_val |= SPI_CMD_IPM_SPIM_LOOP;
		else
			reg_val &= ~SPI_CMD_IPM_SPIM_LOOP;
	}

	if (cpha)
		reg_val |= SPI_CMD_CPHA;
	else
		reg_val &= ~SPI_CMD_CPHA;
	if (cpol)
		reg_val |= SPI_CMD_CPOL;
	else
		reg_val &= ~SPI_CMD_CPOL;

	/* set the mlsbx and mlsbtx */
	if (spi->mode & SPI_LSB_FIRST) {
		reg_val &= ~SPI_CMD_TXMSBF;
		reg_val &= ~SPI_CMD_RXMSBF;
	} else {
		reg_val |= SPI_CMD_TXMSBF;
		reg_val |= SPI_CMD_RXMSBF;
	}

	/* set the tx/rx endian */
#ifdef __LITTLE_ENDIAN
	reg_val &= ~SPI_CMD_TX_ENDIAN;
	reg_val &= ~SPI_CMD_RX_ENDIAN;
#else
	reg_val |= SPI_CMD_TX_ENDIAN;
	reg_val |= SPI_CMD_RX_ENDIAN;
#endif

	if (mdata->dev_comp->enhance_timing) {
		/* set CS polarity */
		if (spi->mode & SPI_CS_HIGH)
			reg_val |= SPI_CMD_CS_POL;
		else
			reg_val &= ~SPI_CMD_CS_POL;

		if (chip_config->sample_sel)
			reg_val |= SPI_CMD_SAMPLE_SEL;
		else
			reg_val &= ~SPI_CMD_SAMPLE_SEL;
	}

	/* set finish and pause interrupt always enable */
	reg_val |= SPI_CMD_FINISH_IE | SPI_CMD_PAUSE_IE;

	/* disable dma mode */
	reg_val &= ~(SPI_CMD_TX_DMA | SPI_CMD_RX_DMA);

	/* disable deassert mode */
	reg_val &= ~SPI_CMD_DEASSERT;

	writel(reg_val, mdata->base + SPI_CMD_REG);

	/* pad select */
	if (mdata->dev_comp->need_pad_sel)
		writel(mdata->pad_sel[spi_get_chipselect(spi, 0)],
		       mdata->base + SPI_PAD_SEL_REG);

	/* tick delay */
	if (mdata->dev_comp->enhance_timing) {
		if (mdata->dev_comp->ipm_design) {
			reg_val = readl(mdata->base + SPI_CMD_REG);
			reg_val &= ~SPI_CMD_IPM_GET_TICKDLY_MASK;
			reg_val |= ((chip_config->tick_delay & 0x7)
				    << SPI_CMD_IPM_GET_TICKDLY_OFFSET);
			writel(reg_val, mdata->base + SPI_CMD_REG);
		} else {
			reg_val = readl(mdata->base + SPI_CFG1_REG);
			reg_val &= ~SPI_CFG1_GET_TICK_DLY_MASK;
			reg_val |= ((chip_config->tick_delay & 0x7)
				    << SPI_CFG1_GET_TICK_DLY_OFFSET);
			writel(reg_val, mdata->base + SPI_CFG1_REG);
		}
	} else {
		reg_val = readl(mdata->base + SPI_CFG1_REG);
		reg_val &= ~SPI_CFG1_GET_TICK_DLY_MASK_V1;
		reg_val |= ((chip_config->tick_delay & 0x3)
			    << SPI_CFG1_GET_TICK_DLY_OFFSET_V1);
		writel(reg_val, mdata->base + SPI_CFG1_REG);
	}

	/* set hw cs timing */
	mtk_spi_set_hw_cs_timing(spi);
	return 0;
}

static int mtk_spi_prepare_message(struct spi_controller *host,
				   struct spi_message *msg)
{
	return mtk_spi_hw_init(host, msg->spi);
}

static void mtk_spi_set_cs(struct spi_device *spi, bool enable)
{
	u32 reg_val;
	struct mtk_spi *mdata = spi_controller_get_devdata(spi->controller);

	if (spi->mode & SPI_CS_HIGH)
		enable = !enable;

	reg_val = readl(mdata->base + SPI_CMD_REG);
	if (!enable) {
		reg_val |= SPI_CMD_PAUSE_EN;
		writel(reg_val, mdata->base + SPI_CMD_REG);
	} else {
		reg_val &= ~SPI_CMD_PAUSE_EN;
		writel(reg_val, mdata->base + SPI_CMD_REG);
		mdata->state = MTK_SPI_IDLE;
		mtk_spi_reset(mdata);
	}
}

static void mtk_spi_prepare_transfer(struct spi_controller *host,
				     u32 speed_hz)
{
	u32 div, sck_time, reg_val;
	struct mtk_spi *mdata = spi_controller_get_devdata(host);

	if (speed_hz < mdata->spi_clk_hz / 2)
		div = DIV_ROUND_UP(mdata->spi_clk_hz, speed_hz);
	else
		div = 1;

	sck_time = (div + 1) / 2;

	if (mdata->dev_comp->enhance_timing) {
		reg_val = readl(mdata->base + SPI_CFG2_REG);
		reg_val &= ~(0xffff << SPI_CFG2_SCK_HIGH_OFFSET);
		reg_val |= (((sck_time - 1) & 0xffff)
			   << SPI_CFG2_SCK_HIGH_OFFSET);
		reg_val &= ~(0xffff << SPI_CFG2_SCK_LOW_OFFSET);
		reg_val |= (((sck_time - 1) & 0xffff)
			   << SPI_CFG2_SCK_LOW_OFFSET);
		writel(reg_val, mdata->base + SPI_CFG2_REG);
	} else {
		reg_val = readl(mdata->base + SPI_CFG0_REG);
		reg_val &= ~(0xff << SPI_CFG0_SCK_HIGH_OFFSET);
		reg_val |= (((sck_time - 1) & 0xff)
			   << SPI_CFG0_SCK_HIGH_OFFSET);
		reg_val &= ~(0xff << SPI_CFG0_SCK_LOW_OFFSET);
		reg_val |= (((sck_time - 1) & 0xff) << SPI_CFG0_SCK_LOW_OFFSET);
		writel(reg_val, mdata->base + SPI_CFG0_REG);
	}
}

static void mtk_spi_setup_packet(struct spi_controller *host)
{
	u32 packet_size, packet_loop, reg_val;
	struct mtk_spi *mdata = spi_controller_get_devdata(host);

	if (mdata->dev_comp->ipm_design)
		packet_size = min_t(u32,
				    mdata->xfer_len,
				    MTK_SPI_IPM_PACKET_SIZE);
	else
		packet_size = min_t(u32,
				    mdata->xfer_len,
				    MTK_SPI_PACKET_SIZE);

	packet_loop = mdata->xfer_len / packet_size;

	reg_val = readl(mdata->base + SPI_CFG1_REG);
	if (mdata->dev_comp->ipm_design)
		reg_val &= ~SPI_CFG1_IPM_PACKET_LENGTH_MASK;
	else
		reg_val &= ~SPI_CFG1_PACKET_LENGTH_MASK;
	reg_val |= (packet_size - 1) << SPI_CFG1_PACKET_LENGTH_OFFSET;
	reg_val &= ~SPI_CFG1_PACKET_LOOP_MASK;
	reg_val |= (packet_loop - 1) << SPI_CFG1_PACKET_LOOP_OFFSET;
	writel(reg_val, mdata->base + SPI_CFG1_REG);
}

static void mtk_spi_enable_transfer(struct spi_controller *host)
{
	u32 cmd;
	struct mtk_spi *mdata = spi_controller_get_devdata(host);

	cmd = readl(mdata->base + SPI_CMD_REG);
	if (mdata->state == MTK_SPI_IDLE)
		cmd |= SPI_CMD_ACT;
	else
		cmd |= SPI_CMD_RESUME;
	writel(cmd, mdata->base + SPI_CMD_REG);
}

static int mtk_spi_get_mult_delta(struct mtk_spi *mdata, u32 xfer_len)
{
	u32 mult_delta = 0;

	if (mdata->dev_comp->ipm_design) {
		if (xfer_len > MTK_SPI_IPM_PACKET_SIZE)
			mult_delta = xfer_len % MTK_SPI_IPM_PACKET_SIZE;
	} else {
		if (xfer_len > MTK_SPI_PACKET_SIZE)
			mult_delta = xfer_len % MTK_SPI_PACKET_SIZE;
	}

	return mult_delta;
}

static void mtk_spi_update_mdata_len(struct spi_controller *host)
{
	int mult_delta;
	struct mtk_spi *mdata = spi_controller_get_devdata(host);

	if (mdata->tx_sgl_len && mdata->rx_sgl_len) {
		if (mdata->tx_sgl_len > mdata->rx_sgl_len) {
			mult_delta = mtk_spi_get_mult_delta(mdata, mdata->rx_sgl_len);
			mdata->xfer_len = mdata->rx_sgl_len - mult_delta;
			mdata->rx_sgl_len = mult_delta;
			mdata->tx_sgl_len -= mdata->xfer_len;
		} else {
			mult_delta = mtk_spi_get_mult_delta(mdata, mdata->tx_sgl_len);
			mdata->xfer_len = mdata->tx_sgl_len - mult_delta;
			mdata->tx_sgl_len = mult_delta;
			mdata->rx_sgl_len -= mdata->xfer_len;
		}
	} else if (mdata->tx_sgl_len) {
		mult_delta = mtk_spi_get_mult_delta(mdata, mdata->tx_sgl_len);
		mdata->xfer_len = mdata->tx_sgl_len - mult_delta;
		mdata->tx_sgl_len = mult_delta;
	} else if (mdata->rx_sgl_len) {
		mult_delta = mtk_spi_get_mult_delta(mdata, mdata->rx_sgl_len);
		mdata->xfer_len = mdata->rx_sgl_len - mult_delta;
		mdata->rx_sgl_len = mult_delta;
	}
}

static void mtk_spi_setup_dma_addr(struct spi_controller *host,
				   struct spi_transfer *xfer)
{
	struct mtk_spi *mdata = spi_controller_get_devdata(host);

	if (mdata->tx_sgl) {
		writel((u32)(xfer->tx_dma & MTK_SPI_32BITS_MASK),
		       mdata->base + SPI_TX_SRC_REG);
#ifdef CONFIG_ARCH_DMA_ADDR_T_64BIT
		if (mdata->dev_comp->dma_ext)
			writel((u32)(xfer->tx_dma >> 32),
			       mdata->base + SPI_TX_SRC_REG_64);
#endif
	}

	if (mdata->rx_sgl) {
		writel((u32)(xfer->rx_dma & MTK_SPI_32BITS_MASK),
		       mdata->base + SPI_RX_DST_REG);
#ifdef CONFIG_ARCH_DMA_ADDR_T_64BIT
		if (mdata->dev_comp->dma_ext)
			writel((u32)(xfer->rx_dma >> 32),
			       mdata->base + SPI_RX_DST_REG_64);
#endif
	}
}

static int mtk_spi_fifo_transfer(struct spi_controller *host,
				 struct spi_device *spi,
				 struct spi_transfer *xfer)
{
	int cnt, remainder;
	u32 reg_val;
	struct mtk_spi *mdata = spi_controller_get_devdata(host);

	mdata->cur_transfer = xfer;
	mdata->xfer_len = min(MTK_SPI_MAX_FIFO_SIZE, xfer->len);
	mdata->num_xfered = 0;
	mtk_spi_prepare_transfer(host, xfer->speed_hz);
	mtk_spi_setup_packet(host);

	if (xfer->tx_buf) {
		cnt = xfer->len / 4;
		iowrite32_rep(mdata->base + SPI_TX_DATA_REG, xfer->tx_buf, cnt);
		remainder = xfer->len % 4;
		if (remainder > 0) {
			reg_val = 0;
			memcpy(&reg_val, xfer->tx_buf + (cnt * 4), remainder);
			writel(reg_val, mdata->base + SPI_TX_DATA_REG);
		}
	}

	mtk_spi_enable_transfer(host);

	return 1;
}

static int mtk_spi_dma_transfer(struct spi_controller *host,
				struct spi_device *spi,
				struct spi_transfer *xfer)
{
	int cmd;
	struct mtk_spi *mdata = spi_controller_get_devdata(host);

	mdata->tx_sgl = NULL;
	mdata->rx_sgl = NULL;
	mdata->tx_sgl_len = 0;
	mdata->rx_sgl_len = 0;
	mdata->cur_transfer = xfer;
	mdata->num_xfered = 0;

	mtk_spi_prepare_transfer(host, xfer->speed_hz);

	cmd = readl(mdata->base + SPI_CMD_REG);
	if (xfer->tx_buf)
		cmd |= SPI_CMD_TX_DMA;
	if (xfer->rx_buf)
		cmd |= SPI_CMD_RX_DMA;
	writel(cmd, mdata->base + SPI_CMD_REG);

	if (xfer->tx_buf)
		mdata->tx_sgl = xfer->tx_sg.sgl;
	if (xfer->rx_buf)
		mdata->rx_sgl = xfer->rx_sg.sgl;

	if (mdata->tx_sgl) {
		xfer->tx_dma = sg_dma_address(mdata->tx_sgl);
		mdata->tx_sgl_len = sg_dma_len(mdata->tx_sgl);
	}
	if (mdata->rx_sgl) {
		xfer->rx_dma = sg_dma_address(mdata->rx_sgl);
		mdata->rx_sgl_len = sg_dma_len(mdata->rx_sgl);
	}

	mtk_spi_update_mdata_len(host);
	mtk_spi_setup_packet(host);
	mtk_spi_setup_dma_addr(host, xfer);
	mtk_spi_enable_transfer(host);

	return 1;
}

static int mtk_spi_transfer_one(struct spi_controller *host,
				struct spi_device *spi,
				struct spi_transfer *xfer)
{
	struct mtk_spi *mdata = spi_controller_get_devdata(spi->controller);
	u32 reg_val = 0;

	/* prepare xfer direction and duplex mode */
	if (mdata->dev_comp->ipm_design) {
		if (!xfer->tx_buf || !xfer->rx_buf) {
			reg_val |= SPI_CFG3_IPM_HALF_DUPLEX_EN;
			if (xfer->rx_buf)
				reg_val |= SPI_CFG3_IPM_HALF_DUPLEX_DIR;
		}
		writel(reg_val, mdata->base + SPI_CFG3_IPM_REG);
	}

	if (host->can_dma(host, spi, xfer))
		return mtk_spi_dma_transfer(host, spi, xfer);
	else
		return mtk_spi_fifo_transfer(host, spi, xfer);
}

static bool mtk_spi_can_dma(struct spi_controller *host,
			    struct spi_device *spi,
			    struct spi_transfer *xfer)
{
	/* Buffers for DMA transactions must be 4-byte aligned */
	return (xfer->len > MTK_SPI_MAX_FIFO_SIZE &&
		(unsigned long)xfer->tx_buf % 4 == 0 &&
		(unsigned long)xfer->rx_buf % 4 == 0);
}

static int mtk_spi_setup(struct spi_device *spi)
{
	struct mtk_spi *mdata = spi_controller_get_devdata(spi->controller);

	if (!spi->controller_data)
		spi->controller_data = (void *)&mtk_default_chip_info;

	if (mdata->dev_comp->need_pad_sel && spi_get_csgpiod(spi, 0))
		/* CS de-asserted, gpiolib will handle inversion */
		gpiod_direction_output(spi_get_csgpiod(spi, 0), 0);

	return 0;
}

static irqreturn_t mtk_spi_interrupt(int irq, void *dev_id)
{
	u32 cmd, reg_val, cnt, remainder, len;
	struct spi_controller *host = dev_id;
	struct mtk_spi *mdata = spi_controller_get_devdata(host);
<<<<<<< HEAD
	struct spi_transfer *trans = mdata->cur_transfer;
=======
	struct spi_transfer *xfer = mdata->cur_transfer;
>>>>>>> 0c383648

	reg_val = readl(mdata->base + SPI_STATUS0_REG);
	if (reg_val & MTK_SPI_PAUSE_INT_STATUS)
		mdata->state = MTK_SPI_PAUSED;
	else
		mdata->state = MTK_SPI_IDLE;

	/* SPI-MEM ops */
	if (mdata->use_spimem) {
		complete(&mdata->spimem_done);
		return IRQ_HANDLED;
	}

<<<<<<< HEAD
	if (!host->can_dma(host, NULL, trans)) {
		if (trans->rx_buf) {
=======
	if (!host->can_dma(host, NULL, xfer)) {
		if (xfer->rx_buf) {
>>>>>>> 0c383648
			cnt = mdata->xfer_len / 4;
			ioread32_rep(mdata->base + SPI_RX_DATA_REG,
				     xfer->rx_buf + mdata->num_xfered, cnt);
			remainder = mdata->xfer_len % 4;
			if (remainder > 0) {
				reg_val = readl(mdata->base + SPI_RX_DATA_REG);
				memcpy(xfer->rx_buf + (cnt * 4) + mdata->num_xfered,
					&reg_val,
					remainder);
			}
		}

		mdata->num_xfered += mdata->xfer_len;
<<<<<<< HEAD
		if (mdata->num_xfered == trans->len) {
=======
		if (mdata->num_xfered == xfer->len) {
>>>>>>> 0c383648
			spi_finalize_current_transfer(host);
			return IRQ_HANDLED;
		}

		len = xfer->len - mdata->num_xfered;
		mdata->xfer_len = min(MTK_SPI_MAX_FIFO_SIZE, len);
		mtk_spi_setup_packet(host);

<<<<<<< HEAD
		if (trans->tx_buf) {
			cnt = mdata->xfer_len / 4;
			iowrite32_rep(mdata->base + SPI_TX_DATA_REG,
					trans->tx_buf + mdata->num_xfered, cnt);
=======
		if (xfer->tx_buf) {
			cnt = mdata->xfer_len / 4;
			iowrite32_rep(mdata->base + SPI_TX_DATA_REG,
					xfer->tx_buf + mdata->num_xfered, cnt);
>>>>>>> 0c383648

			remainder = mdata->xfer_len % 4;
			if (remainder > 0) {
				reg_val = 0;
				memcpy(&reg_val,
<<<<<<< HEAD
					trans->tx_buf + (cnt * 4) + mdata->num_xfered,
=======
					xfer->tx_buf + (cnt * 4) + mdata->num_xfered,
>>>>>>> 0c383648
					remainder);
				writel(reg_val, mdata->base + SPI_TX_DATA_REG);
			}
		}

		mtk_spi_enable_transfer(host);

		return IRQ_HANDLED;
	}

	if (mdata->tx_sgl)
		xfer->tx_dma += mdata->xfer_len;
	if (mdata->rx_sgl)
		xfer->rx_dma += mdata->xfer_len;

	if (mdata->tx_sgl && (mdata->tx_sgl_len == 0)) {
		mdata->tx_sgl = sg_next(mdata->tx_sgl);
		if (mdata->tx_sgl) {
			xfer->tx_dma = sg_dma_address(mdata->tx_sgl);
			mdata->tx_sgl_len = sg_dma_len(mdata->tx_sgl);
		}
	}
	if (mdata->rx_sgl && (mdata->rx_sgl_len == 0)) {
		mdata->rx_sgl = sg_next(mdata->rx_sgl);
		if (mdata->rx_sgl) {
			xfer->rx_dma = sg_dma_address(mdata->rx_sgl);
			mdata->rx_sgl_len = sg_dma_len(mdata->rx_sgl);
		}
	}

	if (!mdata->tx_sgl && !mdata->rx_sgl) {
		/* spi disable dma */
		cmd = readl(mdata->base + SPI_CMD_REG);
		cmd &= ~SPI_CMD_TX_DMA;
		cmd &= ~SPI_CMD_RX_DMA;
		writel(cmd, mdata->base + SPI_CMD_REG);

		spi_finalize_current_transfer(host);
		return IRQ_HANDLED;
	}

	mtk_spi_update_mdata_len(host);
	mtk_spi_setup_packet(host);
<<<<<<< HEAD
	mtk_spi_setup_dma_addr(host, trans);
=======
	mtk_spi_setup_dma_addr(host, xfer);
>>>>>>> 0c383648
	mtk_spi_enable_transfer(host);

	return IRQ_HANDLED;
}

static int mtk_spi_mem_adjust_op_size(struct spi_mem *mem,
				      struct spi_mem_op *op)
{
	int opcode_len;

	if (op->data.dir != SPI_MEM_NO_DATA) {
		opcode_len = 1 + op->addr.nbytes + op->dummy.nbytes;
		if (opcode_len + op->data.nbytes > MTK_SPI_IPM_PACKET_SIZE) {
			op->data.nbytes = MTK_SPI_IPM_PACKET_SIZE - opcode_len;
			/* force data buffer dma-aligned. */
			op->data.nbytes -= op->data.nbytes % 4;
		}
	}

	return 0;
}

static bool mtk_spi_mem_supports_op(struct spi_mem *mem,
				    const struct spi_mem_op *op)
{
	if (!spi_mem_default_supports_op(mem, op))
		return false;

	if (op->addr.nbytes && op->dummy.nbytes &&
	    op->addr.buswidth != op->dummy.buswidth)
		return false;

	if (op->addr.nbytes + op->dummy.nbytes > 16)
		return false;

	if (op->data.nbytes > MTK_SPI_IPM_PACKET_SIZE) {
		if (op->data.nbytes / MTK_SPI_IPM_PACKET_SIZE >
		    MTK_SPI_IPM_PACKET_LOOP ||
		    op->data.nbytes % MTK_SPI_IPM_PACKET_SIZE != 0)
			return false;
	}

	return true;
}

static void mtk_spi_mem_setup_dma_xfer(struct spi_controller *host,
				       const struct spi_mem_op *op)
{
	struct mtk_spi *mdata = spi_controller_get_devdata(host);

	writel((u32)(mdata->tx_dma & MTK_SPI_32BITS_MASK),
	       mdata->base + SPI_TX_SRC_REG);
#ifdef CONFIG_ARCH_DMA_ADDR_T_64BIT
	if (mdata->dev_comp->dma_ext)
		writel((u32)(mdata->tx_dma >> 32),
		       mdata->base + SPI_TX_SRC_REG_64);
#endif

	if (op->data.dir == SPI_MEM_DATA_IN) {
		writel((u32)(mdata->rx_dma & MTK_SPI_32BITS_MASK),
		       mdata->base + SPI_RX_DST_REG);
#ifdef CONFIG_ARCH_DMA_ADDR_T_64BIT
		if (mdata->dev_comp->dma_ext)
			writel((u32)(mdata->rx_dma >> 32),
			       mdata->base + SPI_RX_DST_REG_64);
#endif
	}
}

static int mtk_spi_transfer_wait(struct spi_mem *mem,
				 const struct spi_mem_op *op)
{
	struct mtk_spi *mdata = spi_controller_get_devdata(mem->spi->controller);
	/*
	 * For each byte we wait for 8 cycles of the SPI clock.
	 * Since speed is defined in Hz and we want milliseconds,
	 * so it should be 8 * 1000.
	 */
	u64 ms = 8000LL;

	if (op->data.dir == SPI_MEM_NO_DATA)
		ms *= 32; /* prevent we may get 0 for short transfers. */
	else
		ms *= op->data.nbytes;
	ms = div_u64(ms, mem->spi->max_speed_hz);
	ms += ms + 1000; /* 1s tolerance */

	if (ms > UINT_MAX)
		ms = UINT_MAX;

	if (!wait_for_completion_timeout(&mdata->spimem_done,
					 msecs_to_jiffies(ms))) {
		dev_err(mdata->dev, "spi-mem transfer timeout\n");
		return -ETIMEDOUT;
	}

	return 0;
}

static int mtk_spi_mem_exec_op(struct spi_mem *mem,
			       const struct spi_mem_op *op)
{
	struct mtk_spi *mdata = spi_controller_get_devdata(mem->spi->controller);
	u32 reg_val, nio, tx_size;
	char *tx_tmp_buf, *rx_tmp_buf;
	int ret = 0;

	mdata->use_spimem = true;
	reinit_completion(&mdata->spimem_done);

	mtk_spi_reset(mdata);
	mtk_spi_hw_init(mem->spi->controller, mem->spi);
	mtk_spi_prepare_transfer(mem->spi->controller, mem->spi->max_speed_hz);

	reg_val = readl(mdata->base + SPI_CFG3_IPM_REG);
	/* opcode byte len */
	reg_val &= ~SPI_CFG3_IPM_CMD_BYTELEN_MASK;
	reg_val |= 1 << SPI_CFG3_IPM_CMD_BYTELEN_OFFSET;

	/* addr & dummy byte len */
	reg_val &= ~SPI_CFG3_IPM_ADDR_BYTELEN_MASK;
	if (op->addr.nbytes || op->dummy.nbytes)
		reg_val |= (op->addr.nbytes + op->dummy.nbytes) <<
			    SPI_CFG3_IPM_ADDR_BYTELEN_OFFSET;

	/* data byte len */
	if (op->data.dir == SPI_MEM_NO_DATA) {
		reg_val |= SPI_CFG3_IPM_NODATA_FLAG;
		writel(0, mdata->base + SPI_CFG1_REG);
	} else {
		reg_val &= ~SPI_CFG3_IPM_NODATA_FLAG;
		mdata->xfer_len = op->data.nbytes;
		mtk_spi_setup_packet(mem->spi->controller);
	}

	if (op->addr.nbytes || op->dummy.nbytes) {
		if (op->addr.buswidth == 1 || op->dummy.buswidth == 1)
			reg_val |= SPI_CFG3_IPM_XMODE_EN;
		else
			reg_val &= ~SPI_CFG3_IPM_XMODE_EN;
	}

	if (op->addr.buswidth == 2 ||
	    op->dummy.buswidth == 2 ||
	    op->data.buswidth == 2)
		nio = 2;
	else if (op->addr.buswidth == 4 ||
		 op->dummy.buswidth == 4 ||
		 op->data.buswidth == 4)
		nio = 4;
	else
		nio = 1;

	reg_val &= ~SPI_CFG3_IPM_CMD_PIN_MODE_MASK;
	reg_val |= PIN_MODE_CFG(nio);

	reg_val |= SPI_CFG3_IPM_HALF_DUPLEX_EN;
	if (op->data.dir == SPI_MEM_DATA_IN)
		reg_val |= SPI_CFG3_IPM_HALF_DUPLEX_DIR;
	else
		reg_val &= ~SPI_CFG3_IPM_HALF_DUPLEX_DIR;
	writel(reg_val, mdata->base + SPI_CFG3_IPM_REG);

	tx_size = 1 + op->addr.nbytes + op->dummy.nbytes;
	if (op->data.dir == SPI_MEM_DATA_OUT)
		tx_size += op->data.nbytes;

	tx_size = max_t(u32, tx_size, 32);

	tx_tmp_buf = kzalloc(tx_size, GFP_KERNEL | GFP_DMA);
	if (!tx_tmp_buf) {
		mdata->use_spimem = false;
		return -ENOMEM;
	}

	tx_tmp_buf[0] = op->cmd.opcode;

	if (op->addr.nbytes) {
		int i;

		for (i = 0; i < op->addr.nbytes; i++)
			tx_tmp_buf[i + 1] = op->addr.val >>
					(8 * (op->addr.nbytes - i - 1));
	}

	if (op->dummy.nbytes)
		memset(tx_tmp_buf + op->addr.nbytes + 1,
		       0xff,
		       op->dummy.nbytes);

	if (op->data.nbytes && op->data.dir == SPI_MEM_DATA_OUT)
		memcpy(tx_tmp_buf + op->dummy.nbytes + op->addr.nbytes + 1,
		       op->data.buf.out,
		       op->data.nbytes);

	mdata->tx_dma = dma_map_single(mdata->dev, tx_tmp_buf,
				       tx_size, DMA_TO_DEVICE);
	if (dma_mapping_error(mdata->dev, mdata->tx_dma)) {
		ret = -ENOMEM;
		goto err_exit;
	}

	if (op->data.dir == SPI_MEM_DATA_IN) {
		if (!IS_ALIGNED((size_t)op->data.buf.in, 4)) {
			rx_tmp_buf = kzalloc(op->data.nbytes,
					     GFP_KERNEL | GFP_DMA);
			if (!rx_tmp_buf) {
				ret = -ENOMEM;
				goto unmap_tx_dma;
			}
		} else {
			rx_tmp_buf = op->data.buf.in;
		}

		mdata->rx_dma = dma_map_single(mdata->dev,
					       rx_tmp_buf,
					       op->data.nbytes,
					       DMA_FROM_DEVICE);
		if (dma_mapping_error(mdata->dev, mdata->rx_dma)) {
			ret = -ENOMEM;
			goto kfree_rx_tmp_buf;
		}
	}

	reg_val = readl(mdata->base + SPI_CMD_REG);
	reg_val |= SPI_CMD_TX_DMA;
	if (op->data.dir == SPI_MEM_DATA_IN)
		reg_val |= SPI_CMD_RX_DMA;
	writel(reg_val, mdata->base + SPI_CMD_REG);

	mtk_spi_mem_setup_dma_xfer(mem->spi->controller, op);

	mtk_spi_enable_transfer(mem->spi->controller);

	/* Wait for the interrupt. */
	ret = mtk_spi_transfer_wait(mem, op);
	if (ret)
		goto unmap_rx_dma;

	/* spi disable dma */
	reg_val = readl(mdata->base + SPI_CMD_REG);
	reg_val &= ~SPI_CMD_TX_DMA;
	if (op->data.dir == SPI_MEM_DATA_IN)
		reg_val &= ~SPI_CMD_RX_DMA;
	writel(reg_val, mdata->base + SPI_CMD_REG);

unmap_rx_dma:
	if (op->data.dir == SPI_MEM_DATA_IN) {
		dma_unmap_single(mdata->dev, mdata->rx_dma,
				 op->data.nbytes, DMA_FROM_DEVICE);
		if (!IS_ALIGNED((size_t)op->data.buf.in, 4))
			memcpy(op->data.buf.in, rx_tmp_buf, op->data.nbytes);
	}
kfree_rx_tmp_buf:
	if (op->data.dir == SPI_MEM_DATA_IN &&
	    !IS_ALIGNED((size_t)op->data.buf.in, 4))
		kfree(rx_tmp_buf);
unmap_tx_dma:
	dma_unmap_single(mdata->dev, mdata->tx_dma,
			 tx_size, DMA_TO_DEVICE);
err_exit:
	kfree(tx_tmp_buf);
	mdata->use_spimem = false;

	return ret;
}

static const struct spi_controller_mem_ops mtk_spi_mem_ops = {
	.adjust_op_size = mtk_spi_mem_adjust_op_size,
	.supports_op = mtk_spi_mem_supports_op,
	.exec_op = mtk_spi_mem_exec_op,
};

static int mtk_spi_probe(struct platform_device *pdev)
{
	struct device *dev = &pdev->dev;
	struct spi_controller *host;
	struct mtk_spi *mdata;
	int i, irq, ret, addr_bits;

	host = devm_spi_alloc_host(dev, sizeof(*mdata));
	if (!host)
		return dev_err_probe(dev, -ENOMEM, "failed to alloc spi host\n");

	host->auto_runtime_pm = true;
	host->dev.of_node = dev->of_node;
	host->mode_bits = SPI_CPOL | SPI_CPHA | SPI_LSB_FIRST;

	host->set_cs = mtk_spi_set_cs;
	host->prepare_message = mtk_spi_prepare_message;
	host->transfer_one = mtk_spi_transfer_one;
	host->can_dma = mtk_spi_can_dma;
	host->setup = mtk_spi_setup;
	host->set_cs_timing = mtk_spi_set_hw_cs_timing;
	host->use_gpio_descriptors = true;

	mdata = spi_controller_get_devdata(host);
	mdata->dev_comp = device_get_match_data(dev);

	if (mdata->dev_comp->enhance_timing)
		host->mode_bits |= SPI_CS_HIGH;

	if (mdata->dev_comp->must_tx)
		host->flags = SPI_CONTROLLER_MUST_TX;
	if (mdata->dev_comp->ipm_design)
		host->mode_bits |= SPI_LOOP | SPI_RX_DUAL | SPI_TX_DUAL |
				   SPI_RX_QUAD | SPI_TX_QUAD;

	if (mdata->dev_comp->ipm_design) {
		mdata->dev = dev;
		host->mem_ops = &mtk_spi_mem_ops;
		init_completion(&mdata->spimem_done);
	}

	if (mdata->dev_comp->need_pad_sel) {
		mdata->pad_num = of_property_count_u32_elems(dev->of_node,
			"mediatek,pad-select");
		if (mdata->pad_num < 0)
			return dev_err_probe(dev, -EINVAL,
				"No 'mediatek,pad-select' property\n");

		mdata->pad_sel = devm_kmalloc_array(dev, mdata->pad_num,
						    sizeof(u32), GFP_KERNEL);
		if (!mdata->pad_sel)
			return -ENOMEM;

		for (i = 0; i < mdata->pad_num; i++) {
			of_property_read_u32_index(dev->of_node,
						   "mediatek,pad-select",
						   i, &mdata->pad_sel[i]);
			if (mdata->pad_sel[i] > MT8173_SPI_MAX_PAD_SEL)
				return dev_err_probe(dev, -EINVAL,
						     "wrong pad-sel[%d]: %u\n",
						     i, mdata->pad_sel[i]);
		}
	}

	platform_set_drvdata(pdev, host);
	mdata->base = devm_platform_ioremap_resource(pdev, 0);
	if (IS_ERR(mdata->base))
		return PTR_ERR(mdata->base);

	irq = platform_get_irq(pdev, 0);
	if (irq < 0)
		return irq;

	if (!dev->dma_mask)
		dev->dma_mask = &dev->coherent_dma_mask;

	if (mdata->dev_comp->ipm_design)
		dma_set_max_seg_size(dev, SZ_16M);
	else
		dma_set_max_seg_size(dev, SZ_256K);

	mdata->parent_clk = devm_clk_get(dev, "parent-clk");
	if (IS_ERR(mdata->parent_clk))
		return dev_err_probe(dev, PTR_ERR(mdata->parent_clk),
				     "failed to get parent-clk\n");

	mdata->sel_clk = devm_clk_get(dev, "sel-clk");
	if (IS_ERR(mdata->sel_clk))
		return dev_err_probe(dev, PTR_ERR(mdata->sel_clk), "failed to get sel-clk\n");

	mdata->spi_clk = devm_clk_get(dev, "spi-clk");
	if (IS_ERR(mdata->spi_clk))
		return dev_err_probe(dev, PTR_ERR(mdata->spi_clk), "failed to get spi-clk\n");

	mdata->spi_hclk = devm_clk_get_optional(dev, "hclk");
	if (IS_ERR(mdata->spi_hclk))
		return dev_err_probe(dev, PTR_ERR(mdata->spi_hclk), "failed to get hclk\n");

	ret = clk_set_parent(mdata->sel_clk, mdata->parent_clk);
	if (ret < 0)
		return dev_err_probe(dev, ret, "failed to clk_set_parent\n");

	ret = clk_prepare_enable(mdata->spi_hclk);
	if (ret < 0)
		return dev_err_probe(dev, ret, "failed to enable hclk\n");

	ret = clk_prepare_enable(mdata->spi_clk);
	if (ret < 0) {
		clk_disable_unprepare(mdata->spi_hclk);
		return dev_err_probe(dev, ret, "failed to enable spi_clk\n");
	}

	mdata->spi_clk_hz = clk_get_rate(mdata->spi_clk);

	if (mdata->dev_comp->no_need_unprepare) {
		clk_disable(mdata->spi_clk);
		clk_disable(mdata->spi_hclk);
	} else {
		clk_disable_unprepare(mdata->spi_clk);
		clk_disable_unprepare(mdata->spi_hclk);
	}

	if (mdata->dev_comp->need_pad_sel) {
		if (mdata->pad_num != host->num_chipselect)
			return dev_err_probe(dev, -EINVAL,
				"pad_num does not match num_chipselect(%d != %d)\n",
				mdata->pad_num, host->num_chipselect);

		if (!host->cs_gpiods && host->num_chipselect > 1)
			return dev_err_probe(dev, -EINVAL,
				"cs_gpios not specified and num_chipselect > 1\n");
	}

	if (mdata->dev_comp->dma_ext)
		addr_bits = DMA_ADDR_EXT_BITS;
	else
		addr_bits = DMA_ADDR_DEF_BITS;
	ret = dma_set_mask(dev, DMA_BIT_MASK(addr_bits));
	if (ret)
		dev_notice(dev, "SPI dma_set_mask(%d) failed, ret:%d\n",
			   addr_bits, ret);

	ret = devm_request_irq(dev, irq, mtk_spi_interrupt,
			       IRQF_TRIGGER_NONE, dev_name(dev), host);
	if (ret)
		return dev_err_probe(dev, ret, "failed to register irq\n");

	pm_runtime_enable(dev);

	ret = devm_spi_register_controller(dev, host);
	if (ret) {
		pm_runtime_disable(dev);
		return dev_err_probe(dev, ret, "failed to register host\n");
	}

	return 0;
}

static void mtk_spi_remove(struct platform_device *pdev)
{
	struct spi_controller *host = platform_get_drvdata(pdev);
	struct mtk_spi *mdata = spi_controller_get_devdata(host);
	int ret;

	if (mdata->use_spimem && !completion_done(&mdata->spimem_done))
		complete(&mdata->spimem_done);

	ret = pm_runtime_get_sync(&pdev->dev);
	if (ret < 0) {
		dev_warn(&pdev->dev, "Failed to resume hardware (%pe)\n", ERR_PTR(ret));
	} else {
		/*
		 * If pm runtime resume failed, clks are disabled and
		 * unprepared. So don't access the hardware and skip clk
		 * unpreparing.
		 */
		mtk_spi_reset(mdata);

		if (mdata->dev_comp->no_need_unprepare) {
			clk_unprepare(mdata->spi_clk);
			clk_unprepare(mdata->spi_hclk);
		}
	}

	pm_runtime_put_noidle(&pdev->dev);
	pm_runtime_disable(&pdev->dev);
}

#ifdef CONFIG_PM_SLEEP
static int mtk_spi_suspend(struct device *dev)
{
	int ret;
	struct spi_controller *host = dev_get_drvdata(dev);
	struct mtk_spi *mdata = spi_controller_get_devdata(host);

	ret = spi_controller_suspend(host);
	if (ret)
		return ret;

	if (!pm_runtime_suspended(dev)) {
		clk_disable_unprepare(mdata->spi_clk);
		clk_disable_unprepare(mdata->spi_hclk);
	}

	pinctrl_pm_select_sleep_state(dev);

	return 0;
}

static int mtk_spi_resume(struct device *dev)
{
	int ret;
	struct spi_controller *host = dev_get_drvdata(dev);
	struct mtk_spi *mdata = spi_controller_get_devdata(host);

	pinctrl_pm_select_default_state(dev);

	if (!pm_runtime_suspended(dev)) {
		ret = clk_prepare_enable(mdata->spi_clk);
		if (ret < 0) {
			dev_err(dev, "failed to enable spi_clk (%d)\n", ret);
			return ret;
		}

		ret = clk_prepare_enable(mdata->spi_hclk);
		if (ret < 0) {
			dev_err(dev, "failed to enable spi_hclk (%d)\n", ret);
			clk_disable_unprepare(mdata->spi_clk);
			return ret;
		}
	}

	ret = spi_controller_resume(host);
	if (ret < 0) {
		clk_disable_unprepare(mdata->spi_clk);
		clk_disable_unprepare(mdata->spi_hclk);
	}

	return ret;
}
#endif /* CONFIG_PM_SLEEP */

#ifdef CONFIG_PM
static int mtk_spi_runtime_suspend(struct device *dev)
{
	struct spi_controller *host = dev_get_drvdata(dev);
	struct mtk_spi *mdata = spi_controller_get_devdata(host);

	if (mdata->dev_comp->no_need_unprepare) {
		clk_disable(mdata->spi_clk);
		clk_disable(mdata->spi_hclk);
	} else {
		clk_disable_unprepare(mdata->spi_clk);
		clk_disable_unprepare(mdata->spi_hclk);
	}

	return 0;
}

static int mtk_spi_runtime_resume(struct device *dev)
{
	struct spi_controller *host = dev_get_drvdata(dev);
	struct mtk_spi *mdata = spi_controller_get_devdata(host);
	int ret;

	if (mdata->dev_comp->no_need_unprepare) {
		ret = clk_enable(mdata->spi_clk);
		if (ret < 0) {
			dev_err(dev, "failed to enable spi_clk (%d)\n", ret);
			return ret;
		}
		ret = clk_enable(mdata->spi_hclk);
		if (ret < 0) {
			dev_err(dev, "failed to enable spi_hclk (%d)\n", ret);
			clk_disable(mdata->spi_clk);
			return ret;
		}
	} else {
		ret = clk_prepare_enable(mdata->spi_clk);
		if (ret < 0) {
			dev_err(dev, "failed to prepare_enable spi_clk (%d)\n", ret);
			return ret;
		}

		ret = clk_prepare_enable(mdata->spi_hclk);
		if (ret < 0) {
			dev_err(dev, "failed to prepare_enable spi_hclk (%d)\n", ret);
			clk_disable_unprepare(mdata->spi_clk);
			return ret;
		}
	}

	return 0;
}
#endif /* CONFIG_PM */

static const struct dev_pm_ops mtk_spi_pm = {
	SET_SYSTEM_SLEEP_PM_OPS(mtk_spi_suspend, mtk_spi_resume)
	SET_RUNTIME_PM_OPS(mtk_spi_runtime_suspend,
			   mtk_spi_runtime_resume, NULL)
};

static struct platform_driver mtk_spi_driver = {
	.driver = {
		.name = "mtk-spi",
		.pm	= &mtk_spi_pm,
		.of_match_table = mtk_spi_of_match,
	},
	.probe = mtk_spi_probe,
	.remove_new = mtk_spi_remove,
};

module_platform_driver(mtk_spi_driver);

MODULE_DESCRIPTION("MTK SPI Controller driver");
MODULE_AUTHOR("Leilk Liu <leilk.liu@mediatek.com>");
MODULE_LICENSE("GPL v2");
MODULE_ALIAS("platform:mtk-spi");<|MERGE_RESOLUTION|>--- conflicted
+++ resolved
@@ -748,11 +748,7 @@
 	u32 cmd, reg_val, cnt, remainder, len;
 	struct spi_controller *host = dev_id;
 	struct mtk_spi *mdata = spi_controller_get_devdata(host);
-<<<<<<< HEAD
-	struct spi_transfer *trans = mdata->cur_transfer;
-=======
 	struct spi_transfer *xfer = mdata->cur_transfer;
->>>>>>> 0c383648
 
 	reg_val = readl(mdata->base + SPI_STATUS0_REG);
 	if (reg_val & MTK_SPI_PAUSE_INT_STATUS)
@@ -766,13 +762,8 @@
 		return IRQ_HANDLED;
 	}
 
-<<<<<<< HEAD
-	if (!host->can_dma(host, NULL, trans)) {
-		if (trans->rx_buf) {
-=======
 	if (!host->can_dma(host, NULL, xfer)) {
 		if (xfer->rx_buf) {
->>>>>>> 0c383648
 			cnt = mdata->xfer_len / 4;
 			ioread32_rep(mdata->base + SPI_RX_DATA_REG,
 				     xfer->rx_buf + mdata->num_xfered, cnt);
@@ -786,11 +777,7 @@
 		}
 
 		mdata->num_xfered += mdata->xfer_len;
-<<<<<<< HEAD
-		if (mdata->num_xfered == trans->len) {
-=======
 		if (mdata->num_xfered == xfer->len) {
->>>>>>> 0c383648
 			spi_finalize_current_transfer(host);
 			return IRQ_HANDLED;
 		}
@@ -799,27 +786,16 @@
 		mdata->xfer_len = min(MTK_SPI_MAX_FIFO_SIZE, len);
 		mtk_spi_setup_packet(host);
 
-<<<<<<< HEAD
-		if (trans->tx_buf) {
-			cnt = mdata->xfer_len / 4;
-			iowrite32_rep(mdata->base + SPI_TX_DATA_REG,
-					trans->tx_buf + mdata->num_xfered, cnt);
-=======
 		if (xfer->tx_buf) {
 			cnt = mdata->xfer_len / 4;
 			iowrite32_rep(mdata->base + SPI_TX_DATA_REG,
 					xfer->tx_buf + mdata->num_xfered, cnt);
->>>>>>> 0c383648
 
 			remainder = mdata->xfer_len % 4;
 			if (remainder > 0) {
 				reg_val = 0;
 				memcpy(&reg_val,
-<<<<<<< HEAD
-					trans->tx_buf + (cnt * 4) + mdata->num_xfered,
-=======
 					xfer->tx_buf + (cnt * 4) + mdata->num_xfered,
->>>>>>> 0c383648
 					remainder);
 				writel(reg_val, mdata->base + SPI_TX_DATA_REG);
 			}
@@ -863,11 +839,7 @@
 
 	mtk_spi_update_mdata_len(host);
 	mtk_spi_setup_packet(host);
-<<<<<<< HEAD
-	mtk_spi_setup_dma_addr(host, trans);
-=======
 	mtk_spi_setup_dma_addr(host, xfer);
->>>>>>> 0c383648
 	mtk_spi_enable_transfer(host);
 
 	return IRQ_HANDLED;
