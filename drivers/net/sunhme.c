--- conflicted
+++ resolved
@@ -3238,10 +3238,7 @@
 #endif
 
 #ifdef CONFIG_SBUS
-<<<<<<< HEAD
-=======
 static const struct of_device_id hme_sbus_match[];
->>>>>>> d762f438
 static int __devinit hme_sbus_probe(struct platform_device *op)
 {
 	const struct of_device_id *match;
@@ -3249,16 +3246,10 @@
 	const char *model = of_get_property(dp, "model", NULL);
 	int is_qfe;
 
-<<<<<<< HEAD
-	if (!op->dev.of_match)
-		return -EINVAL;
-	is_qfe = (op->dev.of_match->data != NULL);
-=======
 	match = of_match_device(hme_sbus_match, &op->dev);
 	if (!match)
 		return -EINVAL;
 	is_qfe = (match->data != NULL);
->>>>>>> d762f438
 
 	if (!is_qfe && model && !strcmp(model, "SUNW,sbus-qfe"))
 		is_qfe = 1;
