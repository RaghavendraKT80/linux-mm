--- conflicted
+++ resolved
@@ -524,12 +524,9 @@
 				continue;
 		}
 
-<<<<<<< HEAD
-=======
 		if (!fallback && block_incompatible(block, flags))
 			continue;
 
->>>>>>> 0c383648
 		if (contains(start, end, block_start, block_end) &&
 		    order == drm_buddy_block_order(block)) {
 			/*
@@ -736,15 +733,6 @@
 				err = -ENOSPC;
 				goto err_free;
 			}
-<<<<<<< HEAD
-
-			mark_allocated(block);
-			total_allocated += drm_buddy_block_size(mm, block);
-			mm->avail -= drm_buddy_block_size(mm, block);
-			list_add_tail(&block->link, &allocated);
-			continue;
-=======
->>>>>>> 0c383648
 		}
 
 		if (!drm_buddy_block_is_split(block)) {
@@ -783,11 +771,7 @@
 		list_splice_tail(&allocated, blocks);
 		*total_allocated_on_err = total_allocated;
 	} else {
-<<<<<<< HEAD
-		drm_buddy_free_list(mm, &allocated);
-=======
 		drm_buddy_free_list_internal(mm, &allocated);
->>>>>>> 0c383648
 	}
 
 	return err;
@@ -853,19 +837,11 @@
 			list_splice(&blocks_lhs, blocks);
 			return 0;
 		} else if (err != -ENOSPC) {
-<<<<<<< HEAD
-			drm_buddy_free_list(mm, blocks);
-			return err;
-		}
-		/* Free blocks for the next iteration */
-		drm_buddy_free_list(mm, blocks);
-=======
 			drm_buddy_free_list_internal(mm, blocks);
 			return err;
 		}
 		/* Free blocks for the next iteration */
 		drm_buddy_free_list_internal(mm, blocks);
->>>>>>> 0c383648
 	}
 
 	return -ENOSPC;
@@ -965,11 +941,7 @@
  * @mm: DRM buddy manager to allocate from
  * @start: start of the allowed range for this block
  * @end: end of the allowed range for this block
-<<<<<<< HEAD
- * @size: size of the allocation
-=======
  * @size: size of the allocation in bytes
->>>>>>> 0c383648
  * @min_block_size: alignment of the allocation
  * @blocks: output list head to add allocated blocks
  * @flags: DRM_BUDDY_*_ALLOCATION flags
@@ -1052,14 +1024,6 @@
 				break;
 
 			if (order-- == min_order) {
-<<<<<<< HEAD
-				if (flags & DRM_BUDDY_CONTIGUOUS_ALLOCATION &&
-				    !(flags & DRM_BUDDY_RANGE_ALLOCATION))
-					/*
-					 * Try contiguous block allocation through
-					 * try harder method
-					 */
-=======
 				/* Try allocation through force merge method */
 				if (mm->clear_avail &&
 				    !__force_merge(mm, start, end, min_order)) {
@@ -1079,7 +1043,6 @@
 				 */
 				if (flags & DRM_BUDDY_CONTIGUOUS_ALLOCATION &&
 				    !(flags & DRM_BUDDY_RANGE_ALLOCATION))
->>>>>>> 0c383648
 					return __alloc_contig_try_harder(mm,
 									 original_size,
 									 original_min_size,
