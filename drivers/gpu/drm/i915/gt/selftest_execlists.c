--- conflicted
+++ resolved
@@ -3733,11 +3733,7 @@
 	GEM_BUG_ON(!nctx || nctx > ARRAY_SIZE(ve));
 
 	for (n = 0; n < nctx; n++) {
-<<<<<<< HEAD
-		ve[n] = intel_engine_create_virtual(siblings, nsibling);
-=======
 		ve[n] = intel_engine_create_virtual(siblings, nsibling, 0);
->>>>>>> df0cc57e
 		if (IS_ERR(ve[n])) {
 			err = PTR_ERR(ve[n]);
 			nctx = n;
@@ -3933,11 +3929,7 @@
 	 * restrict it to our desired engine within the virtual engine.
 	 */
 
-<<<<<<< HEAD
-	ve = intel_engine_create_virtual(siblings, nsibling);
-=======
 	ve = intel_engine_create_virtual(siblings, nsibling, 0);
->>>>>>> df0cc57e
 	if (IS_ERR(ve)) {
 		err = PTR_ERR(ve);
 		goto out_close;
@@ -4068,11 +4060,7 @@
 		i915_request_add(rq);
 	}
 
-<<<<<<< HEAD
-	ce = intel_engine_create_virtual(siblings, nsibling);
-=======
 	ce = intel_engine_create_virtual(siblings, nsibling, 0);
->>>>>>> df0cc57e
 	if (IS_ERR(ce)) {
 		err = PTR_ERR(ce);
 		goto out;
@@ -4124,11 +4112,7 @@
 
 	/* XXX We do not handle oversubscription and fairness with normal rq */
 	for (n = 0; n < nsibling; n++) {
-<<<<<<< HEAD
-		ce = intel_engine_create_virtual(siblings, nsibling);
-=======
 		ce = intel_engine_create_virtual(siblings, nsibling, 0);
->>>>>>> df0cc57e
 		if (IS_ERR(ce)) {
 			err = PTR_ERR(ce);
 			goto out;
@@ -4230,11 +4214,7 @@
 	if (err)
 		goto out_scratch;
 
-<<<<<<< HEAD
-	ve = intel_engine_create_virtual(siblings, nsibling);
-=======
 	ve = intel_engine_create_virtual(siblings, nsibling, 0);
->>>>>>> df0cc57e
 	if (IS_ERR(ve)) {
 		err = PTR_ERR(ve);
 		goto out_scratch;
@@ -4374,11 +4354,7 @@
 	if (igt_spinner_init(&spin, gt))
 		return -ENOMEM;
 
-<<<<<<< HEAD
-	ve = intel_engine_create_virtual(siblings, nsibling);
-=======
 	ve = intel_engine_create_virtual(siblings, nsibling, 0);
->>>>>>> df0cc57e
 	if (IS_ERR(ve)) {
 		err = PTR_ERR(ve);
 		goto out_spin;
