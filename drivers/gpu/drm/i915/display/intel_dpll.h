/* SPDX-License-Identifier: MIT */
/*
 * Copyright © 2020 Intel Corporation
 */

#ifndef _INTEL_DPLL_H_
#define _INTEL_DPLL_H_

#include <linux/types.h>

struct dpll;
struct drm_i915_private;
struct intel_atomic_state;
struct intel_crtc;
struct intel_crtc_state;
enum pipe;

void intel_dpll_init_clock_hook(struct drm_i915_private *dev_priv);
<<<<<<< HEAD
int intel_dpll_crtc_compute_clock(struct intel_crtc_state *crtc_state);
=======
int intel_dpll_crtc_compute_clock(struct intel_atomic_state *state,
				  struct intel_crtc *crtc);
int intel_dpll_crtc_get_shared_dpll(struct intel_atomic_state *state,
				    struct intel_crtc *crtc);
>>>>>>> 88084a3d
int vlv_calc_dpll_params(int refclk, struct dpll *clock);
int pnv_calc_dpll_params(int refclk, struct dpll *clock);
int i9xx_calc_dpll_params(int refclk, struct dpll *clock);
u32 i9xx_dpll_compute_fp(const struct dpll *dpll);
void vlv_compute_dpll(struct intel_crtc_state *crtc_state);
void chv_compute_dpll(struct intel_crtc_state *crtc_state);

int vlv_force_pll_on(struct drm_i915_private *dev_priv, enum pipe pipe,
		     const struct dpll *dpll);
void vlv_force_pll_off(struct drm_i915_private *dev_priv, enum pipe pipe);

void chv_enable_pll(const struct intel_crtc_state *crtc_state);
void chv_disable_pll(struct drm_i915_private *dev_priv, enum pipe pipe);
void vlv_enable_pll(const struct intel_crtc_state *crtc_state);
void vlv_disable_pll(struct drm_i915_private *dev_priv, enum pipe pipe);
void i9xx_enable_pll(const struct intel_crtc_state *crtc_state);
void i9xx_disable_pll(const struct intel_crtc_state *crtc_state);
bool bxt_find_best_dpll(struct intel_crtc_state *crtc_state,
			struct dpll *best_clock);
int chv_calc_dpll_params(int refclk, struct dpll *pll_clock);

void assert_pll_enabled(struct drm_i915_private *i915, enum pipe pipe);
void assert_pll_disabled(struct drm_i915_private *i915, enum pipe pipe);

#endif<|MERGE_RESOLUTION|>--- conflicted
+++ resolved
@@ -16,14 +16,10 @@
 enum pipe;
 
 void intel_dpll_init_clock_hook(struct drm_i915_private *dev_priv);
-<<<<<<< HEAD
-int intel_dpll_crtc_compute_clock(struct intel_crtc_state *crtc_state);
-=======
 int intel_dpll_crtc_compute_clock(struct intel_atomic_state *state,
 				  struct intel_crtc *crtc);
 int intel_dpll_crtc_get_shared_dpll(struct intel_atomic_state *state,
 				    struct intel_crtc *crtc);
->>>>>>> 88084a3d
 int vlv_calc_dpll_params(int refclk, struct dpll *clock);
 int pnv_calc_dpll_params(int refclk, struct dpll *clock);
 int i9xx_calc_dpll_params(int refclk, struct dpll *clock);
