--- conflicted
+++ resolved
@@ -951,84 +951,6 @@
 	/* TODO: Other registers are not yet used */
 };
 
-<<<<<<< HEAD
-static const i915_reg_t gen11_shadowed_regs[] = {
-	RING_TAIL(RENDER_RING_BASE),			/* 0x2000 (base) */
-	RING_EXECLIST_CONTROL(RENDER_RING_BASE),        /* 0x2550 */
-	GEN6_RPNSWREQ,					/* 0xA008 */
-	GEN6_RC_VIDEO_FREQ,				/* 0xA00C */
-	RING_TAIL(BLT_RING_BASE),			/* 0x22000 (base) */
-	RING_EXECLIST_CONTROL(BLT_RING_BASE),		/* 0x22550 */
-	RING_TAIL(GEN11_BSD_RING_BASE),			/* 0x1C0000 (base) */
-	RING_EXECLIST_CONTROL(GEN11_BSD_RING_BASE),	/* 0x1C0550 */
-	RING_TAIL(GEN11_BSD2_RING_BASE),		/* 0x1C4000 (base) */
-	RING_EXECLIST_CONTROL(GEN11_BSD2_RING_BASE),	/* 0x1C4550 */
-	RING_TAIL(GEN11_VEBOX_RING_BASE),		/* 0x1C8000 (base) */
-	RING_EXECLIST_CONTROL(GEN11_VEBOX_RING_BASE),	/* 0x1C8550 */
-	RING_TAIL(GEN11_BSD3_RING_BASE),		/* 0x1D0000 (base) */
-	RING_EXECLIST_CONTROL(GEN11_BSD3_RING_BASE),	/* 0x1D0550 */
-	RING_TAIL(GEN11_BSD4_RING_BASE),		/* 0x1D4000 (base) */
-	RING_EXECLIST_CONTROL(GEN11_BSD4_RING_BASE),	/* 0x1D4550 */
-	RING_TAIL(GEN11_VEBOX2_RING_BASE),		/* 0x1D8000 (base) */
-	RING_EXECLIST_CONTROL(GEN11_VEBOX2_RING_BASE),	/* 0x1D8550 */
-	/* TODO: Other registers are not yet used */
-};
-
-static const i915_reg_t gen12_shadowed_regs[] = {
-	RING_TAIL(RENDER_RING_BASE),			/* 0x2000 (base) */
-	RING_EXECLIST_CONTROL(RENDER_RING_BASE),	/* 0x2550 */
-	GEN6_RPNSWREQ,					/* 0xA008 */
-	GEN6_RC_VIDEO_FREQ,				/* 0xA00C */
-	RING_TAIL(BLT_RING_BASE),			/* 0x22000 (base) */
-	RING_EXECLIST_CONTROL(BLT_RING_BASE),		/* 0x22550 */
-	RING_TAIL(GEN11_BSD_RING_BASE),			/* 0x1C0000 (base) */
-	RING_EXECLIST_CONTROL(GEN11_BSD_RING_BASE),	/* 0x1C0550 */
-	RING_TAIL(GEN11_BSD2_RING_BASE),		/* 0x1C4000 (base) */
-	RING_EXECLIST_CONTROL(GEN11_BSD2_RING_BASE),	/* 0x1C4550 */
-	RING_TAIL(GEN11_VEBOX_RING_BASE),		/* 0x1C8000 (base) */
-	RING_EXECLIST_CONTROL(GEN11_VEBOX_RING_BASE),	/* 0x1C8550 */
-	RING_TAIL(GEN11_BSD3_RING_BASE),		/* 0x1D0000 (base) */
-	RING_EXECLIST_CONTROL(GEN11_BSD3_RING_BASE),	/* 0x1D0550 */
-	RING_TAIL(GEN11_BSD4_RING_BASE),		/* 0x1D4000 (base) */
-	RING_EXECLIST_CONTROL(GEN11_BSD4_RING_BASE),	/* 0x1D4550 */
-	RING_TAIL(GEN11_VEBOX2_RING_BASE),		/* 0x1D8000 (base) */
-	RING_EXECLIST_CONTROL(GEN11_VEBOX2_RING_BASE),	/* 0x1D8550 */
-	/* TODO: Other registers are not yet used */
-};
-
-static const i915_reg_t xehp_shadowed_regs[] = {
-	RING_TAIL(RENDER_RING_BASE),			/* 0x2000 (base) */
-	RING_EXECLIST_CONTROL(RENDER_RING_BASE),        /* 0x2550 */
-	GEN6_RPNSWREQ,					/* 0xA008 */
-	GEN6_RC_VIDEO_FREQ,				/* 0xA00C */
-	RING_TAIL(BLT_RING_BASE),			/* 0x22000 (base) */
-	RING_EXECLIST_CONTROL(BLT_RING_BASE),		/* 0x22550 */
-	RING_TAIL(GEN11_BSD_RING_BASE),			/* 0x1C0000 (base) */
-	RING_EXECLIST_CONTROL(GEN11_BSD_RING_BASE),	/* 0x1C0550 */
-	RING_TAIL(GEN11_BSD2_RING_BASE),		/* 0x1C4000 (base) */
-	RING_EXECLIST_CONTROL(GEN11_BSD2_RING_BASE),	/* 0x1C4550 */
-	RING_TAIL(GEN11_VEBOX_RING_BASE),		/* 0x1C8000 (base) */
-	RING_EXECLIST_CONTROL(GEN11_VEBOX_RING_BASE),	/* 0x1C8550 */
-	RING_TAIL(GEN11_BSD3_RING_BASE),		/* 0x1D0000 (base) */
-	RING_EXECLIST_CONTROL(GEN11_BSD3_RING_BASE),	/* 0x1D0550 */
-	RING_TAIL(GEN11_BSD4_RING_BASE),		/* 0x1D4000 (base) */
-	RING_EXECLIST_CONTROL(GEN11_BSD4_RING_BASE),	/* 0x1D4550 */
-	RING_TAIL(GEN11_VEBOX2_RING_BASE),		/* 0x1D8000 (base) */
-	RING_EXECLIST_CONTROL(GEN11_VEBOX2_RING_BASE),	/* 0x1D8550 */
-	RING_TAIL(XEHP_BSD5_RING_BASE),			/* 0x1E0000 (base) */
-	RING_EXECLIST_CONTROL(XEHP_BSD5_RING_BASE),	/* 0x1E0550 */
-	RING_TAIL(XEHP_BSD6_RING_BASE),			/* 0x1E4000 (base) */
-	RING_EXECLIST_CONTROL(XEHP_BSD6_RING_BASE),	/* 0x1E4550 */
-	RING_TAIL(XEHP_VEBOX3_RING_BASE),		/* 0x1E8000 (base) */
-	RING_EXECLIST_CONTROL(XEHP_VEBOX3_RING_BASE),	/* 0x1E8550 */
-	RING_TAIL(XEHP_BSD7_RING_BASE),			/* 0x1F0000 (base) */
-	RING_EXECLIST_CONTROL(XEHP_BSD7_RING_BASE),	/* 0x1F0550 */
-	RING_TAIL(XEHP_BSD8_RING_BASE),			/* 0x1F4000 (base) */
-	RING_EXECLIST_CONTROL(XEHP_BSD8_RING_BASE),	/* 0x1F4550 */
-	RING_TAIL(XEHP_VEBOX4_RING_BASE),		/* 0x1F8000 (base) */
-	RING_EXECLIST_CONTROL(XEHP_VEBOX4_RING_BASE),	/* 0x1F8550 */
-	/* TODO: Other registers are not yet used */
-=======
 static const struct i915_range gen11_shadowed_regs[] = {
 	{ .start =   0x2030, .end =   0x2030 },
 	{ .start =   0x2550, .end =   0x2550 },
@@ -1098,7 +1020,6 @@
 	{ .start = 0x1F4510, .end = 0x1F4550 },
 	{ .start = 0x1F8030, .end = 0x1F8030 },
 	{ .start = 0x1F8510, .end = 0x1F8550 },
->>>>>>> df0cc57e
 };
 
 static const struct i915_range dg2_shadowed_regs[] = {
@@ -1150,20 +1071,6 @@
 		return 0;
 }
 
-<<<<<<< HEAD
-#define __is_X_shadowed(x) \
-static bool is_##x##_shadowed(u32 offset) \
-{ \
-	const i915_reg_t *regs = x##_shadowed_regs; \
-	return BSEARCH(offset, regs, ARRAY_SIZE(x##_shadowed_regs), \
-		       mmio_reg_cmp); \
-}
-
-__is_X_shadowed(gen8)
-__is_X_shadowed(gen11)
-__is_X_shadowed(gen12)
-__is_X_shadowed(xehp)
-=======
 static bool is_shadowed(struct intel_uncore *uncore, u32 offset)
 {
 	if (drm_WARN_ON(&uncore->i915->drm, !uncore->shadowed_reg_table))
@@ -1174,7 +1081,6 @@
 		       uncore->shadowed_reg_table_entries,
 		       mmio_range_cmp);
 }
->>>>>>> df0cc57e
 
 static enum forcewake_domains
 gen6_reg_write_fw_domains(struct intel_uncore *uncore, i915_reg_t reg)
@@ -1211,15 +1117,6 @@
 	enum forcewake_domains __fwd = 0; \
 	const u32 __offset = (offset); \
 	if (NEEDS_FORCE_WAKE((__offset)) && !is_shadowed(uncore, __offset)) \
-		__fwd = find_fw_domain(uncore, __offset); \
-	__fwd; \
-})
-
-#define __xehp_fwtable_reg_write_fw_domains(uncore, offset) \
-({ \
-	enum forcewake_domains __fwd = 0; \
-	const u32 __offset = (offset); \
-	if (!is_xehp_shadowed(__offset)) \
 		__fwd = find_fw_domain(uncore, __offset); \
 	__fwd; \
 })
@@ -1818,17 +1715,9 @@
 	return __fwtable_reg_write_fw_domains(uncore, i915_mmio_reg_offset(reg));
 }
 
-<<<<<<< HEAD
-__gen_reg_write_funcs(xehp_fwtable);
-__gen_reg_write_funcs(gen12_fwtable);
-__gen_reg_write_funcs(gen11_fwtable);
-__gen_reg_write_funcs(fwtable);
-__gen_reg_write_funcs(gen8);
-=======
 __gen_fwtable_write(8)
 __gen_fwtable_write(16)
 __gen_fwtable_write(32)
->>>>>>> df0cc57e
 
 #undef __gen_fwtable_write
 #undef GEN6_WRITE_FOOTER
@@ -2006,12 +1895,7 @@
 				       FORCEWAKE_ACK_MEDIA_VEBOX_GEN11(i));
 		}
 	} else if (IS_GRAPHICS_VER(i915, 9, 10)) {
-<<<<<<< HEAD
-		uncore->funcs.force_wake_get = fw_domains_get_with_fallback;
-		uncore->funcs.force_wake_put = fw_domains_put;
-=======
 		uncore->fw_get_funcs = &uncore_get_fallback;
->>>>>>> df0cc57e
 		fw_domain_init(uncore, FW_DOMAIN_ID_RENDER,
 			       FORCEWAKE_RENDER_GEN9,
 			       FORCEWAKE_ACK_RENDER_GEN9);
@@ -2073,13 +1957,7 @@
 				       FORCEWAKE, FORCEWAKE_ACK);
 		}
 	} else if (GRAPHICS_VER(i915) == 6) {
-<<<<<<< HEAD
-		uncore->funcs.force_wake_get =
-			fw_domains_get_with_thread_status;
-		uncore->funcs.force_wake_put = fw_domains_put;
-=======
 		uncore->fw_get_funcs = &uncore_get_thread_status;
->>>>>>> df0cc57e
 		fw_domain_init(uncore, FW_DOMAIN_ID_RENDER,
 			       FORCEWAKE, FORCEWAKE_ACK);
 	}
@@ -2219,42 +2097,6 @@
 		return ret;
 	forcewake_early_sanitize(uncore, 0);
 
-<<<<<<< HEAD
-	if (GRAPHICS_VER_FULL(i915) >= IP_VER(12, 55)) {
-		ASSIGN_FW_DOMAINS_TABLE(uncore, __dg2_fw_ranges);
-		ASSIGN_WRITE_MMIO_VFUNCS(uncore, xehp_fwtable);
-		ASSIGN_READ_MMIO_VFUNCS(uncore, gen11_fwtable);
-	} else if (GRAPHICS_VER_FULL(i915) >= IP_VER(12, 50)) {
-		ASSIGN_FW_DOMAINS_TABLE(uncore, __xehp_fw_ranges);
-		ASSIGN_WRITE_MMIO_VFUNCS(uncore, xehp_fwtable);
-		ASSIGN_READ_MMIO_VFUNCS(uncore, gen11_fwtable);
-	} else if (GRAPHICS_VER(i915) >= 12) {
-		ASSIGN_FW_DOMAINS_TABLE(uncore, __gen12_fw_ranges);
-		ASSIGN_WRITE_MMIO_VFUNCS(uncore, gen12_fwtable);
-		ASSIGN_READ_MMIO_VFUNCS(uncore, gen12_fwtable);
-	} else if (GRAPHICS_VER(i915) == 11) {
-		ASSIGN_FW_DOMAINS_TABLE(uncore, __gen11_fw_ranges);
-		ASSIGN_WRITE_MMIO_VFUNCS(uncore, gen11_fwtable);
-		ASSIGN_READ_MMIO_VFUNCS(uncore, gen11_fwtable);
-	} else if (IS_GRAPHICS_VER(i915, 9, 10)) {
-		ASSIGN_FW_DOMAINS_TABLE(uncore, __gen9_fw_ranges);
-		ASSIGN_WRITE_MMIO_VFUNCS(uncore, fwtable);
-		ASSIGN_READ_MMIO_VFUNCS(uncore, fwtable);
-	} else if (IS_CHERRYVIEW(i915)) {
-		ASSIGN_FW_DOMAINS_TABLE(uncore, __chv_fw_ranges);
-		ASSIGN_WRITE_MMIO_VFUNCS(uncore, fwtable);
-		ASSIGN_READ_MMIO_VFUNCS(uncore, fwtable);
-	} else if (GRAPHICS_VER(i915) == 8) {
-		ASSIGN_WRITE_MMIO_VFUNCS(uncore, gen8);
-		ASSIGN_READ_MMIO_VFUNCS(uncore, gen6);
-	} else if (IS_VALLEYVIEW(i915)) {
-		ASSIGN_FW_DOMAINS_TABLE(uncore, __vlv_fw_ranges);
-		ASSIGN_WRITE_MMIO_VFUNCS(uncore, gen6);
-		ASSIGN_READ_MMIO_VFUNCS(uncore, fwtable);
-	} else if (IS_GRAPHICS_VER(i915, 6, 7)) {
-		ASSIGN_WRITE_MMIO_VFUNCS(uncore, gen6);
-		ASSIGN_READ_MMIO_VFUNCS(uncore, gen6);
-=======
 	ASSIGN_READ_MMIO_VFUNCS(uncore, fwtable);
 
 	if (GRAPHICS_VER_FULL(i915) >= IP_VER(12, 55)) {
@@ -2291,7 +2133,6 @@
 	} else if (IS_GRAPHICS_VER(i915, 6, 7)) {
 		ASSIGN_FW_DOMAINS_TABLE(uncore, __gen6_fw_ranges);
 		ASSIGN_WRITE_MMIO_VFUNCS(uncore, gen6);
->>>>>>> df0cc57e
 	}
 
 	uncore->pmic_bus_access_nb.notifier_call = i915_pmic_bus_access_notifier;
