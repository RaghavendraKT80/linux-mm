--- conflicted
+++ resolved
@@ -529,14 +529,12 @@
 	for (i = 0; i < ARRAY_SIZE(ctx->hang_timestamp); i++)
 		ctx->hang_timestamp[i] = jiffies - CONTEXT_FAST_HANG_JIFFIES;
 
-<<<<<<< HEAD
+	ctx->jump_whitelist = NULL;
+	ctx->jump_whitelist_cmds = 0;
+
 	spin_lock(&i915->gem.contexts.lock);
 	list_add_tail(&ctx->link, &i915->gem.contexts.list);
 	spin_unlock(&i915->gem.contexts.lock);
-=======
-	ctx->jump_whitelist = NULL;
-	ctx->jump_whitelist_cmds = 0;
->>>>>>> ea0b163b
 
 	return ctx;
 
