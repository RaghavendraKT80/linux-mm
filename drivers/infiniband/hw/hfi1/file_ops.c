/*
 * Copyright(c) 2015-2017 Intel Corporation.
 *
 * This file is provided under a dual BSD/GPLv2 license.  When using or
 * redistributing this file, you may do so under either license.
 *
 * GPL LICENSE SUMMARY
 *
 * This program is free software; you can redistribute it and/or modify
 * it under the terms of version 2 of the GNU General Public License as
 * published by the Free Software Foundation.
 *
 * This program is distributed in the hope that it will be useful, but
 * WITHOUT ANY WARRANTY; without even the implied warranty of
 * MERCHANTABILITY or FITNESS FOR A PARTICULAR PURPOSE.  See the GNU
 * General Public License for more details.
 *
 * BSD LICENSE
 *
 * Redistribution and use in source and binary forms, with or without
 * modification, are permitted provided that the following conditions
 * are met:
 *
 *  - Redistributions of source code must retain the above copyright
 *    notice, this list of conditions and the following disclaimer.
 *  - Redistributions in binary form must reproduce the above copyright
 *    notice, this list of conditions and the following disclaimer in
 *    the documentation and/or other materials provided with the
 *    distribution.
 *  - Neither the name of Intel Corporation nor the names of its
 *    contributors may be used to endorse or promote products derived
 *    from this software without specific prior written permission.
 *
 * THIS SOFTWARE IS PROVIDED BY THE COPYRIGHT HOLDERS AND CONTRIBUTORS
 * "AS IS" AND ANY EXPRESS OR IMPLIED WARRANTIES, INCLUDING, BUT NOT
 * LIMITED TO, THE IMPLIED WARRANTIES OF MERCHANTABILITY AND FITNESS FOR
 * A PARTICULAR PURPOSE ARE DISCLAIMED. IN NO EVENT SHALL THE COPYRIGHT
 * OWNER OR CONTRIBUTORS BE LIABLE FOR ANY DIRECT, INDIRECT, INCIDENTAL,
 * SPECIAL, EXEMPLARY, OR CONSEQUENTIAL DAMAGES (INCLUDING, BUT NOT
 * LIMITED TO, PROCUREMENT OF SUBSTITUTE GOODS OR SERVICES; LOSS OF USE,
 * DATA, OR PROFITS; OR BUSINESS INTERRUPTION) HOWEVER CAUSED AND ON ANY
 * THEORY OF LIABILITY, WHETHER IN CONTRACT, STRICT LIABILITY, OR TORT
 * (INCLUDING NEGLIGENCE OR OTHERWISE) ARISING IN ANY WAY OUT OF THE USE
 * OF THIS SOFTWARE, EVEN IF ADVISED OF THE POSSIBILITY OF SUCH DAMAGE.
 *
 */
#include <linux/poll.h>
#include <linux/cdev.h>
#include <linux/vmalloc.h>
#include <linux/io.h>
#include <linux/sched/mm.h>
#include <linux/bitmap.h>

#include <rdma/ib.h>

#include "hfi.h"
#include "pio.h"
#include "device.h"
#include "common.h"
#include "trace.h"
#include "mmu_rb.h"
#include "user_sdma.h"
#include "user_exp_rcv.h"
#include "aspm.h"

#undef pr_fmt
#define pr_fmt(fmt) DRIVER_NAME ": " fmt

#define SEND_CTXT_HALT_TIMEOUT 1000 /* msecs */

/*
 * File operation functions
 */
static int hfi1_file_open(struct inode *inode, struct file *fp);
static int hfi1_file_close(struct inode *inode, struct file *fp);
static ssize_t hfi1_write_iter(struct kiocb *kiocb, struct iov_iter *from);
static unsigned int hfi1_poll(struct file *fp, struct poll_table_struct *pt);
static int hfi1_file_mmap(struct file *fp, struct vm_area_struct *vma);

static u64 kvirt_to_phys(void *addr);
static int assign_ctxt(struct hfi1_filedata *fd, unsigned long arg, u32 len);
static void init_subctxts(struct hfi1_ctxtdata *uctxt,
			  const struct hfi1_user_info *uinfo);
static int init_user_ctxt(struct hfi1_filedata *fd,
			  struct hfi1_ctxtdata *uctxt);
static void user_init(struct hfi1_ctxtdata *uctxt);
static int get_ctxt_info(struct hfi1_filedata *fd, unsigned long arg, u32 len);
static int get_base_info(struct hfi1_filedata *fd, unsigned long arg, u32 len);
static int user_exp_rcv_setup(struct hfi1_filedata *fd, unsigned long arg,
			      u32 len);
static int user_exp_rcv_clear(struct hfi1_filedata *fd, unsigned long arg,
			      u32 len);
static int user_exp_rcv_invalid(struct hfi1_filedata *fd, unsigned long arg,
				u32 len);
static int setup_base_ctxt(struct hfi1_filedata *fd,
			   struct hfi1_ctxtdata *uctxt);
static int setup_subctxt(struct hfi1_ctxtdata *uctxt);

static int find_sub_ctxt(struct hfi1_filedata *fd,
			 const struct hfi1_user_info *uinfo);
static int allocate_ctxt(struct hfi1_filedata *fd, struct hfi1_devdata *dd,
			 struct hfi1_user_info *uinfo,
			 struct hfi1_ctxtdata **cd);
static void deallocate_ctxt(struct hfi1_ctxtdata *uctxt);
static unsigned int poll_urgent(struct file *fp, struct poll_table_struct *pt);
static unsigned int poll_next(struct file *fp, struct poll_table_struct *pt);
static int user_event_ack(struct hfi1_ctxtdata *uctxt, u16 subctxt,
			  unsigned long arg);
static int set_ctxt_pkey(struct hfi1_ctxtdata *uctxt, unsigned long arg);
static int ctxt_reset(struct hfi1_ctxtdata *uctxt);
static int manage_rcvq(struct hfi1_ctxtdata *uctxt, u16 subctxt,
		       unsigned long arg);
static int vma_fault(struct vm_fault *vmf);
static long hfi1_file_ioctl(struct file *fp, unsigned int cmd,
			    unsigned long arg);

static const struct file_operations hfi1_file_ops = {
	.owner = THIS_MODULE,
	.write_iter = hfi1_write_iter,
	.open = hfi1_file_open,
	.release = hfi1_file_close,
	.unlocked_ioctl = hfi1_file_ioctl,
	.poll = hfi1_poll,
	.mmap = hfi1_file_mmap,
	.llseek = noop_llseek,
};

static const struct vm_operations_struct vm_ops = {
	.fault = vma_fault,
};

/*
 * Types of memories mapped into user processes' space
 */
enum mmap_types {
	PIO_BUFS = 1,
	PIO_BUFS_SOP,
	PIO_CRED,
	RCV_HDRQ,
	RCV_EGRBUF,
	UREGS,
	EVENTS,
	STATUS,
	RTAIL,
	SUBCTXT_UREGS,
	SUBCTXT_RCV_HDRQ,
	SUBCTXT_EGRBUF,
	SDMA_COMP
};

/*
 * Masks and offsets defining the mmap tokens
 */
#define HFI1_MMAP_OFFSET_MASK   0xfffULL
#define HFI1_MMAP_OFFSET_SHIFT  0
#define HFI1_MMAP_SUBCTXT_MASK  0xfULL
#define HFI1_MMAP_SUBCTXT_SHIFT 12
#define HFI1_MMAP_CTXT_MASK     0xffULL
#define HFI1_MMAP_CTXT_SHIFT    16
#define HFI1_MMAP_TYPE_MASK     0xfULL
#define HFI1_MMAP_TYPE_SHIFT    24
#define HFI1_MMAP_MAGIC_MASK    0xffffffffULL
#define HFI1_MMAP_MAGIC_SHIFT   32

#define HFI1_MMAP_MAGIC         0xdabbad00

#define HFI1_MMAP_TOKEN_SET(field, val)	\
	(((val) & HFI1_MMAP_##field##_MASK) << HFI1_MMAP_##field##_SHIFT)
#define HFI1_MMAP_TOKEN_GET(field, token) \
	(((token) >> HFI1_MMAP_##field##_SHIFT) & HFI1_MMAP_##field##_MASK)
#define HFI1_MMAP_TOKEN(type, ctxt, subctxt, addr)   \
	(HFI1_MMAP_TOKEN_SET(MAGIC, HFI1_MMAP_MAGIC) | \
	HFI1_MMAP_TOKEN_SET(TYPE, type) | \
	HFI1_MMAP_TOKEN_SET(CTXT, ctxt) | \
	HFI1_MMAP_TOKEN_SET(SUBCTXT, subctxt) | \
	HFI1_MMAP_TOKEN_SET(OFFSET, (offset_in_page(addr))))

#define dbg(fmt, ...)				\
	pr_info(fmt, ##__VA_ARGS__)

static inline int is_valid_mmap(u64 token)
{
	return (HFI1_MMAP_TOKEN_GET(MAGIC, token) == HFI1_MMAP_MAGIC);
}

static int hfi1_file_open(struct inode *inode, struct file *fp)
{
	struct hfi1_filedata *fd;
	struct hfi1_devdata *dd = container_of(inode->i_cdev,
					       struct hfi1_devdata,
					       user_cdev);

	if (!((dd->flags & HFI1_PRESENT) && dd->kregbase1))
		return -EINVAL;

	if (!atomic_inc_not_zero(&dd->user_refcount))
		return -ENXIO;

	/* Just take a ref now. Not all opens result in a context assign */
	kobject_get(&dd->kobj);

	/* The real work is performed later in assign_ctxt() */

	fd = kzalloc(sizeof(*fd), GFP_KERNEL);

	if (fd) {
		fd->rec_cpu_num = -1; /* no cpu affinity by default */
		fd->mm = current->mm;
		mmgrab(fd->mm);
		fd->dd = dd;
		fp->private_data = fd;
	} else {
		fp->private_data = NULL;

		if (atomic_dec_and_test(&dd->user_refcount))
			complete(&dd->user_comp);

		return -ENOMEM;
	}

	return 0;
}

static long hfi1_file_ioctl(struct file *fp, unsigned int cmd,
			    unsigned long arg)
{
	struct hfi1_filedata *fd = fp->private_data;
	struct hfi1_ctxtdata *uctxt = fd->uctxt;
	int ret = 0;
	int uval = 0;

	hfi1_cdbg(IOCTL, "IOCTL recv: 0x%x", cmd);
	if (cmd != HFI1_IOCTL_ASSIGN_CTXT &&
	    cmd != HFI1_IOCTL_GET_VERS &&
	    !uctxt)
		return -EINVAL;

	switch (cmd) {
	case HFI1_IOCTL_ASSIGN_CTXT:
		ret = assign_ctxt(fd, arg, _IOC_SIZE(cmd));
		break;

	case HFI1_IOCTL_CTXT_INFO:
		ret = get_ctxt_info(fd, arg, _IOC_SIZE(cmd));
		break;

	case HFI1_IOCTL_USER_INFO:
		ret = get_base_info(fd, arg, _IOC_SIZE(cmd));
		break;

	case HFI1_IOCTL_CREDIT_UPD:
		if (uctxt)
			sc_return_credits(uctxt->sc);
		break;

	case HFI1_IOCTL_TID_UPDATE:
		ret = user_exp_rcv_setup(fd, arg, _IOC_SIZE(cmd));
		break;

	case HFI1_IOCTL_TID_FREE:
		ret = user_exp_rcv_clear(fd, arg, _IOC_SIZE(cmd));
		break;

	case HFI1_IOCTL_TID_INVAL_READ:
		ret = user_exp_rcv_invalid(fd, arg, _IOC_SIZE(cmd));
		break;

	case HFI1_IOCTL_RECV_CTRL:
		ret = manage_rcvq(uctxt, fd->subctxt, arg);
		break;

	case HFI1_IOCTL_POLL_TYPE:
		if (get_user(uval, (int __user *)arg))
			return -EFAULT;
		uctxt->poll_type = (typeof(uctxt->poll_type))uval;
		break;

	case HFI1_IOCTL_ACK_EVENT:
		ret = user_event_ack(uctxt, fd->subctxt, arg);
		break;

	case HFI1_IOCTL_SET_PKEY:
		ret = set_ctxt_pkey(uctxt, arg);
		break;

	case HFI1_IOCTL_CTXT_RESET:
		ret = ctxt_reset(uctxt);
		break;

	case HFI1_IOCTL_GET_VERS:
		uval = HFI1_USER_SWVERSION;
		if (put_user(uval, (int __user *)arg))
			return -EFAULT;
		break;

	default:
		return -EINVAL;
	}

	return ret;
}

static ssize_t hfi1_write_iter(struct kiocb *kiocb, struct iov_iter *from)
{
	struct hfi1_filedata *fd = kiocb->ki_filp->private_data;
	struct hfi1_user_sdma_pkt_q *pq = fd->pq;
	struct hfi1_user_sdma_comp_q *cq = fd->cq;
	int done = 0, reqs = 0;
	unsigned long dim = from->nr_segs;

	if (!cq || !pq)
		return -EIO;

	if (!iter_is_iovec(from) || !dim)
		return -EINVAL;

	trace_hfi1_sdma_request(fd->dd, fd->uctxt->ctxt, fd->subctxt, dim);

	if (atomic_read(&pq->n_reqs) == pq->n_max_reqs)
		return -ENOSPC;

	while (dim) {
		int ret;
		unsigned long count = 0;

		ret = hfi1_user_sdma_process_request(
			fd, (struct iovec *)(from->iov + done),
			dim, &count);
		if (ret) {
			reqs = ret;
			break;
		}
		dim -= count;
		done += count;
		reqs++;
	}

	return reqs;
}

static int hfi1_file_mmap(struct file *fp, struct vm_area_struct *vma)
{
	struct hfi1_filedata *fd = fp->private_data;
	struct hfi1_ctxtdata *uctxt = fd->uctxt;
	struct hfi1_devdata *dd;
	unsigned long flags;
	u64 token = vma->vm_pgoff << PAGE_SHIFT,
		memaddr = 0;
	void *memvirt = NULL;
	u8 subctxt, mapio = 0, vmf = 0, type;
	ssize_t memlen = 0;
	int ret = 0;
	u16 ctxt;

	if (!is_valid_mmap(token) || !uctxt ||
	    !(vma->vm_flags & VM_SHARED)) {
		ret = -EINVAL;
		goto done;
	}
	dd = uctxt->dd;
	ctxt = HFI1_MMAP_TOKEN_GET(CTXT, token);
	subctxt = HFI1_MMAP_TOKEN_GET(SUBCTXT, token);
	type = HFI1_MMAP_TOKEN_GET(TYPE, token);
	if (ctxt != uctxt->ctxt || subctxt != fd->subctxt) {
		ret = -EINVAL;
		goto done;
	}

	flags = vma->vm_flags;

	switch (type) {
	case PIO_BUFS:
	case PIO_BUFS_SOP:
		memaddr = ((dd->physaddr + TXE_PIO_SEND) +
				/* chip pio base */
			   (uctxt->sc->hw_context * BIT(16))) +
				/* 64K PIO space / ctxt */
			(type == PIO_BUFS_SOP ?
				(TXE_PIO_SIZE / 2) : 0); /* sop? */
		/*
		 * Map only the amount allocated to the context, not the
		 * entire available context's PIO space.
		 */
		memlen = PAGE_ALIGN(uctxt->sc->credits * PIO_BLOCK_SIZE);
		flags &= ~VM_MAYREAD;
		flags |= VM_DONTCOPY | VM_DONTEXPAND;
		vma->vm_page_prot = pgprot_writecombine(vma->vm_page_prot);
		mapio = 1;
		break;
	case PIO_CRED:
		if (flags & VM_WRITE) {
			ret = -EPERM;
			goto done;
		}
		/*
		 * The credit return location for this context could be on the
		 * second or third page allocated for credit returns (if number
		 * of enabled contexts > 64 and 128 respectively).
		 */
		memvirt = dd->cr_base[uctxt->numa_id].va;
		memaddr = virt_to_phys(memvirt) +
			(((u64)uctxt->sc->hw_free -
			  (u64)dd->cr_base[uctxt->numa_id].va) & PAGE_MASK);
		memlen = PAGE_SIZE;
		flags &= ~VM_MAYWRITE;
		flags |= VM_DONTCOPY | VM_DONTEXPAND;
		/*
		 * The driver has already allocated memory for credit
		 * returns and programmed it into the chip. Has that
		 * memory been flagged as non-cached?
		 */
		/* vma->vm_page_prot = pgprot_noncached(vma->vm_page_prot); */
		mapio = 1;
		break;
	case RCV_HDRQ:
		memlen = uctxt->rcvhdrq_size;
		memvirt = uctxt->rcvhdrq;
		break;
	case RCV_EGRBUF: {
		unsigned long addr;
		int i;
		/*
		 * The RcvEgr buffer need to be handled differently
		 * as multiple non-contiguous pages need to be mapped
		 * into the user process.
		 */
		memlen = uctxt->egrbufs.size;
		if ((vma->vm_end - vma->vm_start) != memlen) {
			dd_dev_err(dd, "Eager buffer map size invalid (%lu != %lu)\n",
				   (vma->vm_end - vma->vm_start), memlen);
			ret = -EINVAL;
			goto done;
		}
		if (vma->vm_flags & VM_WRITE) {
			ret = -EPERM;
			goto done;
		}
		vma->vm_flags &= ~VM_MAYWRITE;
		addr = vma->vm_start;
		for (i = 0 ; i < uctxt->egrbufs.numbufs; i++) {
			memlen = uctxt->egrbufs.buffers[i].len;
			memvirt = uctxt->egrbufs.buffers[i].addr;
			ret = remap_pfn_range(
				vma, addr,
				/*
				 * virt_to_pfn() does the same, but
				 * it's not available on x86_64
				 * when CONFIG_MMU is enabled.
				 */
				PFN_DOWN(__pa(memvirt)),
				memlen,
				vma->vm_page_prot);
			if (ret < 0)
				goto done;
			addr += memlen;
		}
		ret = 0;
		goto done;
	}
	case UREGS:
		/*
		 * Map only the page that contains this context's user
		 * registers.
		 */
		memaddr = (unsigned long)
			(dd->physaddr + RXE_PER_CONTEXT_USER)
			+ (uctxt->ctxt * RXE_PER_CONTEXT_SIZE);
		/*
		 * TidFlow table is on the same page as the rest of the
		 * user registers.
		 */
		memlen = PAGE_SIZE;
		flags |= VM_DONTCOPY | VM_DONTEXPAND;
		vma->vm_page_prot = pgprot_noncached(vma->vm_page_prot);
		mapio = 1;
		break;
	case EVENTS:
		/*
		 * Use the page where this context's flags are. User level
		 * knows where it's own bitmap is within the page.
		 */
		memaddr = (unsigned long)
			(dd->events + uctxt_offset(uctxt)) & PAGE_MASK;
		memlen = PAGE_SIZE;
		/*
		 * v3.7 removes VM_RESERVED but the effect is kept by
		 * using VM_IO.
		 */
		flags |= VM_IO | VM_DONTEXPAND;
		vmf = 1;
		break;
	case STATUS:
		if (flags & (unsigned long)(VM_WRITE | VM_EXEC)) {
			ret = -EPERM;
			goto done;
		}
		memaddr = kvirt_to_phys((void *)dd->status);
		memlen = PAGE_SIZE;
		flags |= VM_IO | VM_DONTEXPAND;
		break;
	case RTAIL:
		if (!HFI1_CAP_IS_USET(DMA_RTAIL)) {
			/*
			 * If the memory allocation failed, the context alloc
			 * also would have failed, so we would never get here
			 */
			ret = -EINVAL;
			goto done;
		}
		if (flags & VM_WRITE) {
			ret = -EPERM;
			goto done;
		}
		memlen = PAGE_SIZE;
		memvirt = (void *)uctxt->rcvhdrtail_kvaddr;
		flags &= ~VM_MAYWRITE;
		break;
	case SUBCTXT_UREGS:
		memaddr = (u64)uctxt->subctxt_uregbase;
		memlen = PAGE_SIZE;
		flags |= VM_IO | VM_DONTEXPAND;
		vmf = 1;
		break;
	case SUBCTXT_RCV_HDRQ:
		memaddr = (u64)uctxt->subctxt_rcvhdr_base;
		memlen = uctxt->rcvhdrq_size * uctxt->subctxt_cnt;
		flags |= VM_IO | VM_DONTEXPAND;
		vmf = 1;
		break;
	case SUBCTXT_EGRBUF:
		memaddr = (u64)uctxt->subctxt_rcvegrbuf;
		memlen = uctxt->egrbufs.size * uctxt->subctxt_cnt;
		flags |= VM_IO | VM_DONTEXPAND;
		flags &= ~VM_MAYWRITE;
		vmf = 1;
		break;
	case SDMA_COMP: {
		struct hfi1_user_sdma_comp_q *cq = fd->cq;

		if (!cq) {
			ret = -EFAULT;
			goto done;
		}
		memaddr = (u64)cq->comps;
		memlen = PAGE_ALIGN(sizeof(*cq->comps) * cq->nentries);
		flags |= VM_IO | VM_DONTEXPAND;
		vmf = 1;
		break;
	}
	default:
		ret = -EINVAL;
		break;
	}

	if ((vma->vm_end - vma->vm_start) != memlen) {
		hfi1_cdbg(PROC, "%u:%u Memory size mismatch %lu:%lu",
			  uctxt->ctxt, fd->subctxt,
			  (vma->vm_end - vma->vm_start), memlen);
		ret = -EINVAL;
		goto done;
	}

	vma->vm_flags = flags;
	hfi1_cdbg(PROC,
		  "%u:%u type:%u io/vf:%d/%d, addr:0x%llx, len:%lu(%lu), flags:0x%lx\n",
		    ctxt, subctxt, type, mapio, vmf, memaddr, memlen,
		    vma->vm_end - vma->vm_start, vma->vm_flags);
	if (vmf) {
		vma->vm_pgoff = PFN_DOWN(memaddr);
		vma->vm_ops = &vm_ops;
		ret = 0;
	} else if (mapio) {
		ret = io_remap_pfn_range(vma, vma->vm_start,
					 PFN_DOWN(memaddr),
					 memlen,
					 vma->vm_page_prot);
	} else if (memvirt) {
		ret = remap_pfn_range(vma, vma->vm_start,
				      PFN_DOWN(__pa(memvirt)),
				      memlen,
				      vma->vm_page_prot);
	} else {
		ret = remap_pfn_range(vma, vma->vm_start,
				      PFN_DOWN(memaddr),
				      memlen,
				      vma->vm_page_prot);
	}
done:
	return ret;
}

/*
 * Local (non-chip) user memory is not mapped right away but as it is
 * accessed by the user-level code.
 */
static int vma_fault(struct vm_fault *vmf)
{
	struct page *page;

	page = vmalloc_to_page((void *)(vmf->pgoff << PAGE_SHIFT));
	if (!page)
		return VM_FAULT_SIGBUS;

	get_page(page);
	vmf->page = page;

	return 0;
}

static unsigned int hfi1_poll(struct file *fp, struct poll_table_struct *pt)
{
	struct hfi1_ctxtdata *uctxt;
	unsigned pollflag;

	uctxt = ((struct hfi1_filedata *)fp->private_data)->uctxt;
	if (!uctxt)
		pollflag = POLLERR;
	else if (uctxt->poll_type == HFI1_POLL_TYPE_URGENT)
		pollflag = poll_urgent(fp, pt);
	else  if (uctxt->poll_type == HFI1_POLL_TYPE_ANYRCV)
		pollflag = poll_next(fp, pt);
	else /* invalid */
		pollflag = POLLERR;

	return pollflag;
}

static int hfi1_file_close(struct inode *inode, struct file *fp)
{
	struct hfi1_filedata *fdata = fp->private_data;
	struct hfi1_ctxtdata *uctxt = fdata->uctxt;
	struct hfi1_devdata *dd = container_of(inode->i_cdev,
					       struct hfi1_devdata,
					       user_cdev);
	unsigned long flags, *ev;

	fp->private_data = NULL;

	if (!uctxt)
		goto done;

	hfi1_cdbg(PROC, "closing ctxt %u:%u", uctxt->ctxt, fdata->subctxt);

	flush_wc();
	/* drain user sdma queue */
	hfi1_user_sdma_free_queues(fdata, uctxt);

	/* release the cpu */
	hfi1_put_proc_affinity(fdata->rec_cpu_num);

	/* clean up rcv side */
	hfi1_user_exp_rcv_free(fdata);

	/*
	 * fdata->uctxt is used in the above cleanup.  It is not ready to be
	 * removed until here.
	 */
	fdata->uctxt = NULL;
	hfi1_rcd_put(uctxt);

	/*
	 * Clear any left over, unhandled events so the next process that
	 * gets this context doesn't get confused.
	 */
	ev = dd->events + uctxt_offset(uctxt) + fdata->subctxt;
	*ev = 0;

	spin_lock_irqsave(&dd->uctxt_lock, flags);
	__clear_bit(fdata->subctxt, uctxt->in_use_ctxts);
	if (!bitmap_empty(uctxt->in_use_ctxts, HFI1_MAX_SHARED_CTXTS)) {
		spin_unlock_irqrestore(&dd->uctxt_lock, flags);
		goto done;
	}
	spin_unlock_irqrestore(&dd->uctxt_lock, flags);

	/*
	 * Disable receive context and interrupt available, reset all
	 * RcvCtxtCtrl bits to default values.
	 */
	hfi1_rcvctrl(dd, HFI1_RCVCTRL_CTXT_DIS |
		     HFI1_RCVCTRL_TIDFLOW_DIS |
		     HFI1_RCVCTRL_INTRAVAIL_DIS |
		     HFI1_RCVCTRL_TAILUPD_DIS |
		     HFI1_RCVCTRL_ONE_PKT_EGR_DIS |
		     HFI1_RCVCTRL_NO_RHQ_DROP_DIS |
		     HFI1_RCVCTRL_NO_EGR_DROP_DIS, uctxt);
	/* Clear the context's J_KEY */
	hfi1_clear_ctxt_jkey(dd, uctxt);
	/*
	 * If a send context is allocated, reset context integrity
	 * checks to default and disable the send context.
	 */
	if (uctxt->sc) {
		set_pio_integrity(uctxt->sc);
		sc_disable(uctxt->sc);
	}

	hfi1_free_ctxt_rcv_groups(uctxt);
	hfi1_clear_ctxt_pkey(dd, uctxt);

	uctxt->event_flags = 0;

	deallocate_ctxt(uctxt);
done:
	mmdrop(fdata->mm);
	kobject_put(&dd->kobj);

	if (atomic_dec_and_test(&dd->user_refcount))
		complete(&dd->user_comp);

	kfree(fdata);
	return 0;
}

/*
 * Convert kernel *virtual* addresses to physical addresses.
 * This is used to vmalloc'ed addresses.
 */
static u64 kvirt_to_phys(void *addr)
{
	struct page *page;
	u64 paddr = 0;

	page = vmalloc_to_page(addr);
	if (page)
		paddr = page_to_pfn(page) << PAGE_SHIFT;

	return paddr;
}

/**
 * complete_subctxt
 * @fd: valid filedata pointer
 *
 * Sub-context info can only be set up after the base context
 * has been completed.  This is indicated by the clearing of the
 * HFI1_CTXT_BASE_UINIT bit.
 *
 * Wait for the bit to be cleared, and then complete the subcontext
 * initialization.
 *
 */
static int complete_subctxt(struct hfi1_filedata *fd)
{
	int ret;
	unsigned long flags;

	/*
	 * sub-context info can only be set up after the base context
	 * has been completed.
	 */
	ret = wait_event_interruptible(
		fd->uctxt->wait,
		!test_bit(HFI1_CTXT_BASE_UNINIT, &fd->uctxt->event_flags));

	if (test_bit(HFI1_CTXT_BASE_FAILED, &fd->uctxt->event_flags))
		ret = -ENOMEM;

	/* Finish the sub-context init */
	if (!ret) {
		fd->rec_cpu_num = hfi1_get_proc_affinity(fd->uctxt->numa_id);
		ret = init_user_ctxt(fd, fd->uctxt);
	}

	if (ret) {
		spin_lock_irqsave(&fd->dd->uctxt_lock, flags);
		__clear_bit(fd->subctxt, fd->uctxt->in_use_ctxts);
		spin_unlock_irqrestore(&fd->dd->uctxt_lock, flags);
		hfi1_rcd_put(fd->uctxt);
		fd->uctxt = NULL;
	}

	return ret;
}

static int assign_ctxt(struct hfi1_filedata *fd, unsigned long arg, u32 len)
{
	int ret;
	unsigned int swmajor;
	struct hfi1_ctxtdata *uctxt = NULL;
	struct hfi1_user_info uinfo;

	if (fd->uctxt)
		return -EINVAL;

	if (sizeof(uinfo) != len)
		return -EINVAL;
<<<<<<< HEAD

	if (copy_from_user(&uinfo, (void __user *)arg, sizeof(uinfo)))
		return -EFAULT;

=======

	if (copy_from_user(&uinfo, (void __user *)arg, sizeof(uinfo)))
		return -EFAULT;

>>>>>>> 5fa4ec9c
	swmajor = uinfo.userversion >> 16;
	if (swmajor != HFI1_USER_SWMAJOR)
		return -ENODEV;

	if (uinfo.subctxt_cnt > HFI1_MAX_SHARED_CTXTS)
		return -EINVAL;

	/*
	 * Acquire the mutex to protect against multiple creations of what
	 * could be a shared base context.
	 */
	mutex_lock(&hfi1_mutex);
	/*
	 * Get a sub context if available  (fd->uctxt will be set).
	 * ret < 0 error, 0 no context, 1 sub-context found
	 */
	ret = find_sub_ctxt(fd, &uinfo);

	/*
	 * Allocate a base context if context sharing is not required or a
	 * sub context wasn't found.
	 */
	if (!ret)
		ret = allocate_ctxt(fd, fd->dd, &uinfo, &uctxt);

	mutex_unlock(&hfi1_mutex);

	/* Depending on the context type, finish the appropriate init */
	switch (ret) {
	case 0:
		ret = setup_base_ctxt(fd, uctxt);
		if (ret)
			deallocate_ctxt(uctxt);
		break;
	case 1:
		ret = complete_subctxt(fd);
		break;
	default:
		break;
	}

	return ret;
}

/**
 * match_ctxt
 * @fd: valid filedata pointer
 * @uinfo: user info to compare base context with
 * @uctxt: context to compare uinfo to.
 *
 * Compare the given context with the given information to see if it
 * can be used for a sub context.
 */
static int match_ctxt(struct hfi1_filedata *fd,
		      const struct hfi1_user_info *uinfo,
		      struct hfi1_ctxtdata *uctxt)
{
	struct hfi1_devdata *dd = fd->dd;
	unsigned long flags;
	u16 subctxt;

	/* Skip dynamically allocated kernel contexts */
	if (uctxt->sc && (uctxt->sc->type == SC_KERNEL))
		return 0;

	/* Skip ctxt if it doesn't match the requested one */
	if (memcmp(uctxt->uuid, uinfo->uuid, sizeof(uctxt->uuid)) ||
	    uctxt->jkey != generate_jkey(current_uid()) ||
	    uctxt->subctxt_id != uinfo->subctxt_id ||
	    uctxt->subctxt_cnt != uinfo->subctxt_cnt)
		return 0;

	/* Verify the sharing process matches the base */
	if (uctxt->userversion != uinfo->userversion)
		return -EINVAL;

	/* Find an unused sub context */
	spin_lock_irqsave(&dd->uctxt_lock, flags);
	if (bitmap_empty(uctxt->in_use_ctxts, HFI1_MAX_SHARED_CTXTS)) {
		/* context is being closed, do not use */
		spin_unlock_irqrestore(&dd->uctxt_lock, flags);
		return 0;
	}

	subctxt = find_first_zero_bit(uctxt->in_use_ctxts,
				      HFI1_MAX_SHARED_CTXTS);
	if (subctxt >= uctxt->subctxt_cnt) {
		spin_unlock_irqrestore(&dd->uctxt_lock, flags);
		return -EBUSY;
	}

	fd->subctxt = subctxt;
	__set_bit(fd->subctxt, uctxt->in_use_ctxts);
	spin_unlock_irqrestore(&dd->uctxt_lock, flags);

	fd->uctxt = uctxt;
	hfi1_rcd_get(uctxt);

	return 1;
}

/**
 * find_sub_ctxt
 * @fd: valid filedata pointer
 * @uinfo: matching info to use to find a possible context to share.
 *
 * The hfi1_mutex must be held when this function is called.  It is
 * necessary to ensure serialized creation of shared contexts.
 *
 * Return:
 *    0      No sub-context found
 *    1      Subcontext found and allocated
 *    errno  EINVAL (incorrect parameters)
 *           EBUSY (all sub contexts in use)
 */
static int find_sub_ctxt(struct hfi1_filedata *fd,
			 const struct hfi1_user_info *uinfo)
{
	struct hfi1_ctxtdata *uctxt;
	struct hfi1_devdata *dd = fd->dd;
	u16 i;
	int ret;

	if (!uinfo->subctxt_cnt)
		return 0;

	for (i = dd->first_dyn_alloc_ctxt; i < dd->num_rcv_contexts; i++) {
		uctxt = hfi1_rcd_get_by_index(dd, i);
		if (uctxt) {
			ret = match_ctxt(fd, uinfo, uctxt);
			hfi1_rcd_put(uctxt);
			/* value of != 0 will return */
			if (ret)
				return ret;
		}
	}

	return 0;
}

static int allocate_ctxt(struct hfi1_filedata *fd, struct hfi1_devdata *dd,
			 struct hfi1_user_info *uinfo,
			 struct hfi1_ctxtdata **rcd)
{
	struct hfi1_ctxtdata *uctxt;
	int ret, numa;

	if (dd->flags & HFI1_FROZEN) {
		/*
		 * Pick an error that is unique from all other errors
		 * that are returned so the user process knows that
		 * it tried to allocate while the SPC was frozen.  It
		 * it should be able to retry with success in a short
		 * while.
		 */
		return -EIO;
	}

	if (!dd->freectxts)
		return -EBUSY;

	/*
	 * If we don't have a NUMA node requested, preference is towards
	 * device NUMA node.
	 */
	fd->rec_cpu_num = hfi1_get_proc_affinity(dd->node);
	if (fd->rec_cpu_num != -1)
		numa = cpu_to_node(fd->rec_cpu_num);
	else
		numa = numa_node_id();
	ret = hfi1_create_ctxtdata(dd->pport, numa, &uctxt);
	if (ret < 0) {
		dd_dev_err(dd, "user ctxtdata allocation failed\n");
		return ret;
	}
	hfi1_cdbg(PROC, "[%u:%u] pid %u assigned to CPU %d (NUMA %u)",
		  uctxt->ctxt, fd->subctxt, current->pid, fd->rec_cpu_num,
		  uctxt->numa_id);

	/*
	 * Allocate and enable a PIO send context.
	 */
	uctxt->sc = sc_alloc(dd, SC_USER, uctxt->rcvhdrqentsize, dd->node);
	if (!uctxt->sc) {
		ret = -ENOMEM;
		goto ctxdata_free;
	}
	hfi1_cdbg(PROC, "allocated send context %u(%u)\n", uctxt->sc->sw_index,
		  uctxt->sc->hw_context);
	ret = sc_enable(uctxt->sc);
	if (ret)
		goto ctxdata_free;

	/*
	 * Setup sub context information if the user-level has requested
	 * sub contexts.
	 * This has to be done here so the rest of the sub-contexts find the
	 * proper base context.
	 */
	if (uinfo->subctxt_cnt)
		init_subctxts(uctxt, uinfo);
	uctxt->userversion = uinfo->userversion;
	uctxt->flags = hfi1_cap_mask; /* save current flag state */
	init_waitqueue_head(&uctxt->wait);
	strlcpy(uctxt->comm, current->comm, sizeof(uctxt->comm));
	memcpy(uctxt->uuid, uinfo->uuid, sizeof(uctxt->uuid));
	uctxt->jkey = generate_jkey(current_uid());
	hfi1_stats.sps_ctxts++;
	/*
	 * Disable ASPM when there are open user/PSM contexts to avoid
	 * issues with ASPM L1 exit latency
	 */
	if (dd->freectxts-- == dd->num_user_contexts)
		aspm_disable_all(dd);

	*rcd = uctxt;

	return 0;

ctxdata_free:
	hfi1_free_ctxt(uctxt);
	return ret;
}

static void deallocate_ctxt(struct hfi1_ctxtdata *uctxt)
{
	mutex_lock(&hfi1_mutex);
	hfi1_stats.sps_ctxts--;
	if (++uctxt->dd->freectxts == uctxt->dd->num_user_contexts)
		aspm_enable_all(uctxt->dd);
	mutex_unlock(&hfi1_mutex);

	hfi1_free_ctxt(uctxt);
}

static void init_subctxts(struct hfi1_ctxtdata *uctxt,
			  const struct hfi1_user_info *uinfo)
{
	uctxt->subctxt_cnt = uinfo->subctxt_cnt;
	uctxt->subctxt_id = uinfo->subctxt_id;
	set_bit(HFI1_CTXT_BASE_UNINIT, &uctxt->event_flags);
}

static int setup_subctxt(struct hfi1_ctxtdata *uctxt)
{
	int ret = 0;
	u16 num_subctxts = uctxt->subctxt_cnt;

	uctxt->subctxt_uregbase = vmalloc_user(PAGE_SIZE);
	if (!uctxt->subctxt_uregbase)
		return -ENOMEM;

	/* We can take the size of the RcvHdr Queue from the master */
	uctxt->subctxt_rcvhdr_base = vmalloc_user(uctxt->rcvhdrq_size *
						  num_subctxts);
	if (!uctxt->subctxt_rcvhdr_base) {
		ret = -ENOMEM;
		goto bail_ureg;
	}

	uctxt->subctxt_rcvegrbuf = vmalloc_user(uctxt->egrbufs.size *
						num_subctxts);
	if (!uctxt->subctxt_rcvegrbuf) {
		ret = -ENOMEM;
		goto bail_rhdr;
	}

	return 0;

bail_rhdr:
	vfree(uctxt->subctxt_rcvhdr_base);
	uctxt->subctxt_rcvhdr_base = NULL;
bail_ureg:
	vfree(uctxt->subctxt_uregbase);
	uctxt->subctxt_uregbase = NULL;

	return ret;
}

static void user_init(struct hfi1_ctxtdata *uctxt)
{
	unsigned int rcvctrl_ops = 0;

	/* initialize poll variables... */
	uctxt->urgent = 0;
	uctxt->urgent_poll = 0;

	/*
	 * Now enable the ctxt for receive.
	 * For chips that are set to DMA the tail register to memory
	 * when they change (and when the update bit transitions from
	 * 0 to 1.  So for those chips, we turn it off and then back on.
	 * This will (very briefly) affect any other open ctxts, but the
	 * duration is very short, and therefore isn't an issue.  We
	 * explicitly set the in-memory tail copy to 0 beforehand, so we
	 * don't have to wait to be sure the DMA update has happened
	 * (chip resets head/tail to 0 on transition to enable).
	 */
	if (uctxt->rcvhdrtail_kvaddr)
		clear_rcvhdrtail(uctxt);

	/* Setup J_KEY before enabling the context */
	hfi1_set_ctxt_jkey(uctxt->dd, uctxt, uctxt->jkey);

	rcvctrl_ops = HFI1_RCVCTRL_CTXT_ENB;
	if (HFI1_CAP_UGET_MASK(uctxt->flags, HDRSUPP))
		rcvctrl_ops |= HFI1_RCVCTRL_TIDFLOW_ENB;
	/*
	 * Ignore the bit in the flags for now until proper
	 * support for multiple packet per rcv array entry is
	 * added.
	 */
	if (!HFI1_CAP_UGET_MASK(uctxt->flags, MULTI_PKT_EGR))
		rcvctrl_ops |= HFI1_RCVCTRL_ONE_PKT_EGR_ENB;
	if (HFI1_CAP_UGET_MASK(uctxt->flags, NODROP_EGR_FULL))
		rcvctrl_ops |= HFI1_RCVCTRL_NO_EGR_DROP_ENB;
	if (HFI1_CAP_UGET_MASK(uctxt->flags, NODROP_RHQ_FULL))
		rcvctrl_ops |= HFI1_RCVCTRL_NO_RHQ_DROP_ENB;
	/*
	 * The RcvCtxtCtrl.TailUpd bit has to be explicitly written.
	 * We can't rely on the correct value to be set from prior
	 * uses of the chip or ctxt. Therefore, add the rcvctrl op
	 * for both cases.
	 */
	if (HFI1_CAP_UGET_MASK(uctxt->flags, DMA_RTAIL))
		rcvctrl_ops |= HFI1_RCVCTRL_TAILUPD_ENB;
	else
		rcvctrl_ops |= HFI1_RCVCTRL_TAILUPD_DIS;
	hfi1_rcvctrl(uctxt->dd, rcvctrl_ops, uctxt);
}

static int get_ctxt_info(struct hfi1_filedata *fd, unsigned long arg, u32 len)
{
	struct hfi1_ctxt_info cinfo;
	struct hfi1_ctxtdata *uctxt = fd->uctxt;

	if (sizeof(cinfo) != len)
		return -EINVAL;

	memset(&cinfo, 0, sizeof(cinfo));
	cinfo.runtime_flags = (((uctxt->flags >> HFI1_CAP_MISC_SHIFT) &
				HFI1_CAP_MISC_MASK) << HFI1_CAP_USER_SHIFT) |
			HFI1_CAP_UGET_MASK(uctxt->flags, MASK) |
			HFI1_CAP_KGET_MASK(uctxt->flags, K2U);
	/* adjust flag if this fd is not able to cache */
	if (!fd->handler)
		cinfo.runtime_flags |= HFI1_CAP_TID_UNMAP; /* no caching */

	cinfo.num_active = hfi1_count_active_units();
	cinfo.unit = uctxt->dd->unit;
	cinfo.ctxt = uctxt->ctxt;
	cinfo.subctxt = fd->subctxt;
	cinfo.rcvtids = roundup(uctxt->egrbufs.alloced,
				uctxt->dd->rcv_entries.group_size) +
		uctxt->expected_count;
	cinfo.credits = uctxt->sc->credits;
	cinfo.numa_node = uctxt->numa_id;
	cinfo.rec_cpu = fd->rec_cpu_num;
	cinfo.send_ctxt = uctxt->sc->hw_context;

	cinfo.egrtids = uctxt->egrbufs.alloced;
	cinfo.rcvhdrq_cnt = uctxt->rcvhdrq_cnt;
	cinfo.rcvhdrq_entsize = uctxt->rcvhdrqentsize << 2;
	cinfo.sdma_ring_size = fd->cq->nentries;
	cinfo.rcvegr_size = uctxt->egrbufs.rcvtid_size;

	trace_hfi1_ctxt_info(uctxt->dd, uctxt->ctxt, fd->subctxt, cinfo);
	if (copy_to_user((void __user *)arg, &cinfo, len))
		return -EFAULT;

	return 0;
}

static int init_user_ctxt(struct hfi1_filedata *fd,
			  struct hfi1_ctxtdata *uctxt)
{
	int ret;

	ret = hfi1_user_sdma_alloc_queues(uctxt, fd);
	if (ret)
		return ret;

	ret = hfi1_user_exp_rcv_init(fd, uctxt);
	if (ret)
		hfi1_user_sdma_free_queues(fd, uctxt);

	return ret;
}

static int setup_base_ctxt(struct hfi1_filedata *fd,
			   struct hfi1_ctxtdata *uctxt)
{
	struct hfi1_devdata *dd = uctxt->dd;
	int ret = 0;

	hfi1_init_ctxt(uctxt->sc);

	/* Now allocate the RcvHdr queue and eager buffers. */
	ret = hfi1_create_rcvhdrq(dd, uctxt);
	if (ret)
		goto done;

	ret = hfi1_setup_eagerbufs(uctxt);
	if (ret)
		goto done;

	/* If sub-contexts are enabled, do the appropriate setup */
	if (uctxt->subctxt_cnt)
		ret = setup_subctxt(uctxt);
	if (ret)
		goto done;

	ret = hfi1_alloc_ctxt_rcv_groups(uctxt);
	if (ret)
		goto done;

	ret = init_user_ctxt(fd, uctxt);
	if (ret)
		goto done;

	user_init(uctxt);

	/* Now that the context is set up, the fd can get a reference. */
	fd->uctxt = uctxt;
	hfi1_rcd_get(uctxt);

done:
	if (uctxt->subctxt_cnt) {
		/*
		 * On error, set the failed bit so sub-contexts will clean up
		 * correctly.
		 */
		if (ret)
			set_bit(HFI1_CTXT_BASE_FAILED, &uctxt->event_flags);

		/*
		 * Base context is done (successfully or not), notify anybody
		 * using a sub-context that is waiting for this completion.
		 */
		clear_bit(HFI1_CTXT_BASE_UNINIT, &uctxt->event_flags);
		wake_up(&uctxt->wait);
	}

	return ret;
}

static int get_base_info(struct hfi1_filedata *fd, unsigned long arg, u32 len)
{
	struct hfi1_base_info binfo;
	struct hfi1_ctxtdata *uctxt = fd->uctxt;
	struct hfi1_devdata *dd = uctxt->dd;
	unsigned offset;

	trace_hfi1_uctxtdata(uctxt->dd, uctxt, fd->subctxt);

	if (sizeof(binfo) != len)
		return -EINVAL;

	memset(&binfo, 0, sizeof(binfo));
	binfo.hw_version = dd->revision;
	binfo.sw_version = HFI1_KERN_SWVERSION;
	binfo.bthqp = kdeth_qp;
	binfo.jkey = uctxt->jkey;
	/*
	 * If more than 64 contexts are enabled the allocated credit
	 * return will span two or three contiguous pages. Since we only
	 * map the page containing the context's credit return address,
	 * we need to calculate the offset in the proper page.
	 */
	offset = ((u64)uctxt->sc->hw_free -
		  (u64)dd->cr_base[uctxt->numa_id].va) % PAGE_SIZE;
	binfo.sc_credits_addr = HFI1_MMAP_TOKEN(PIO_CRED, uctxt->ctxt,
						fd->subctxt, offset);
	binfo.pio_bufbase = HFI1_MMAP_TOKEN(PIO_BUFS, uctxt->ctxt,
					    fd->subctxt,
					    uctxt->sc->base_addr);
	binfo.pio_bufbase_sop = HFI1_MMAP_TOKEN(PIO_BUFS_SOP,
						uctxt->ctxt,
						fd->subctxt,
						uctxt->sc->base_addr);
	binfo.rcvhdr_bufbase = HFI1_MMAP_TOKEN(RCV_HDRQ, uctxt->ctxt,
					       fd->subctxt,
					       uctxt->rcvhdrq);
	binfo.rcvegr_bufbase = HFI1_MMAP_TOKEN(RCV_EGRBUF, uctxt->ctxt,
					       fd->subctxt,
					       uctxt->egrbufs.rcvtids[0].dma);
	binfo.sdma_comp_bufbase = HFI1_MMAP_TOKEN(SDMA_COMP, uctxt->ctxt,
						  fd->subctxt, 0);
	/*
	 * user regs are at
	 * (RXE_PER_CONTEXT_USER + (ctxt * RXE_PER_CONTEXT_SIZE))
	 */
	binfo.user_regbase = HFI1_MMAP_TOKEN(UREGS, uctxt->ctxt,
					     fd->subctxt, 0);
	offset = offset_in_page((uctxt_offset(uctxt) + fd->subctxt) *
				sizeof(*dd->events));
	binfo.events_bufbase = HFI1_MMAP_TOKEN(EVENTS, uctxt->ctxt,
					       fd->subctxt,
					       offset);
	binfo.status_bufbase = HFI1_MMAP_TOKEN(STATUS, uctxt->ctxt,
					       fd->subctxt,
					       dd->status);
	if (HFI1_CAP_IS_USET(DMA_RTAIL))
		binfo.rcvhdrtail_base = HFI1_MMAP_TOKEN(RTAIL, uctxt->ctxt,
							fd->subctxt, 0);
	if (uctxt->subctxt_cnt) {
		binfo.subctxt_uregbase = HFI1_MMAP_TOKEN(SUBCTXT_UREGS,
							 uctxt->ctxt,
							 fd->subctxt, 0);
		binfo.subctxt_rcvhdrbuf = HFI1_MMAP_TOKEN(SUBCTXT_RCV_HDRQ,
							  uctxt->ctxt,
							  fd->subctxt, 0);
		binfo.subctxt_rcvegrbuf = HFI1_MMAP_TOKEN(SUBCTXT_EGRBUF,
							  uctxt->ctxt,
							  fd->subctxt, 0);
	}

	if (copy_to_user((void __user *)arg, &binfo, len))
		return -EFAULT;

	return 0;
}

/**
 * user_exp_rcv_setup - Set up the given tid rcv list
 * @fd: file data of the current driver instance
 * @arg: ioctl argumnent for user space information
 * @len: length of data structure associated with ioctl command
 *
 * Wrapper to validate ioctl information before doing _rcv_setup.
 *
 */
static int user_exp_rcv_setup(struct hfi1_filedata *fd, unsigned long arg,
			      u32 len)
{
	int ret;
	unsigned long addr;
	struct hfi1_tid_info tinfo;

	if (sizeof(tinfo) != len)
		return -EINVAL;

	if (copy_from_user(&tinfo, (void __user *)arg, (sizeof(tinfo))))
		return -EFAULT;

	ret = hfi1_user_exp_rcv_setup(fd, &tinfo);
	if (!ret) {
		/*
		 * Copy the number of tidlist entries we used
		 * and the length of the buffer we registered.
		 */
		addr = arg + offsetof(struct hfi1_tid_info, tidcnt);
		if (copy_to_user((void __user *)addr, &tinfo.tidcnt,
				 sizeof(tinfo.tidcnt)))
			return -EFAULT;

		addr = arg + offsetof(struct hfi1_tid_info, length);
		if (copy_to_user((void __user *)addr, &tinfo.length,
				 sizeof(tinfo.length)))
			ret = -EFAULT;
	}

	return ret;
}

/**
 * user_exp_rcv_clear - Clear the given tid rcv list
 * @fd: file data of the current driver instance
 * @arg: ioctl argumnent for user space information
 * @len: length of data structure associated with ioctl command
 *
 * The hfi1_user_exp_rcv_clear() can be called from the error path.  Because
 * of this, we need to use this wrapper to copy the user space information
 * before doing the clear.
 */
static int user_exp_rcv_clear(struct hfi1_filedata *fd, unsigned long arg,
			      u32 len)
{
	int ret;
	unsigned long addr;
	struct hfi1_tid_info tinfo;

	if (sizeof(tinfo) != len)
		return -EINVAL;

	if (copy_from_user(&tinfo, (void __user *)arg, (sizeof(tinfo))))
		return -EFAULT;

	ret = hfi1_user_exp_rcv_clear(fd, &tinfo);
	if (!ret) {
		addr = arg + offsetof(struct hfi1_tid_info, tidcnt);
		if (copy_to_user((void __user *)addr, &tinfo.tidcnt,
				 sizeof(tinfo.tidcnt)))
			return -EFAULT;
	}

	return ret;
}

/**
 * user_exp_rcv_invalid - Invalidate the given tid rcv list
 * @fd: file data of the current driver instance
 * @arg: ioctl argumnent for user space information
 * @len: length of data structure associated with ioctl command
 *
 * Wrapper to validate ioctl information before doing _rcv_invalid.
 *
 */
static int user_exp_rcv_invalid(struct hfi1_filedata *fd, unsigned long arg,
				u32 len)
{
	int ret;
	unsigned long addr;
	struct hfi1_tid_info tinfo;

	if (sizeof(tinfo) != len)
		return -EINVAL;

	if (!fd->invalid_tids)
		return -EINVAL;

	if (copy_from_user(&tinfo, (void __user *)arg, (sizeof(tinfo))))
		return -EFAULT;

	ret = hfi1_user_exp_rcv_invalid(fd, &tinfo);
	if (ret)
		return ret;

	addr = arg + offsetof(struct hfi1_tid_info, tidcnt);
	if (copy_to_user((void __user *)addr, &tinfo.tidcnt,
			 sizeof(tinfo.tidcnt)))
		ret = -EFAULT;

	return ret;
}

static unsigned int poll_urgent(struct file *fp,
				struct poll_table_struct *pt)
{
	struct hfi1_filedata *fd = fp->private_data;
	struct hfi1_ctxtdata *uctxt = fd->uctxt;
	struct hfi1_devdata *dd = uctxt->dd;
	unsigned pollflag;

	poll_wait(fp, &uctxt->wait, pt);

	spin_lock_irq(&dd->uctxt_lock);
	if (uctxt->urgent != uctxt->urgent_poll) {
		pollflag = POLLIN | POLLRDNORM;
		uctxt->urgent_poll = uctxt->urgent;
	} else {
		pollflag = 0;
		set_bit(HFI1_CTXT_WAITING_URG, &uctxt->event_flags);
	}
	spin_unlock_irq(&dd->uctxt_lock);

	return pollflag;
}

static unsigned int poll_next(struct file *fp,
			      struct poll_table_struct *pt)
{
	struct hfi1_filedata *fd = fp->private_data;
	struct hfi1_ctxtdata *uctxt = fd->uctxt;
	struct hfi1_devdata *dd = uctxt->dd;
	unsigned pollflag;

	poll_wait(fp, &uctxt->wait, pt);

	spin_lock_irq(&dd->uctxt_lock);
	if (hdrqempty(uctxt)) {
		set_bit(HFI1_CTXT_WAITING_RCV, &uctxt->event_flags);
		hfi1_rcvctrl(dd, HFI1_RCVCTRL_INTRAVAIL_ENB, uctxt);
		pollflag = 0;
	} else {
		pollflag = POLLIN | POLLRDNORM;
	}
	spin_unlock_irq(&dd->uctxt_lock);

	return pollflag;
}

/*
 * Find all user contexts in use, and set the specified bit in their
 * event mask.
 * See also find_ctxt() for a similar use, that is specific to send buffers.
 */
int hfi1_set_uevent_bits(struct hfi1_pportdata *ppd, const int evtbit)
{
	struct hfi1_ctxtdata *uctxt;
	struct hfi1_devdata *dd = ppd->dd;
	u16 ctxt;

	if (!dd->events)
		return -EINVAL;

	for (ctxt = dd->first_dyn_alloc_ctxt; ctxt < dd->num_rcv_contexts;
	     ctxt++) {
		uctxt = hfi1_rcd_get_by_index(dd, ctxt);
		if (uctxt) {
			unsigned long *evs;
			int i;
			/*
			 * subctxt_cnt is 0 if not shared, so do base
			 * separately, first, then remaining subctxt, if any
			 */
			evs = dd->events + uctxt_offset(uctxt);
			set_bit(evtbit, evs);
			for (i = 1; i < uctxt->subctxt_cnt; i++)
				set_bit(evtbit, evs + i);
			hfi1_rcd_put(uctxt);
		}
	}

	return 0;
}

/**
 * manage_rcvq - manage a context's receive queue
 * @uctxt: the context
 * @subctxt: the sub-context
 * @start_stop: action to carry out
 *
 * start_stop == 0 disables receive on the context, for use in queue
 * overflow conditions.  start_stop==1 re-enables, to be used to
 * re-init the software copy of the head register
 */
static int manage_rcvq(struct hfi1_ctxtdata *uctxt, u16 subctxt,
		       unsigned long arg)
{
	struct hfi1_devdata *dd = uctxt->dd;
	unsigned int rcvctrl_op;
	int start_stop;

	if (subctxt)
		return 0;

	if (get_user(start_stop, (int __user *)arg))
		return -EFAULT;

	/* atomically clear receive enable ctxt. */
	if (start_stop) {
		/*
		 * On enable, force in-memory copy of the tail register to
		 * 0, so that protocol code doesn't have to worry about
		 * whether or not the chip has yet updated the in-memory
		 * copy or not on return from the system call. The chip
		 * always resets it's tail register back to 0 on a
		 * transition from disabled to enabled.
		 */
		if (uctxt->rcvhdrtail_kvaddr)
			clear_rcvhdrtail(uctxt);
		rcvctrl_op = HFI1_RCVCTRL_CTXT_ENB;
	} else {
		rcvctrl_op = HFI1_RCVCTRL_CTXT_DIS;
	}
	hfi1_rcvctrl(dd, rcvctrl_op, uctxt);
	/* always; new head should be equal to new tail; see above */

	return 0;
}

/*
 * clear the event notifier events for this context.
 * User process then performs actions appropriate to bit having been
 * set, if desired, and checks again in future.
 */
static int user_event_ack(struct hfi1_ctxtdata *uctxt, u16 subctxt,
			  unsigned long arg)
{
	int i;
	struct hfi1_devdata *dd = uctxt->dd;
	unsigned long *evs;
	unsigned long events;

	if (!dd->events)
		return 0;

	if (get_user(events, (unsigned long __user *)arg))
		return -EFAULT;

	evs = dd->events + uctxt_offset(uctxt) + subctxt;

	for (i = 0; i <= _HFI1_MAX_EVENT_BIT; i++) {
		if (!test_bit(i, &events))
			continue;
		clear_bit(i, evs);
	}
	return 0;
}

static int set_ctxt_pkey(struct hfi1_ctxtdata *uctxt, unsigned long arg)
{
	int i;
	struct hfi1_pportdata *ppd = uctxt->ppd;
	struct hfi1_devdata *dd = uctxt->dd;
	u16 pkey;

	if (!HFI1_CAP_IS_USET(PKEY_CHECK))
		return -EPERM;

	if (get_user(pkey, (u16 __user *)arg))
		return -EFAULT;

	if (pkey == LIM_MGMT_P_KEY || pkey == FULL_MGMT_P_KEY)
		return -EINVAL;

	for (i = 0; i < ARRAY_SIZE(ppd->pkeys); i++)
		if (pkey == ppd->pkeys[i])
			return hfi1_set_ctxt_pkey(dd, uctxt, pkey);

	return -ENOENT;
}

/**
 * ctxt_reset - Reset the user context
 * @uctxt: valid user context
 */
static int ctxt_reset(struct hfi1_ctxtdata *uctxt)
{
	struct send_context *sc;
	struct hfi1_devdata *dd;
	int ret = 0;

	if (!uctxt || !uctxt->dd || !uctxt->sc)
		return -EINVAL;

	/*
	 * There is no protection here. User level has to guarantee that
	 * no one will be writing to the send context while it is being
	 * re-initialized.  If user level breaks that guarantee, it will
	 * break it's own context and no one else's.
	 */
	dd = uctxt->dd;
	sc = uctxt->sc;

	/*
	 * Wait until the interrupt handler has marked the context as
	 * halted or frozen. Report error if we time out.
	 */
	wait_event_interruptible_timeout(
		sc->halt_wait, (sc->flags & SCF_HALTED),
		msecs_to_jiffies(SEND_CTXT_HALT_TIMEOUT));
	if (!(sc->flags & SCF_HALTED))
		return -ENOLCK;

	/*
	 * If the send context was halted due to a Freeze, wait until the
	 * device has been "unfrozen" before resetting the context.
	 */
	if (sc->flags & SCF_FROZEN) {
		wait_event_interruptible_timeout(
			dd->event_queue,
			!(READ_ONCE(dd->flags) & HFI1_FROZEN),
			msecs_to_jiffies(SEND_CTXT_HALT_TIMEOUT));
		if (dd->flags & HFI1_FROZEN)
			return -ENOLCK;

		if (dd->flags & HFI1_FORCED_FREEZE)
			/*
			 * Don't allow context reset if we are into
			 * forced freeze
			 */
			return -ENODEV;

		sc_disable(sc);
		ret = sc_enable(sc);
		hfi1_rcvctrl(dd, HFI1_RCVCTRL_CTXT_ENB, uctxt);
	} else {
		ret = sc_restart(sc);
	}
	if (!ret)
		sc_return_credits(sc);

	return ret;
}

static void user_remove(struct hfi1_devdata *dd)
{

	hfi1_cdev_cleanup(&dd->user_cdev, &dd->user_device);
}

static int user_add(struct hfi1_devdata *dd)
{
	char name[10];
	int ret;

	snprintf(name, sizeof(name), "%s_%d", class_name(), dd->unit);
	ret = hfi1_cdev_init(dd->unit, name, &hfi1_file_ops,
			     &dd->user_cdev, &dd->user_device,
			     true, &dd->kobj);
	if (ret)
		user_remove(dd);

	return ret;
}

/*
 * Create per-unit files in /dev
 */
int hfi1_device_create(struct hfi1_devdata *dd)
{
	return user_add(dd);
}

/*
 * Remove per-unit files in /dev
 * void, core kernel returns no errors for this stuff
 */
void hfi1_device_remove(struct hfi1_devdata *dd)
{
	user_remove(dd);
}<|MERGE_RESOLUTION|>--- conflicted
+++ resolved
@@ -785,17 +785,10 @@
 
 	if (sizeof(uinfo) != len)
 		return -EINVAL;
-<<<<<<< HEAD
 
 	if (copy_from_user(&uinfo, (void __user *)arg, sizeof(uinfo)))
 		return -EFAULT;
 
-=======
-
-	if (copy_from_user(&uinfo, (void __user *)arg, sizeof(uinfo)))
-		return -EFAULT;
-
->>>>>>> 5fa4ec9c
 	swmajor = uinfo.userversion >> 16;
 	if (swmajor != HFI1_USER_SWMAJOR)
 		return -ENODEV;
