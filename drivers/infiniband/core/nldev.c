/*
 * Copyright (c) 2017 Mellanox Technologies. All rights reserved.
 *
 * Redistribution and use in source and binary forms, with or without
 * modification, are permitted provided that the following conditions are met:
 *
 * 1. Redistributions of source code must retain the above copyright
 *    notice, this list of conditions and the following disclaimer.
 * 2. Redistributions in binary form must reproduce the above copyright
 *    notice, this list of conditions and the following disclaimer in the
 *    documentation and/or other materials provided with the distribution.
 * 3. Neither the names of the copyright holders nor the names of its
 *    contributors may be used to endorse or promote products derived from
 *    this software without specific prior written permission.
 *
 * Alternatively, this software may be distributed under the terms of the
 * GNU General Public License ("GPL") version 2 as published by the Free
 * Software Foundation.
 *
 * THIS SOFTWARE IS PROVIDED BY THE COPYRIGHT HOLDERS AND CONTRIBUTORS "AS IS"
 * AND ANY EXPRESS OR IMPLIED WARRANTIES, INCLUDING, BUT NOT LIMITED TO, THE
 * IMPLIED WARRANTIES OF MERCHANTABILITY AND FITNESS FOR A PARTICULAR PURPOSE
 * ARE DISCLAIMED. IN NO EVENT SHALL THE COPYRIGHT OWNER OR CONTRIBUTORS BE
 * LIABLE FOR ANY DIRECT, INDIRECT, INCIDENTAL, SPECIAL, EXEMPLARY, OR
 * CONSEQUENTIAL DAMAGES (INCLUDING, BUT NOT LIMITED TO, PROCUREMENT OF
 * SUBSTITUTE GOODS OR SERVICES; LOSS OF USE, DATA, OR PROFITS; OR BUSINESS
 * INTERRUPTION) HOWEVER CAUSED AND ON ANY THEORY OF LIABILITY, WHETHER IN
 * CONTRACT, STRICT LIABILITY, OR TORT (INCLUDING NEGLIGENCE OR OTHERWISE)
 * ARISING IN ANY WAY OUT OF THE USE OF THIS SOFTWARE, EVEN IF ADVISED OF THE
 * POSSIBILITY OF SUCH DAMAGE.
 */

#include <linux/module.h>
#include <linux/pid.h>
#include <linux/pid_namespace.h>
#include <linux/mutex.h>
#include <net/netlink.h>
#include <rdma/rdma_cm.h>
#include <rdma/rdma_netlink.h>

#include "core_priv.h"
#include "cma_priv.h"
#include "restrack.h"
#include "uverbs.h"

/*
 * This determines whether a non-privileged user is allowed to specify a
 * controlled QKEY or not, when true non-privileged user is allowed to specify
 * a controlled QKEY.
 */
static bool privileged_qkey;

typedef int (*res_fill_func_t)(struct sk_buff*, bool,
			       struct rdma_restrack_entry*, uint32_t);

/*
 * Sort array elements by the netlink attribute name
 */
static const struct nla_policy nldev_policy[RDMA_NLDEV_ATTR_MAX] = {
	[RDMA_NLDEV_ATTR_CHARDEV]		= { .type = NLA_U64 },
	[RDMA_NLDEV_ATTR_CHARDEV_ABI]		= { .type = NLA_U64 },
	[RDMA_NLDEV_ATTR_CHARDEV_NAME]		= { .type = NLA_NUL_STRING,
					.len = RDMA_NLDEV_ATTR_EMPTY_STRING },
	[RDMA_NLDEV_ATTR_CHARDEV_TYPE]		= { .type = NLA_NUL_STRING,
					.len = RDMA_NLDEV_ATTR_CHARDEV_TYPE_SIZE },
	[RDMA_NLDEV_ATTR_DEV_DIM]               = { .type = NLA_U8 },
	[RDMA_NLDEV_ATTR_DEV_INDEX]		= { .type = NLA_U32 },
	[RDMA_NLDEV_ATTR_DEV_NAME]		= { .type = NLA_NUL_STRING,
					.len = IB_DEVICE_NAME_MAX },
	[RDMA_NLDEV_ATTR_DEV_NODE_TYPE]		= { .type = NLA_U8 },
	[RDMA_NLDEV_ATTR_DEV_PROTOCOL]		= { .type = NLA_NUL_STRING,
					.len = RDMA_NLDEV_ATTR_EMPTY_STRING },
	[RDMA_NLDEV_ATTR_DRIVER]		= { .type = NLA_NESTED },
	[RDMA_NLDEV_ATTR_DRIVER_ENTRY]		= { .type = NLA_NESTED },
	[RDMA_NLDEV_ATTR_DRIVER_PRINT_TYPE]	= { .type = NLA_U8 },
	[RDMA_NLDEV_ATTR_DRIVER_STRING]		= { .type = NLA_NUL_STRING,
					.len = RDMA_NLDEV_ATTR_EMPTY_STRING },
	[RDMA_NLDEV_ATTR_DRIVER_S32]		= { .type = NLA_S32 },
	[RDMA_NLDEV_ATTR_DRIVER_S64]		= { .type = NLA_S64 },
	[RDMA_NLDEV_ATTR_DRIVER_U32]		= { .type = NLA_U32 },
	[RDMA_NLDEV_ATTR_DRIVER_U64]		= { .type = NLA_U64 },
	[RDMA_NLDEV_ATTR_FW_VERSION]		= { .type = NLA_NUL_STRING,
					.len = RDMA_NLDEV_ATTR_EMPTY_STRING },
	[RDMA_NLDEV_ATTR_LID]			= { .type = NLA_U32 },
	[RDMA_NLDEV_ATTR_LINK_TYPE]		= { .type = NLA_NUL_STRING,
					.len = IFNAMSIZ },
	[RDMA_NLDEV_ATTR_LMC]			= { .type = NLA_U8 },
	[RDMA_NLDEV_ATTR_NDEV_INDEX]		= { .type = NLA_U32 },
	[RDMA_NLDEV_ATTR_NDEV_NAME]		= { .type = NLA_NUL_STRING,
					.len = IFNAMSIZ },
	[RDMA_NLDEV_ATTR_NODE_GUID]		= { .type = NLA_U64 },
	[RDMA_NLDEV_ATTR_PORT_INDEX]		= { .type = NLA_U32 },
	[RDMA_NLDEV_ATTR_PORT_PHYS_STATE]	= { .type = NLA_U8 },
	[RDMA_NLDEV_ATTR_PORT_STATE]		= { .type = NLA_U8 },
	[RDMA_NLDEV_ATTR_RES_CM_ID]		= { .type = NLA_NESTED },
	[RDMA_NLDEV_ATTR_RES_CM_IDN]		= { .type = NLA_U32 },
	[RDMA_NLDEV_ATTR_RES_CM_ID_ENTRY]	= { .type = NLA_NESTED },
	[RDMA_NLDEV_ATTR_RES_CQ]		= { .type = NLA_NESTED },
	[RDMA_NLDEV_ATTR_RES_CQE]		= { .type = NLA_U32 },
	[RDMA_NLDEV_ATTR_RES_CQN]		= { .type = NLA_U32 },
	[RDMA_NLDEV_ATTR_RES_CQ_ENTRY]		= { .type = NLA_NESTED },
	[RDMA_NLDEV_ATTR_RES_CTX]		= { .type = NLA_NESTED },
	[RDMA_NLDEV_ATTR_RES_CTXN]		= { .type = NLA_U32 },
	[RDMA_NLDEV_ATTR_RES_CTX_ENTRY]		= { .type = NLA_NESTED },
	[RDMA_NLDEV_ATTR_RES_DST_ADDR]		= {
			.len = sizeof(struct __kernel_sockaddr_storage) },
	[RDMA_NLDEV_ATTR_RES_IOVA]		= { .type = NLA_U64 },
	[RDMA_NLDEV_ATTR_RES_KERN_NAME]		= { .type = NLA_NUL_STRING,
					.len = RDMA_NLDEV_ATTR_EMPTY_STRING },
	[RDMA_NLDEV_ATTR_RES_LKEY]		= { .type = NLA_U32 },
	[RDMA_NLDEV_ATTR_RES_LOCAL_DMA_LKEY]	= { .type = NLA_U32 },
	[RDMA_NLDEV_ATTR_RES_LQPN]		= { .type = NLA_U32 },
	[RDMA_NLDEV_ATTR_RES_MR]		= { .type = NLA_NESTED },
	[RDMA_NLDEV_ATTR_RES_MRLEN]		= { .type = NLA_U64 },
	[RDMA_NLDEV_ATTR_RES_MRN]		= { .type = NLA_U32 },
	[RDMA_NLDEV_ATTR_RES_MR_ENTRY]		= { .type = NLA_NESTED },
	[RDMA_NLDEV_ATTR_RES_PATH_MIG_STATE]	= { .type = NLA_U8 },
	[RDMA_NLDEV_ATTR_RES_PD]		= { .type = NLA_NESTED },
	[RDMA_NLDEV_ATTR_RES_PDN]		= { .type = NLA_U32 },
	[RDMA_NLDEV_ATTR_RES_PD_ENTRY]		= { .type = NLA_NESTED },
	[RDMA_NLDEV_ATTR_RES_PID]		= { .type = NLA_U32 },
	[RDMA_NLDEV_ATTR_RES_POLL_CTX]		= { .type = NLA_U8 },
	[RDMA_NLDEV_ATTR_RES_PS]		= { .type = NLA_U32 },
	[RDMA_NLDEV_ATTR_RES_QP]		= { .type = NLA_NESTED },
	[RDMA_NLDEV_ATTR_RES_QP_ENTRY]		= { .type = NLA_NESTED },
	[RDMA_NLDEV_ATTR_RES_RAW]		= { .type = NLA_BINARY },
	[RDMA_NLDEV_ATTR_RES_RKEY]		= { .type = NLA_U32 },
	[RDMA_NLDEV_ATTR_RES_RQPN]		= { .type = NLA_U32 },
	[RDMA_NLDEV_ATTR_RES_RQ_PSN]		= { .type = NLA_U32 },
	[RDMA_NLDEV_ATTR_RES_SQ_PSN]		= { .type = NLA_U32 },
	[RDMA_NLDEV_ATTR_RES_SRC_ADDR]		= {
			.len = sizeof(struct __kernel_sockaddr_storage) },
	[RDMA_NLDEV_ATTR_RES_STATE]		= { .type = NLA_U8 },
	[RDMA_NLDEV_ATTR_RES_SUMMARY]		= { .type = NLA_NESTED },
	[RDMA_NLDEV_ATTR_RES_SUMMARY_ENTRY]	= { .type = NLA_NESTED },
	[RDMA_NLDEV_ATTR_RES_SUMMARY_ENTRY_CURR]= { .type = NLA_U64 },
	[RDMA_NLDEV_ATTR_RES_SUMMARY_ENTRY_NAME]= { .type = NLA_NUL_STRING,
					.len = RDMA_NLDEV_ATTR_EMPTY_STRING },
	[RDMA_NLDEV_ATTR_RES_TYPE]		= { .type = NLA_U8 },
	[RDMA_NLDEV_ATTR_RES_SUBTYPE]		= { .type = NLA_NUL_STRING,
					.len = RDMA_NLDEV_ATTR_EMPTY_STRING },
	[RDMA_NLDEV_ATTR_RES_UNSAFE_GLOBAL_RKEY]= { .type = NLA_U32 },
	[RDMA_NLDEV_ATTR_RES_USECNT]		= { .type = NLA_U64 },
	[RDMA_NLDEV_ATTR_RES_SRQ]		= { .type = NLA_NESTED },
	[RDMA_NLDEV_ATTR_RES_SRQN]		= { .type = NLA_U32 },
	[RDMA_NLDEV_ATTR_RES_SRQ_ENTRY]		= { .type = NLA_NESTED },
	[RDMA_NLDEV_ATTR_MIN_RANGE]		= { .type = NLA_U32 },
	[RDMA_NLDEV_ATTR_MAX_RANGE]		= { .type = NLA_U32 },
	[RDMA_NLDEV_ATTR_SM_LID]		= { .type = NLA_U32 },
	[RDMA_NLDEV_ATTR_SUBNET_PREFIX]		= { .type = NLA_U64 },
	[RDMA_NLDEV_ATTR_STAT_AUTO_MODE_MASK]	= { .type = NLA_U32 },
	[RDMA_NLDEV_ATTR_STAT_MODE]		= { .type = NLA_U32 },
	[RDMA_NLDEV_ATTR_STAT_RES]		= { .type = NLA_U32 },
	[RDMA_NLDEV_ATTR_STAT_COUNTER]		= { .type = NLA_NESTED },
	[RDMA_NLDEV_ATTR_STAT_COUNTER_ENTRY]	= { .type = NLA_NESTED },
	[RDMA_NLDEV_ATTR_STAT_COUNTER_ID]       = { .type = NLA_U32 },
	[RDMA_NLDEV_ATTR_STAT_HWCOUNTERS]       = { .type = NLA_NESTED },
	[RDMA_NLDEV_ATTR_STAT_HWCOUNTER_ENTRY]  = { .type = NLA_NESTED },
	[RDMA_NLDEV_ATTR_STAT_HWCOUNTER_ENTRY_NAME] = { .type = NLA_NUL_STRING },
	[RDMA_NLDEV_ATTR_STAT_HWCOUNTER_ENTRY_VALUE] = { .type = NLA_U64 },
	[RDMA_NLDEV_ATTR_SYS_IMAGE_GUID]	= { .type = NLA_U64 },
	[RDMA_NLDEV_ATTR_UVERBS_DRIVER_ID]	= { .type = NLA_U32 },
	[RDMA_NLDEV_NET_NS_FD]			= { .type = NLA_U32 },
	[RDMA_NLDEV_SYS_ATTR_NETNS_MODE]	= { .type = NLA_U8 },
	[RDMA_NLDEV_SYS_ATTR_COPY_ON_FORK]	= { .type = NLA_U8 },
	[RDMA_NLDEV_ATTR_STAT_HWCOUNTER_INDEX]	= { .type = NLA_U32 },
	[RDMA_NLDEV_ATTR_STAT_HWCOUNTER_DYNAMIC] = { .type = NLA_U8 },
	[RDMA_NLDEV_SYS_ATTR_PRIVILEGED_QKEY_MODE] = { .type = NLA_U8 },
<<<<<<< HEAD
=======
	[RDMA_NLDEV_ATTR_DRIVER_DETAILS]	= { .type = NLA_U8 },
>>>>>>> 0c383648
};

static int put_driver_name_print_type(struct sk_buff *msg, const char *name,
				      enum rdma_nldev_print_type print_type)
{
	if (nla_put_string(msg, RDMA_NLDEV_ATTR_DRIVER_STRING, name))
		return -EMSGSIZE;
	if (print_type != RDMA_NLDEV_PRINT_TYPE_UNSPEC &&
	    nla_put_u8(msg, RDMA_NLDEV_ATTR_DRIVER_PRINT_TYPE, print_type))
		return -EMSGSIZE;

	return 0;
}

static int _rdma_nl_put_driver_u32(struct sk_buff *msg, const char *name,
				   enum rdma_nldev_print_type print_type,
				   u32 value)
{
	if (put_driver_name_print_type(msg, name, print_type))
		return -EMSGSIZE;
	if (nla_put_u32(msg, RDMA_NLDEV_ATTR_DRIVER_U32, value))
		return -EMSGSIZE;

	return 0;
}

static int _rdma_nl_put_driver_u64(struct sk_buff *msg, const char *name,
				   enum rdma_nldev_print_type print_type,
				   u64 value)
{
	if (put_driver_name_print_type(msg, name, print_type))
		return -EMSGSIZE;
	if (nla_put_u64_64bit(msg, RDMA_NLDEV_ATTR_DRIVER_U64, value,
			      RDMA_NLDEV_ATTR_PAD))
		return -EMSGSIZE;

	return 0;
}

int rdma_nl_put_driver_string(struct sk_buff *msg, const char *name,
			      const char *str)
{
	if (put_driver_name_print_type(msg, name,
				       RDMA_NLDEV_PRINT_TYPE_UNSPEC))
		return -EMSGSIZE;
	if (nla_put_string(msg, RDMA_NLDEV_ATTR_DRIVER_STRING, str))
		return -EMSGSIZE;

	return 0;
}
EXPORT_SYMBOL(rdma_nl_put_driver_string);

int rdma_nl_put_driver_u32(struct sk_buff *msg, const char *name, u32 value)
{
	return _rdma_nl_put_driver_u32(msg, name, RDMA_NLDEV_PRINT_TYPE_UNSPEC,
				       value);
}
EXPORT_SYMBOL(rdma_nl_put_driver_u32);

int rdma_nl_put_driver_u32_hex(struct sk_buff *msg, const char *name,
			       u32 value)
{
	return _rdma_nl_put_driver_u32(msg, name, RDMA_NLDEV_PRINT_TYPE_HEX,
				       value);
}
EXPORT_SYMBOL(rdma_nl_put_driver_u32_hex);

int rdma_nl_put_driver_u64(struct sk_buff *msg, const char *name, u64 value)
{
	return _rdma_nl_put_driver_u64(msg, name, RDMA_NLDEV_PRINT_TYPE_UNSPEC,
				       value);
}
EXPORT_SYMBOL(rdma_nl_put_driver_u64);

int rdma_nl_put_driver_u64_hex(struct sk_buff *msg, const char *name, u64 value)
{
	return _rdma_nl_put_driver_u64(msg, name, RDMA_NLDEV_PRINT_TYPE_HEX,
				       value);
}
EXPORT_SYMBOL(rdma_nl_put_driver_u64_hex);

bool rdma_nl_get_privileged_qkey(void)
{
	return privileged_qkey || capable(CAP_NET_RAW);
}
EXPORT_SYMBOL(rdma_nl_get_privileged_qkey);

static int fill_nldev_handle(struct sk_buff *msg, struct ib_device *device)
{
	if (nla_put_u32(msg, RDMA_NLDEV_ATTR_DEV_INDEX, device->index))
		return -EMSGSIZE;
	if (nla_put_string(msg, RDMA_NLDEV_ATTR_DEV_NAME,
			   dev_name(&device->dev)))
		return -EMSGSIZE;

	return 0;
}

static int fill_dev_info(struct sk_buff *msg, struct ib_device *device)
{
	char fw[IB_FW_VERSION_NAME_MAX];
	int ret = 0;
	u32 port;

	if (fill_nldev_handle(msg, device))
		return -EMSGSIZE;

	if (nla_put_u32(msg, RDMA_NLDEV_ATTR_PORT_INDEX, rdma_end_port(device)))
		return -EMSGSIZE;

	BUILD_BUG_ON(sizeof(device->attrs.device_cap_flags) != sizeof(u64));
	if (nla_put_u64_64bit(msg, RDMA_NLDEV_ATTR_CAP_FLAGS,
			      device->attrs.device_cap_flags,
			      RDMA_NLDEV_ATTR_PAD))
		return -EMSGSIZE;

	ib_get_device_fw_str(device, fw);
	/* Device without FW has strlen(fw) = 0 */
	if (strlen(fw) && nla_put_string(msg, RDMA_NLDEV_ATTR_FW_VERSION, fw))
		return -EMSGSIZE;

	if (nla_put_u64_64bit(msg, RDMA_NLDEV_ATTR_NODE_GUID,
			      be64_to_cpu(device->node_guid),
			      RDMA_NLDEV_ATTR_PAD))
		return -EMSGSIZE;
	if (nla_put_u64_64bit(msg, RDMA_NLDEV_ATTR_SYS_IMAGE_GUID,
			      be64_to_cpu(device->attrs.sys_image_guid),
			      RDMA_NLDEV_ATTR_PAD))
		return -EMSGSIZE;
	if (nla_put_u8(msg, RDMA_NLDEV_ATTR_DEV_NODE_TYPE, device->node_type))
		return -EMSGSIZE;
	if (nla_put_u8(msg, RDMA_NLDEV_ATTR_DEV_DIM, device->use_cq_dim))
		return -EMSGSIZE;

	/*
	 * Link type is determined on first port and mlx4 device
	 * which can potentially have two different link type for the same
	 * IB device is considered as better to be avoided in the future,
	 */
	port = rdma_start_port(device);
	if (rdma_cap_opa_mad(device, port))
		ret = nla_put_string(msg, RDMA_NLDEV_ATTR_DEV_PROTOCOL, "opa");
	else if (rdma_protocol_ib(device, port))
		ret = nla_put_string(msg, RDMA_NLDEV_ATTR_DEV_PROTOCOL, "ib");
	else if (rdma_protocol_iwarp(device, port))
		ret = nla_put_string(msg, RDMA_NLDEV_ATTR_DEV_PROTOCOL, "iw");
	else if (rdma_protocol_roce(device, port))
		ret = nla_put_string(msg, RDMA_NLDEV_ATTR_DEV_PROTOCOL, "roce");
	else if (rdma_protocol_usnic(device, port))
		ret = nla_put_string(msg, RDMA_NLDEV_ATTR_DEV_PROTOCOL,
				     "usnic");
	return ret;
}

static int fill_port_info(struct sk_buff *msg,
			  struct ib_device *device, u32 port,
			  const struct net *net)
{
	struct net_device *netdev = NULL;
	struct ib_port_attr attr;
	int ret;
	u64 cap_flags = 0;

	if (fill_nldev_handle(msg, device))
		return -EMSGSIZE;

	if (nla_put_u32(msg, RDMA_NLDEV_ATTR_PORT_INDEX, port))
		return -EMSGSIZE;

	ret = ib_query_port(device, port, &attr);
	if (ret)
		return ret;

	if (rdma_protocol_ib(device, port)) {
		BUILD_BUG_ON((sizeof(attr.port_cap_flags) +
				sizeof(attr.port_cap_flags2)) > sizeof(u64));
		cap_flags = attr.port_cap_flags |
			((u64)attr.port_cap_flags2 << 32);
		if (nla_put_u64_64bit(msg, RDMA_NLDEV_ATTR_CAP_FLAGS,
				      cap_flags, RDMA_NLDEV_ATTR_PAD))
			return -EMSGSIZE;
		if (nla_put_u64_64bit(msg, RDMA_NLDEV_ATTR_SUBNET_PREFIX,
				      attr.subnet_prefix, RDMA_NLDEV_ATTR_PAD))
			return -EMSGSIZE;
		if (nla_put_u32(msg, RDMA_NLDEV_ATTR_LID, attr.lid))
			return -EMSGSIZE;
		if (nla_put_u32(msg, RDMA_NLDEV_ATTR_SM_LID, attr.sm_lid))
			return -EMSGSIZE;
		if (nla_put_u8(msg, RDMA_NLDEV_ATTR_LMC, attr.lmc))
			return -EMSGSIZE;
	}
	if (nla_put_u8(msg, RDMA_NLDEV_ATTR_PORT_STATE, attr.state))
		return -EMSGSIZE;
	if (nla_put_u8(msg, RDMA_NLDEV_ATTR_PORT_PHYS_STATE, attr.phys_state))
		return -EMSGSIZE;

	netdev = ib_device_get_netdev(device, port);
	if (netdev && net_eq(dev_net(netdev), net)) {
		ret = nla_put_u32(msg,
				  RDMA_NLDEV_ATTR_NDEV_INDEX, netdev->ifindex);
		if (ret)
			goto out;
		ret = nla_put_string(msg,
				     RDMA_NLDEV_ATTR_NDEV_NAME, netdev->name);
	}

out:
	dev_put(netdev);
	return ret;
}

static int fill_res_info_entry(struct sk_buff *msg,
			       const char *name, u64 curr)
{
	struct nlattr *entry_attr;

	entry_attr = nla_nest_start_noflag(msg,
					   RDMA_NLDEV_ATTR_RES_SUMMARY_ENTRY);
	if (!entry_attr)
		return -EMSGSIZE;

	if (nla_put_string(msg, RDMA_NLDEV_ATTR_RES_SUMMARY_ENTRY_NAME, name))
		goto err;
	if (nla_put_u64_64bit(msg, RDMA_NLDEV_ATTR_RES_SUMMARY_ENTRY_CURR, curr,
			      RDMA_NLDEV_ATTR_PAD))
		goto err;

	nla_nest_end(msg, entry_attr);
	return 0;

err:
	nla_nest_cancel(msg, entry_attr);
	return -EMSGSIZE;
}

static int fill_res_info(struct sk_buff *msg, struct ib_device *device,
			 bool show_details)
{
	static const char * const names[RDMA_RESTRACK_MAX] = {
		[RDMA_RESTRACK_PD] = "pd",
		[RDMA_RESTRACK_CQ] = "cq",
		[RDMA_RESTRACK_QP] = "qp",
		[RDMA_RESTRACK_CM_ID] = "cm_id",
		[RDMA_RESTRACK_MR] = "mr",
		[RDMA_RESTRACK_CTX] = "ctx",
		[RDMA_RESTRACK_SRQ] = "srq",
	};

	struct nlattr *table_attr;
	int ret, i, curr;

	if (fill_nldev_handle(msg, device))
		return -EMSGSIZE;

	table_attr = nla_nest_start_noflag(msg, RDMA_NLDEV_ATTR_RES_SUMMARY);
	if (!table_attr)
		return -EMSGSIZE;

	for (i = 0; i < RDMA_RESTRACK_MAX; i++) {
		if (!names[i])
			continue;
		curr = rdma_restrack_count(device, i, show_details);
		ret = fill_res_info_entry(msg, names[i], curr);
		if (ret)
			goto err;
	}

	nla_nest_end(msg, table_attr);
	return 0;

err:
	nla_nest_cancel(msg, table_attr);
	return ret;
}

static int fill_res_name_pid(struct sk_buff *msg,
			     struct rdma_restrack_entry *res)
{
	int err = 0;

	/*
	 * For user resources, user is should read /proc/PID/comm to get the
	 * name of the task file.
	 */
	if (rdma_is_kernel_res(res)) {
		err = nla_put_string(msg, RDMA_NLDEV_ATTR_RES_KERN_NAME,
				     res->kern_name);
	} else {
		pid_t pid;

		pid = task_pid_vnr(res->task);
		/*
		 * Task is dead and in zombie state.
		 * There is no need to print PID anymore.
		 */
		if (pid)
			/*
			 * This part is racy, task can be killed and PID will
			 * be zero right here but it is ok, next query won't
			 * return PID. We don't promise real-time reflection
			 * of SW objects.
			 */
			err = nla_put_u32(msg, RDMA_NLDEV_ATTR_RES_PID, pid);
	}

	return err ? -EMSGSIZE : 0;
}

static int fill_res_qp_entry_query(struct sk_buff *msg,
				   struct rdma_restrack_entry *res,
				   struct ib_device *dev,
				   struct ib_qp *qp)
{
	struct ib_qp_init_attr qp_init_attr;
	struct ib_qp_attr qp_attr;
	int ret;

	ret = ib_query_qp(qp, &qp_attr, 0, &qp_init_attr);
	if (ret)
		return ret;

	if (qp->qp_type == IB_QPT_RC || qp->qp_type == IB_QPT_UC) {
		if (nla_put_u32(msg, RDMA_NLDEV_ATTR_RES_RQPN,
				qp_attr.dest_qp_num))
			goto err;
		if (nla_put_u32(msg, RDMA_NLDEV_ATTR_RES_RQ_PSN,
				qp_attr.rq_psn))
			goto err;
	}

	if (nla_put_u32(msg, RDMA_NLDEV_ATTR_RES_SQ_PSN, qp_attr.sq_psn))
		goto err;

	if (qp->qp_type == IB_QPT_RC || qp->qp_type == IB_QPT_UC ||
	    qp->qp_type == IB_QPT_XRC_INI || qp->qp_type == IB_QPT_XRC_TGT) {
		if (nla_put_u8(msg, RDMA_NLDEV_ATTR_RES_PATH_MIG_STATE,
			       qp_attr.path_mig_state))
			goto err;
	}
	if (nla_put_u8(msg, RDMA_NLDEV_ATTR_RES_TYPE, qp->qp_type))
		goto err;
	if (nla_put_u8(msg, RDMA_NLDEV_ATTR_RES_STATE, qp_attr.qp_state))
		goto err;

	if (dev->ops.fill_res_qp_entry)
		return dev->ops.fill_res_qp_entry(msg, qp);
	return 0;

err:	return -EMSGSIZE;
}

static int fill_res_qp_entry(struct sk_buff *msg, bool has_cap_net_admin,
			     struct rdma_restrack_entry *res, uint32_t port)
{
	struct ib_qp *qp = container_of(res, struct ib_qp, res);
	struct ib_device *dev = qp->device;
	int ret;

	if (port && port != qp->port)
		return -EAGAIN;

	/* In create_qp() port is not set yet */
	if (qp->port && nla_put_u32(msg, RDMA_NLDEV_ATTR_PORT_INDEX, qp->port))
		return -EMSGSIZE;

	ret = nla_put_u32(msg, RDMA_NLDEV_ATTR_RES_LQPN, qp->qp_num);
	if (ret)
		return -EMSGSIZE;

	if (!rdma_is_kernel_res(res) &&
	    nla_put_u32(msg, RDMA_NLDEV_ATTR_RES_PDN, qp->pd->res.id))
		return -EMSGSIZE;

	ret = fill_res_name_pid(msg, res);
	if (ret)
		return -EMSGSIZE;

	return fill_res_qp_entry_query(msg, res, dev, qp);
}

static int fill_res_qp_raw_entry(struct sk_buff *msg, bool has_cap_net_admin,
				 struct rdma_restrack_entry *res, uint32_t port)
{
	struct ib_qp *qp = container_of(res, struct ib_qp, res);
	struct ib_device *dev = qp->device;

	if (port && port != qp->port)
		return -EAGAIN;
	if (!dev->ops.fill_res_qp_entry_raw)
		return -EINVAL;
	return dev->ops.fill_res_qp_entry_raw(msg, qp);
}

static int fill_res_cm_id_entry(struct sk_buff *msg, bool has_cap_net_admin,
				struct rdma_restrack_entry *res, uint32_t port)
{
	struct rdma_id_private *id_priv =
				container_of(res, struct rdma_id_private, res);
	struct ib_device *dev = id_priv->id.device;
	struct rdma_cm_id *cm_id = &id_priv->id;

	if (port && port != cm_id->port_num)
		return -EAGAIN;

	if (cm_id->port_num &&
	    nla_put_u32(msg, RDMA_NLDEV_ATTR_PORT_INDEX, cm_id->port_num))
		goto err;

	if (id_priv->qp_num) {
		if (nla_put_u32(msg, RDMA_NLDEV_ATTR_RES_LQPN, id_priv->qp_num))
			goto err;
		if (nla_put_u8(msg, RDMA_NLDEV_ATTR_RES_TYPE, cm_id->qp_type))
			goto err;
	}

	if (nla_put_u32(msg, RDMA_NLDEV_ATTR_RES_PS, cm_id->ps))
		goto err;

	if (nla_put_u8(msg, RDMA_NLDEV_ATTR_RES_STATE, id_priv->state))
		goto err;

	if (cm_id->route.addr.src_addr.ss_family &&
	    nla_put(msg, RDMA_NLDEV_ATTR_RES_SRC_ADDR,
		    sizeof(cm_id->route.addr.src_addr),
		    &cm_id->route.addr.src_addr))
		goto err;
	if (cm_id->route.addr.dst_addr.ss_family &&
	    nla_put(msg, RDMA_NLDEV_ATTR_RES_DST_ADDR,
		    sizeof(cm_id->route.addr.dst_addr),
		    &cm_id->route.addr.dst_addr))
		goto err;

	if (nla_put_u32(msg, RDMA_NLDEV_ATTR_RES_CM_IDN, res->id))
		goto err;

	if (fill_res_name_pid(msg, res))
		goto err;

	if (dev->ops.fill_res_cm_id_entry)
		return dev->ops.fill_res_cm_id_entry(msg, cm_id);
	return 0;

err: return -EMSGSIZE;
}

static int fill_res_cq_entry(struct sk_buff *msg, bool has_cap_net_admin,
			     struct rdma_restrack_entry *res, uint32_t port)
{
	struct ib_cq *cq = container_of(res, struct ib_cq, res);
	struct ib_device *dev = cq->device;

	if (nla_put_u32(msg, RDMA_NLDEV_ATTR_RES_CQE, cq->cqe))
		return -EMSGSIZE;
	if (nla_put_u64_64bit(msg, RDMA_NLDEV_ATTR_RES_USECNT,
			      atomic_read(&cq->usecnt), RDMA_NLDEV_ATTR_PAD))
		return -EMSGSIZE;

	/* Poll context is only valid for kernel CQs */
	if (rdma_is_kernel_res(res) &&
	    nla_put_u8(msg, RDMA_NLDEV_ATTR_RES_POLL_CTX, cq->poll_ctx))
		return -EMSGSIZE;

	if (nla_put_u8(msg, RDMA_NLDEV_ATTR_DEV_DIM, (cq->dim != NULL)))
		return -EMSGSIZE;

	if (nla_put_u32(msg, RDMA_NLDEV_ATTR_RES_CQN, res->id))
		return -EMSGSIZE;
	if (!rdma_is_kernel_res(res) &&
	    nla_put_u32(msg, RDMA_NLDEV_ATTR_RES_CTXN,
			cq->uobject->uevent.uobject.context->res.id))
		return -EMSGSIZE;

	if (fill_res_name_pid(msg, res))
		return -EMSGSIZE;

	return (dev->ops.fill_res_cq_entry) ?
		dev->ops.fill_res_cq_entry(msg, cq) : 0;
}

static int fill_res_cq_raw_entry(struct sk_buff *msg, bool has_cap_net_admin,
				 struct rdma_restrack_entry *res, uint32_t port)
{
	struct ib_cq *cq = container_of(res, struct ib_cq, res);
	struct ib_device *dev = cq->device;

	if (!dev->ops.fill_res_cq_entry_raw)
		return -EINVAL;
	return dev->ops.fill_res_cq_entry_raw(msg, cq);
}

static int fill_res_mr_entry(struct sk_buff *msg, bool has_cap_net_admin,
			     struct rdma_restrack_entry *res, uint32_t port)
{
	struct ib_mr *mr = container_of(res, struct ib_mr, res);
	struct ib_device *dev = mr->pd->device;

	if (has_cap_net_admin) {
		if (nla_put_u32(msg, RDMA_NLDEV_ATTR_RES_RKEY, mr->rkey))
			return -EMSGSIZE;
		if (nla_put_u32(msg, RDMA_NLDEV_ATTR_RES_LKEY, mr->lkey))
			return -EMSGSIZE;
	}

	if (nla_put_u64_64bit(msg, RDMA_NLDEV_ATTR_RES_MRLEN, mr->length,
			      RDMA_NLDEV_ATTR_PAD))
		return -EMSGSIZE;

	if (nla_put_u32(msg, RDMA_NLDEV_ATTR_RES_MRN, res->id))
		return -EMSGSIZE;

	if (!rdma_is_kernel_res(res) &&
	    nla_put_u32(msg, RDMA_NLDEV_ATTR_RES_PDN, mr->pd->res.id))
		return -EMSGSIZE;

	if (fill_res_name_pid(msg, res))
		return -EMSGSIZE;

	return (dev->ops.fill_res_mr_entry) ?
		       dev->ops.fill_res_mr_entry(msg, mr) :
		       0;
}

static int fill_res_mr_raw_entry(struct sk_buff *msg, bool has_cap_net_admin,
				 struct rdma_restrack_entry *res, uint32_t port)
{
	struct ib_mr *mr = container_of(res, struct ib_mr, res);
	struct ib_device *dev = mr->pd->device;

	if (!dev->ops.fill_res_mr_entry_raw)
		return -EINVAL;
	return dev->ops.fill_res_mr_entry_raw(msg, mr);
}

static int fill_res_pd_entry(struct sk_buff *msg, bool has_cap_net_admin,
			     struct rdma_restrack_entry *res, uint32_t port)
{
	struct ib_pd *pd = container_of(res, struct ib_pd, res);

	if (has_cap_net_admin) {
		if (nla_put_u32(msg, RDMA_NLDEV_ATTR_RES_LOCAL_DMA_LKEY,
				pd->local_dma_lkey))
			goto err;
		if ((pd->flags & IB_PD_UNSAFE_GLOBAL_RKEY) &&
		    nla_put_u32(msg, RDMA_NLDEV_ATTR_RES_UNSAFE_GLOBAL_RKEY,
				pd->unsafe_global_rkey))
			goto err;
	}
	if (nla_put_u64_64bit(msg, RDMA_NLDEV_ATTR_RES_USECNT,
			      atomic_read(&pd->usecnt), RDMA_NLDEV_ATTR_PAD))
		goto err;

	if (nla_put_u32(msg, RDMA_NLDEV_ATTR_RES_PDN, res->id))
		goto err;

	if (!rdma_is_kernel_res(res) &&
	    nla_put_u32(msg, RDMA_NLDEV_ATTR_RES_CTXN,
			pd->uobject->context->res.id))
		goto err;

	return fill_res_name_pid(msg, res);

err:	return -EMSGSIZE;
}

static int fill_res_ctx_entry(struct sk_buff *msg, bool has_cap_net_admin,
			      struct rdma_restrack_entry *res, uint32_t port)
{
	struct ib_ucontext *ctx = container_of(res, struct ib_ucontext, res);

	if (rdma_is_kernel_res(res))
		return 0;

	if (nla_put_u32(msg, RDMA_NLDEV_ATTR_RES_CTXN, ctx->res.id))
		return -EMSGSIZE;

	return fill_res_name_pid(msg, res);
}

static int fill_res_range_qp_entry(struct sk_buff *msg, uint32_t min_range,
				   uint32_t max_range)
{
	struct nlattr *entry_attr;

	if (!min_range)
		return 0;

	entry_attr = nla_nest_start(msg, RDMA_NLDEV_ATTR_RES_QP_ENTRY);
	if (!entry_attr)
		return -EMSGSIZE;

	if (min_range == max_range) {
		if (nla_put_u32(msg, RDMA_NLDEV_ATTR_RES_LQPN, min_range))
			goto err;
	} else {
		if (nla_put_u32(msg, RDMA_NLDEV_ATTR_MIN_RANGE, min_range))
			goto err;
		if (nla_put_u32(msg, RDMA_NLDEV_ATTR_MAX_RANGE, max_range))
			goto err;
	}
	nla_nest_end(msg, entry_attr);
	return 0;

err:
	nla_nest_cancel(msg, entry_attr);
	return -EMSGSIZE;
}

static int fill_res_srq_qps(struct sk_buff *msg, struct ib_srq *srq)
{
	uint32_t min_range = 0, prev = 0;
	struct rdma_restrack_entry *res;
	struct rdma_restrack_root *rt;
	struct nlattr *table_attr;
	struct ib_qp *qp = NULL;
	unsigned long id = 0;

	table_attr = nla_nest_start(msg, RDMA_NLDEV_ATTR_RES_QP);
	if (!table_attr)
		return -EMSGSIZE;

	rt = &srq->device->res[RDMA_RESTRACK_QP];
	xa_lock(&rt->xa);
	xa_for_each(&rt->xa, id, res) {
		if (!rdma_restrack_get(res))
			continue;

		qp = container_of(res, struct ib_qp, res);
		if (!qp->srq || (qp->srq->res.id != srq->res.id)) {
			rdma_restrack_put(res);
			continue;
		}

		if (qp->qp_num < prev)
			/* qp_num should be ascending */
			goto err_loop;

		if (min_range == 0) {
			min_range = qp->qp_num;
		} else if (qp->qp_num > (prev + 1)) {
			if (fill_res_range_qp_entry(msg, min_range, prev))
				goto err_loop;

			min_range = qp->qp_num;
		}
		prev = qp->qp_num;
		rdma_restrack_put(res);
	}

	xa_unlock(&rt->xa);

	if (fill_res_range_qp_entry(msg, min_range, prev))
		goto err;

	nla_nest_end(msg, table_attr);
	return 0;

err_loop:
	rdma_restrack_put(res);
	xa_unlock(&rt->xa);
err:
	nla_nest_cancel(msg, table_attr);
	return -EMSGSIZE;
}

static int fill_res_srq_entry(struct sk_buff *msg, bool has_cap_net_admin,
			      struct rdma_restrack_entry *res, uint32_t port)
{
	struct ib_srq *srq = container_of(res, struct ib_srq, res);
	struct ib_device *dev = srq->device;

	if (nla_put_u32(msg, RDMA_NLDEV_ATTR_RES_SRQN, srq->res.id))
		goto err;

	if (nla_put_u8(msg, RDMA_NLDEV_ATTR_RES_TYPE, srq->srq_type))
		goto err;

	if (nla_put_u32(msg, RDMA_NLDEV_ATTR_RES_PDN, srq->pd->res.id))
		goto err;

	if (ib_srq_has_cq(srq->srq_type)) {
		if (nla_put_u32(msg, RDMA_NLDEV_ATTR_RES_CQN,
				srq->ext.cq->res.id))
			goto err;
	}

	if (fill_res_srq_qps(msg, srq))
		goto err;

	if (fill_res_name_pid(msg, res))
		goto err;

	if (dev->ops.fill_res_srq_entry)
		return dev->ops.fill_res_srq_entry(msg, srq);

	return 0;

err:
	return -EMSGSIZE;
}

static int fill_res_srq_raw_entry(struct sk_buff *msg, bool has_cap_net_admin,
				 struct rdma_restrack_entry *res, uint32_t port)
{
	struct ib_srq *srq = container_of(res, struct ib_srq, res);
	struct ib_device *dev = srq->device;

	if (!dev->ops.fill_res_srq_entry_raw)
		return -EINVAL;
	return dev->ops.fill_res_srq_entry_raw(msg, srq);
}

static int fill_stat_counter_mode(struct sk_buff *msg,
				  struct rdma_counter *counter)
{
	struct rdma_counter_mode *m = &counter->mode;

	if (nla_put_u32(msg, RDMA_NLDEV_ATTR_STAT_MODE, m->mode))
		return -EMSGSIZE;

	if (m->mode == RDMA_COUNTER_MODE_AUTO) {
		if ((m->mask & RDMA_COUNTER_MASK_QP_TYPE) &&
		    nla_put_u8(msg, RDMA_NLDEV_ATTR_RES_TYPE, m->param.qp_type))
			return -EMSGSIZE;

		if ((m->mask & RDMA_COUNTER_MASK_PID) &&
		    fill_res_name_pid(msg, &counter->res))
			return -EMSGSIZE;
	}

	return 0;
}

static int fill_stat_counter_qp_entry(struct sk_buff *msg, u32 qpn)
{
	struct nlattr *entry_attr;

	entry_attr = nla_nest_start(msg, RDMA_NLDEV_ATTR_RES_QP_ENTRY);
	if (!entry_attr)
		return -EMSGSIZE;

	if (nla_put_u32(msg, RDMA_NLDEV_ATTR_RES_LQPN, qpn))
		goto err;

	nla_nest_end(msg, entry_attr);
	return 0;

err:
	nla_nest_cancel(msg, entry_attr);
	return -EMSGSIZE;
}

static int fill_stat_counter_qps(struct sk_buff *msg,
				 struct rdma_counter *counter)
{
	struct rdma_restrack_entry *res;
	struct rdma_restrack_root *rt;
	struct nlattr *table_attr;
	struct ib_qp *qp = NULL;
	unsigned long id = 0;
	int ret = 0;

	table_attr = nla_nest_start(msg, RDMA_NLDEV_ATTR_RES_QP);
	if (!table_attr)
		return -EMSGSIZE;

	rt = &counter->device->res[RDMA_RESTRACK_QP];
	xa_lock(&rt->xa);
	xa_for_each(&rt->xa, id, res) {
		qp = container_of(res, struct ib_qp, res);
		if (!qp->counter || (qp->counter->id != counter->id))
			continue;

		ret = fill_stat_counter_qp_entry(msg, qp->qp_num);
		if (ret)
			goto err;
	}

	xa_unlock(&rt->xa);
	nla_nest_end(msg, table_attr);
	return 0;

err:
	xa_unlock(&rt->xa);
	nla_nest_cancel(msg, table_attr);
	return ret;
}

int rdma_nl_stat_hwcounter_entry(struct sk_buff *msg, const char *name,
				 u64 value)
{
	struct nlattr *entry_attr;

	entry_attr = nla_nest_start(msg, RDMA_NLDEV_ATTR_STAT_HWCOUNTER_ENTRY);
	if (!entry_attr)
		return -EMSGSIZE;

	if (nla_put_string(msg, RDMA_NLDEV_ATTR_STAT_HWCOUNTER_ENTRY_NAME,
			   name))
		goto err;
	if (nla_put_u64_64bit(msg, RDMA_NLDEV_ATTR_STAT_HWCOUNTER_ENTRY_VALUE,
			      value, RDMA_NLDEV_ATTR_PAD))
		goto err;

	nla_nest_end(msg, entry_attr);
	return 0;

err:
	nla_nest_cancel(msg, entry_attr);
	return -EMSGSIZE;
}
EXPORT_SYMBOL(rdma_nl_stat_hwcounter_entry);

static int fill_stat_mr_entry(struct sk_buff *msg, bool has_cap_net_admin,
			      struct rdma_restrack_entry *res, uint32_t port)
{
	struct ib_mr *mr = container_of(res, struct ib_mr, res);
	struct ib_device *dev = mr->pd->device;

	if (nla_put_u32(msg, RDMA_NLDEV_ATTR_RES_MRN, res->id))
		goto err;

	if (dev->ops.fill_stat_mr_entry)
		return dev->ops.fill_stat_mr_entry(msg, mr);
	return 0;

err:
	return -EMSGSIZE;
}

static int fill_stat_counter_hwcounters(struct sk_buff *msg,
					struct rdma_counter *counter)
{
	struct rdma_hw_stats *st = counter->stats;
	struct nlattr *table_attr;
	int i;

	table_attr = nla_nest_start(msg, RDMA_NLDEV_ATTR_STAT_HWCOUNTERS);
	if (!table_attr)
		return -EMSGSIZE;

	mutex_lock(&st->lock);
	for (i = 0; i < st->num_counters; i++) {
		if (test_bit(i, st->is_disabled))
			continue;
		if (rdma_nl_stat_hwcounter_entry(msg, st->descs[i].name,
						 st->value[i]))
			goto err;
	}
	mutex_unlock(&st->lock);

	nla_nest_end(msg, table_attr);
	return 0;

err:
	mutex_unlock(&st->lock);
	nla_nest_cancel(msg, table_attr);
	return -EMSGSIZE;
}

static int fill_res_counter_entry(struct sk_buff *msg, bool has_cap_net_admin,
				  struct rdma_restrack_entry *res,
				  uint32_t port)
{
	struct rdma_counter *counter =
		container_of(res, struct rdma_counter, res);

	if (port && port != counter->port)
		return -EAGAIN;

	/* Dump it even query failed */
	rdma_counter_query_stats(counter);

	if (nla_put_u32(msg, RDMA_NLDEV_ATTR_PORT_INDEX, counter->port) ||
	    nla_put_u32(msg, RDMA_NLDEV_ATTR_STAT_COUNTER_ID, counter->id) ||
	    fill_stat_counter_mode(msg, counter) ||
	    fill_stat_counter_qps(msg, counter) ||
	    fill_stat_counter_hwcounters(msg, counter))
		return -EMSGSIZE;

	return 0;
}

static int nldev_get_doit(struct sk_buff *skb, struct nlmsghdr *nlh,
			  struct netlink_ext_ack *extack)
{
	struct nlattr *tb[RDMA_NLDEV_ATTR_MAX];
	struct ib_device *device;
	struct sk_buff *msg;
	u32 index;
	int err;

	err = nlmsg_parse_deprecated(nlh, 0, tb, RDMA_NLDEV_ATTR_MAX - 1,
				     nldev_policy, extack);
	if (err || !tb[RDMA_NLDEV_ATTR_DEV_INDEX])
		return -EINVAL;

	index = nla_get_u32(tb[RDMA_NLDEV_ATTR_DEV_INDEX]);

	device = ib_device_get_by_index(sock_net(skb->sk), index);
	if (!device)
		return -EINVAL;

	msg = nlmsg_new(NLMSG_DEFAULT_SIZE, GFP_KERNEL);
	if (!msg) {
		err = -ENOMEM;
		goto err;
	}

	nlh = nlmsg_put(msg, NETLINK_CB(skb).portid, nlh->nlmsg_seq,
			RDMA_NL_GET_TYPE(RDMA_NL_NLDEV, RDMA_NLDEV_CMD_GET),
			0, 0);
	if (!nlh) {
		err = -EMSGSIZE;
		goto err_free;
	}

	err = fill_dev_info(msg, device);
	if (err)
		goto err_free;

	nlmsg_end(msg, nlh);

	ib_device_put(device);
	return rdma_nl_unicast(sock_net(skb->sk), msg, NETLINK_CB(skb).portid);

err_free:
	nlmsg_free(msg);
err:
	ib_device_put(device);
	return err;
}

static int nldev_set_doit(struct sk_buff *skb, struct nlmsghdr *nlh,
			  struct netlink_ext_ack *extack)
{
	struct nlattr *tb[RDMA_NLDEV_ATTR_MAX];
	struct ib_device *device;
	u32 index;
	int err;

	err = nlmsg_parse_deprecated(nlh, 0, tb, RDMA_NLDEV_ATTR_MAX - 1,
				     nldev_policy, extack);
	if (err || !tb[RDMA_NLDEV_ATTR_DEV_INDEX])
		return -EINVAL;

	index = nla_get_u32(tb[RDMA_NLDEV_ATTR_DEV_INDEX]);
	device = ib_device_get_by_index(sock_net(skb->sk), index);
	if (!device)
		return -EINVAL;

	if (tb[RDMA_NLDEV_ATTR_DEV_NAME]) {
		char name[IB_DEVICE_NAME_MAX] = {};

		nla_strscpy(name, tb[RDMA_NLDEV_ATTR_DEV_NAME],
			    IB_DEVICE_NAME_MAX);
		if (strlen(name) == 0) {
			err = -EINVAL;
			goto done;
		}
		err = ib_device_rename(device, name);
		goto done;
	}

	if (tb[RDMA_NLDEV_NET_NS_FD]) {
		u32 ns_fd;

		ns_fd = nla_get_u32(tb[RDMA_NLDEV_NET_NS_FD]);
		err = ib_device_set_netns_put(skb, device, ns_fd);
		goto put_done;
	}

	if (tb[RDMA_NLDEV_ATTR_DEV_DIM]) {
		u8 use_dim;

		use_dim = nla_get_u8(tb[RDMA_NLDEV_ATTR_DEV_DIM]);
		err = ib_device_set_dim(device,  use_dim);
		goto done;
	}

done:
	ib_device_put(device);
put_done:
	return err;
}

static int _nldev_get_dumpit(struct ib_device *device,
			     struct sk_buff *skb,
			     struct netlink_callback *cb,
			     unsigned int idx)
{
	int start = cb->args[0];
	struct nlmsghdr *nlh;

	if (idx < start)
		return 0;

	nlh = nlmsg_put(skb, NETLINK_CB(cb->skb).portid, cb->nlh->nlmsg_seq,
			RDMA_NL_GET_TYPE(RDMA_NL_NLDEV, RDMA_NLDEV_CMD_GET),
			0, NLM_F_MULTI);

	if (!nlh || fill_dev_info(skb, device)) {
		nlmsg_cancel(skb, nlh);
		goto out;
	}

	nlmsg_end(skb, nlh);

	idx++;

out:	cb->args[0] = idx;
	return skb->len;
}

static int nldev_get_dumpit(struct sk_buff *skb, struct netlink_callback *cb)
{
	/*
	 * There is no need to take lock, because
	 * we are relying on ib_core's locking.
	 */
	return ib_enum_all_devs(_nldev_get_dumpit, skb, cb);
}

static int nldev_port_get_doit(struct sk_buff *skb, struct nlmsghdr *nlh,
			       struct netlink_ext_ack *extack)
{
	struct nlattr *tb[RDMA_NLDEV_ATTR_MAX];
	struct ib_device *device;
	struct sk_buff *msg;
	u32 index;
	u32 port;
	int err;

	err = nlmsg_parse_deprecated(nlh, 0, tb, RDMA_NLDEV_ATTR_MAX - 1,
				     nldev_policy, extack);
	if (err ||
	    !tb[RDMA_NLDEV_ATTR_DEV_INDEX] ||
	    !tb[RDMA_NLDEV_ATTR_PORT_INDEX])
		return -EINVAL;

	index = nla_get_u32(tb[RDMA_NLDEV_ATTR_DEV_INDEX]);
	device = ib_device_get_by_index(sock_net(skb->sk), index);
	if (!device)
		return -EINVAL;

	port = nla_get_u32(tb[RDMA_NLDEV_ATTR_PORT_INDEX]);
	if (!rdma_is_port_valid(device, port)) {
		err = -EINVAL;
		goto err;
	}

	msg = nlmsg_new(NLMSG_DEFAULT_SIZE, GFP_KERNEL);
	if (!msg) {
		err = -ENOMEM;
		goto err;
	}

	nlh = nlmsg_put(msg, NETLINK_CB(skb).portid, nlh->nlmsg_seq,
			RDMA_NL_GET_TYPE(RDMA_NL_NLDEV, RDMA_NLDEV_CMD_GET),
			0, 0);
	if (!nlh) {
		err = -EMSGSIZE;
		goto err_free;
	}

	err = fill_port_info(msg, device, port, sock_net(skb->sk));
	if (err)
		goto err_free;

	nlmsg_end(msg, nlh);
	ib_device_put(device);

	return rdma_nl_unicast(sock_net(skb->sk), msg, NETLINK_CB(skb).portid);

err_free:
	nlmsg_free(msg);
err:
	ib_device_put(device);
	return err;
}

static int nldev_port_get_dumpit(struct sk_buff *skb,
				 struct netlink_callback *cb)
{
	struct nlattr *tb[RDMA_NLDEV_ATTR_MAX];
	struct ib_device *device;
	int start = cb->args[0];
	struct nlmsghdr *nlh;
	u32 idx = 0;
	u32 ifindex;
	int err;
	unsigned int p;

	err = nlmsg_parse_deprecated(cb->nlh, 0, tb, RDMA_NLDEV_ATTR_MAX - 1,
				     nldev_policy, NULL);
	if (err || !tb[RDMA_NLDEV_ATTR_DEV_INDEX])
		return -EINVAL;

	ifindex = nla_get_u32(tb[RDMA_NLDEV_ATTR_DEV_INDEX]);
	device = ib_device_get_by_index(sock_net(skb->sk), ifindex);
	if (!device)
		return -EINVAL;

	rdma_for_each_port (device, p) {
		/*
		 * The dumpit function returns all information from specific
		 * index. This specific index is taken from the netlink
		 * messages request sent by user and it is available
		 * in cb->args[0].
		 *
		 * Usually, the user doesn't fill this field and it causes
		 * to return everything.
		 *
		 */
		if (idx < start) {
			idx++;
			continue;
		}

		nlh = nlmsg_put(skb, NETLINK_CB(cb->skb).portid,
				cb->nlh->nlmsg_seq,
				RDMA_NL_GET_TYPE(RDMA_NL_NLDEV,
						 RDMA_NLDEV_CMD_PORT_GET),
				0, NLM_F_MULTI);

		if (!nlh || fill_port_info(skb, device, p, sock_net(skb->sk))) {
			nlmsg_cancel(skb, nlh);
			goto out;
		}
		idx++;
		nlmsg_end(skb, nlh);
	}

out:
	ib_device_put(device);
	cb->args[0] = idx;
	return skb->len;
}

static int nldev_res_get_doit(struct sk_buff *skb, struct nlmsghdr *nlh,
			      struct netlink_ext_ack *extack)
{
	struct nlattr *tb[RDMA_NLDEV_ATTR_MAX];
	bool show_details = false;
	struct ib_device *device;
	struct sk_buff *msg;
	u32 index;
	int ret;

	ret = nlmsg_parse_deprecated(nlh, 0, tb, RDMA_NLDEV_ATTR_MAX - 1,
				     nldev_policy, extack);
	if (ret || !tb[RDMA_NLDEV_ATTR_DEV_INDEX])
		return -EINVAL;

	index = nla_get_u32(tb[RDMA_NLDEV_ATTR_DEV_INDEX]);
	device = ib_device_get_by_index(sock_net(skb->sk), index);
	if (!device)
		return -EINVAL;

	if (tb[RDMA_NLDEV_ATTR_DRIVER_DETAILS])
		show_details = nla_get_u8(tb[RDMA_NLDEV_ATTR_DRIVER_DETAILS]);

	msg = nlmsg_new(NLMSG_DEFAULT_SIZE, GFP_KERNEL);
	if (!msg) {
		ret = -ENOMEM;
		goto err;
	}

	nlh = nlmsg_put(msg, NETLINK_CB(skb).portid, nlh->nlmsg_seq,
			RDMA_NL_GET_TYPE(RDMA_NL_NLDEV, RDMA_NLDEV_CMD_RES_GET),
			0, 0);
	if (!nlh) {
		ret = -EMSGSIZE;
		goto err_free;
	}

	ret = fill_res_info(msg, device, show_details);
	if (ret)
		goto err_free;

	nlmsg_end(msg, nlh);
	ib_device_put(device);
	return rdma_nl_unicast(sock_net(skb->sk), msg, NETLINK_CB(skb).portid);

err_free:
	nlmsg_free(msg);
err:
	ib_device_put(device);
	return ret;
}

static int _nldev_res_get_dumpit(struct ib_device *device,
				 struct sk_buff *skb,
				 struct netlink_callback *cb,
				 unsigned int idx)
{
	int start = cb->args[0];
	struct nlmsghdr *nlh;

	if (idx < start)
		return 0;

	nlh = nlmsg_put(skb, NETLINK_CB(cb->skb).portid, cb->nlh->nlmsg_seq,
			RDMA_NL_GET_TYPE(RDMA_NL_NLDEV, RDMA_NLDEV_CMD_RES_GET),
			0, NLM_F_MULTI);

	if (!nlh || fill_res_info(skb, device, false)) {
		nlmsg_cancel(skb, nlh);
		goto out;
	}
	nlmsg_end(skb, nlh);

	idx++;

out:
	cb->args[0] = idx;
	return skb->len;
}

static int nldev_res_get_dumpit(struct sk_buff *skb,
				struct netlink_callback *cb)
{
	return ib_enum_all_devs(_nldev_res_get_dumpit, skb, cb);
}

struct nldev_fill_res_entry {
	enum rdma_nldev_attr nldev_attr;
	u8 flags;
	u32 entry;
	u32 id;
};

enum nldev_res_flags {
	NLDEV_PER_DEV = 1 << 0,
};

static const struct nldev_fill_res_entry fill_entries[RDMA_RESTRACK_MAX] = {
	[RDMA_RESTRACK_QP] = {
		.nldev_attr = RDMA_NLDEV_ATTR_RES_QP,
		.entry = RDMA_NLDEV_ATTR_RES_QP_ENTRY,
		.id = RDMA_NLDEV_ATTR_RES_LQPN,
	},
	[RDMA_RESTRACK_CM_ID] = {
		.nldev_attr = RDMA_NLDEV_ATTR_RES_CM_ID,
		.entry = RDMA_NLDEV_ATTR_RES_CM_ID_ENTRY,
		.id = RDMA_NLDEV_ATTR_RES_CM_IDN,
	},
	[RDMA_RESTRACK_CQ] = {
		.nldev_attr = RDMA_NLDEV_ATTR_RES_CQ,
		.flags = NLDEV_PER_DEV,
		.entry = RDMA_NLDEV_ATTR_RES_CQ_ENTRY,
		.id = RDMA_NLDEV_ATTR_RES_CQN,
	},
	[RDMA_RESTRACK_MR] = {
		.nldev_attr = RDMA_NLDEV_ATTR_RES_MR,
		.flags = NLDEV_PER_DEV,
		.entry = RDMA_NLDEV_ATTR_RES_MR_ENTRY,
		.id = RDMA_NLDEV_ATTR_RES_MRN,
	},
	[RDMA_RESTRACK_PD] = {
		.nldev_attr = RDMA_NLDEV_ATTR_RES_PD,
		.flags = NLDEV_PER_DEV,
		.entry = RDMA_NLDEV_ATTR_RES_PD_ENTRY,
		.id = RDMA_NLDEV_ATTR_RES_PDN,
	},
	[RDMA_RESTRACK_COUNTER] = {
		.nldev_attr = RDMA_NLDEV_ATTR_STAT_COUNTER,
		.entry = RDMA_NLDEV_ATTR_STAT_COUNTER_ENTRY,
		.id = RDMA_NLDEV_ATTR_STAT_COUNTER_ID,
	},
	[RDMA_RESTRACK_CTX] = {
		.nldev_attr = RDMA_NLDEV_ATTR_RES_CTX,
		.flags = NLDEV_PER_DEV,
		.entry = RDMA_NLDEV_ATTR_RES_CTX_ENTRY,
		.id = RDMA_NLDEV_ATTR_RES_CTXN,
	},
	[RDMA_RESTRACK_SRQ] = {
		.nldev_attr = RDMA_NLDEV_ATTR_RES_SRQ,
		.flags = NLDEV_PER_DEV,
		.entry = RDMA_NLDEV_ATTR_RES_SRQ_ENTRY,
		.id = RDMA_NLDEV_ATTR_RES_SRQN,
	},

};

static int res_get_common_doit(struct sk_buff *skb, struct nlmsghdr *nlh,
			       struct netlink_ext_ack *extack,
			       enum rdma_restrack_type res_type,
			       res_fill_func_t fill_func)
{
	const struct nldev_fill_res_entry *fe = &fill_entries[res_type];
	struct nlattr *tb[RDMA_NLDEV_ATTR_MAX];
	struct rdma_restrack_entry *res;
	struct ib_device *device;
	u32 index, id, port = 0;
	bool has_cap_net_admin;
	struct sk_buff *msg;
	int ret;

	ret = nlmsg_parse_deprecated(nlh, 0, tb, RDMA_NLDEV_ATTR_MAX - 1,
				     nldev_policy, extack);
	if (ret || !tb[RDMA_NLDEV_ATTR_DEV_INDEX] || !fe->id || !tb[fe->id])
		return -EINVAL;

	index = nla_get_u32(tb[RDMA_NLDEV_ATTR_DEV_INDEX]);
	device = ib_device_get_by_index(sock_net(skb->sk), index);
	if (!device)
		return -EINVAL;

	if (tb[RDMA_NLDEV_ATTR_PORT_INDEX]) {
		port = nla_get_u32(tb[RDMA_NLDEV_ATTR_PORT_INDEX]);
		if (!rdma_is_port_valid(device, port)) {
			ret = -EINVAL;
			goto err;
		}
	}

	if ((port && fe->flags & NLDEV_PER_DEV) ||
	    (!port && ~fe->flags & NLDEV_PER_DEV)) {
		ret = -EINVAL;
		goto err;
	}

	id = nla_get_u32(tb[fe->id]);
	res = rdma_restrack_get_byid(device, res_type, id);
	if (IS_ERR(res)) {
		ret = PTR_ERR(res);
		goto err;
	}

	msg = nlmsg_new(NLMSG_DEFAULT_SIZE, GFP_KERNEL);
	if (!msg) {
		ret = -ENOMEM;
		goto err_get;
	}

	nlh = nlmsg_put(msg, NETLINK_CB(skb).portid, nlh->nlmsg_seq,
			RDMA_NL_GET_TYPE(RDMA_NL_NLDEV,
					 RDMA_NL_GET_OP(nlh->nlmsg_type)),
			0, 0);

	if (!nlh || fill_nldev_handle(msg, device)) {
		ret = -EMSGSIZE;
		goto err_free;
	}

	has_cap_net_admin = netlink_capable(skb, CAP_NET_ADMIN);

	ret = fill_func(msg, has_cap_net_admin, res, port);
	if (ret)
		goto err_free;

	rdma_restrack_put(res);
	nlmsg_end(msg, nlh);
	ib_device_put(device);
	return rdma_nl_unicast(sock_net(skb->sk), msg, NETLINK_CB(skb).portid);

err_free:
	nlmsg_free(msg);
err_get:
	rdma_restrack_put(res);
err:
	ib_device_put(device);
	return ret;
}

static int res_get_common_dumpit(struct sk_buff *skb,
				 struct netlink_callback *cb,
				 enum rdma_restrack_type res_type,
				 res_fill_func_t fill_func)
{
	const struct nldev_fill_res_entry *fe = &fill_entries[res_type];
	struct nlattr *tb[RDMA_NLDEV_ATTR_MAX];
	struct rdma_restrack_entry *res;
	struct rdma_restrack_root *rt;
	int err, ret = 0, idx = 0;
	bool show_details = false;
	struct nlattr *table_attr;
	struct nlattr *entry_attr;
	struct ib_device *device;
	int start = cb->args[0];
	bool has_cap_net_admin;
	struct nlmsghdr *nlh;
	unsigned long id;
	u32 index, port = 0;
	bool filled = false;

	err = nlmsg_parse_deprecated(cb->nlh, 0, tb, RDMA_NLDEV_ATTR_MAX - 1,
				     nldev_policy, NULL);
	/*
	 * Right now, we are expecting the device index to get res information,
	 * but it is possible to extend this code to return all devices in
	 * one shot by checking the existence of RDMA_NLDEV_ATTR_DEV_INDEX.
	 * if it doesn't exist, we will iterate over all devices.
	 *
	 * But it is not needed for now.
	 */
	if (err || !tb[RDMA_NLDEV_ATTR_DEV_INDEX])
		return -EINVAL;

	index = nla_get_u32(tb[RDMA_NLDEV_ATTR_DEV_INDEX]);
	device = ib_device_get_by_index(sock_net(skb->sk), index);
	if (!device)
		return -EINVAL;

	if (tb[RDMA_NLDEV_ATTR_DRIVER_DETAILS])
		show_details = nla_get_u8(tb[RDMA_NLDEV_ATTR_DRIVER_DETAILS]);

	/*
	 * If no PORT_INDEX is supplied, we will return all QPs from that device
	 */
	if (tb[RDMA_NLDEV_ATTR_PORT_INDEX]) {
		port = nla_get_u32(tb[RDMA_NLDEV_ATTR_PORT_INDEX]);
		if (!rdma_is_port_valid(device, port)) {
			ret = -EINVAL;
			goto err_index;
		}
	}

	nlh = nlmsg_put(skb, NETLINK_CB(cb->skb).portid, cb->nlh->nlmsg_seq,
			RDMA_NL_GET_TYPE(RDMA_NL_NLDEV,
					 RDMA_NL_GET_OP(cb->nlh->nlmsg_type)),
			0, NLM_F_MULTI);

	if (!nlh || fill_nldev_handle(skb, device)) {
		ret = -EMSGSIZE;
		goto err;
	}

	table_attr = nla_nest_start_noflag(skb, fe->nldev_attr);
	if (!table_attr) {
		ret = -EMSGSIZE;
		goto err;
	}

	has_cap_net_admin = netlink_capable(cb->skb, CAP_NET_ADMIN);

	rt = &device->res[res_type];
	xa_lock(&rt->xa);
	/*
	 * FIXME: if the skip ahead is something common this loop should
	 * use xas_for_each & xas_pause to optimize, we can have a lot of
	 * objects.
	 */
	xa_for_each(&rt->xa, id, res) {
		if (xa_get_mark(&rt->xa, res->id, RESTRACK_DD) && !show_details)
			goto next;

		if (idx < start || !rdma_restrack_get(res))
			goto next;

		xa_unlock(&rt->xa);

		filled = true;

		entry_attr = nla_nest_start_noflag(skb, fe->entry);
		if (!entry_attr) {
			ret = -EMSGSIZE;
			rdma_restrack_put(res);
			goto msg_full;
		}

		ret = fill_func(skb, has_cap_net_admin, res, port);

		rdma_restrack_put(res);

		if (ret) {
			nla_nest_cancel(skb, entry_attr);
			if (ret == -EMSGSIZE)
				goto msg_full;
			if (ret == -EAGAIN)
				goto again;
			goto res_err;
		}
		nla_nest_end(skb, entry_attr);
again:		xa_lock(&rt->xa);
next:		idx++;
	}
	xa_unlock(&rt->xa);

msg_full:
	nla_nest_end(skb, table_attr);
	nlmsg_end(skb, nlh);
	cb->args[0] = idx;

	/*
	 * No more entries to fill, cancel the message and
	 * return 0 to mark end of dumpit.
	 */
	if (!filled)
		goto err;

	ib_device_put(device);
	return skb->len;

res_err:
	nla_nest_cancel(skb, table_attr);

err:
	nlmsg_cancel(skb, nlh);

err_index:
	ib_device_put(device);
	return ret;
}

#define RES_GET_FUNCS(name, type)                                              \
	static int nldev_res_get_##name##_dumpit(struct sk_buff *skb,          \
						 struct netlink_callback *cb)  \
	{                                                                      \
		return res_get_common_dumpit(skb, cb, type,                    \
					     fill_res_##name##_entry);         \
	}                                                                      \
	static int nldev_res_get_##name##_doit(struct sk_buff *skb,            \
					       struct nlmsghdr *nlh,           \
					       struct netlink_ext_ack *extack) \
	{                                                                      \
		return res_get_common_doit(skb, nlh, extack, type,             \
					   fill_res_##name##_entry);           \
	}

RES_GET_FUNCS(qp, RDMA_RESTRACK_QP);
RES_GET_FUNCS(qp_raw, RDMA_RESTRACK_QP);
RES_GET_FUNCS(cm_id, RDMA_RESTRACK_CM_ID);
RES_GET_FUNCS(cq, RDMA_RESTRACK_CQ);
RES_GET_FUNCS(cq_raw, RDMA_RESTRACK_CQ);
RES_GET_FUNCS(pd, RDMA_RESTRACK_PD);
RES_GET_FUNCS(mr, RDMA_RESTRACK_MR);
RES_GET_FUNCS(mr_raw, RDMA_RESTRACK_MR);
RES_GET_FUNCS(counter, RDMA_RESTRACK_COUNTER);
RES_GET_FUNCS(ctx, RDMA_RESTRACK_CTX);
RES_GET_FUNCS(srq, RDMA_RESTRACK_SRQ);
RES_GET_FUNCS(srq_raw, RDMA_RESTRACK_SRQ);

static LIST_HEAD(link_ops);
static DECLARE_RWSEM(link_ops_rwsem);

static const struct rdma_link_ops *link_ops_get(const char *type)
{
	const struct rdma_link_ops *ops;

	list_for_each_entry(ops, &link_ops, list) {
		if (!strcmp(ops->type, type))
			goto out;
	}
	ops = NULL;
out:
	return ops;
}

void rdma_link_register(struct rdma_link_ops *ops)
{
	down_write(&link_ops_rwsem);
	if (WARN_ON_ONCE(link_ops_get(ops->type)))
		goto out;
	list_add(&ops->list, &link_ops);
out:
	up_write(&link_ops_rwsem);
}
EXPORT_SYMBOL(rdma_link_register);

void rdma_link_unregister(struct rdma_link_ops *ops)
{
	down_write(&link_ops_rwsem);
	list_del(&ops->list);
	up_write(&link_ops_rwsem);
}
EXPORT_SYMBOL(rdma_link_unregister);

static int nldev_newlink(struct sk_buff *skb, struct nlmsghdr *nlh,
			  struct netlink_ext_ack *extack)
{
	struct nlattr *tb[RDMA_NLDEV_ATTR_MAX];
	char ibdev_name[IB_DEVICE_NAME_MAX];
	const struct rdma_link_ops *ops;
	char ndev_name[IFNAMSIZ];
	struct net_device *ndev;
	char type[IFNAMSIZ];
	int err;

	err = nlmsg_parse_deprecated(nlh, 0, tb, RDMA_NLDEV_ATTR_MAX - 1,
				     nldev_policy, extack);
	if (err || !tb[RDMA_NLDEV_ATTR_DEV_NAME] ||
	    !tb[RDMA_NLDEV_ATTR_LINK_TYPE] || !tb[RDMA_NLDEV_ATTR_NDEV_NAME])
		return -EINVAL;

	nla_strscpy(ibdev_name, tb[RDMA_NLDEV_ATTR_DEV_NAME],
		    sizeof(ibdev_name));
	if (strchr(ibdev_name, '%') || strlen(ibdev_name) == 0)
		return -EINVAL;

	nla_strscpy(type, tb[RDMA_NLDEV_ATTR_LINK_TYPE], sizeof(type));
	nla_strscpy(ndev_name, tb[RDMA_NLDEV_ATTR_NDEV_NAME],
		    sizeof(ndev_name));

	ndev = dev_get_by_name(sock_net(skb->sk), ndev_name);
	if (!ndev)
		return -ENODEV;

	down_read(&link_ops_rwsem);
	ops = link_ops_get(type);
#ifdef CONFIG_MODULES
	if (!ops) {
		up_read(&link_ops_rwsem);
		request_module("rdma-link-%s", type);
		down_read(&link_ops_rwsem);
		ops = link_ops_get(type);
	}
#endif
	err = ops ? ops->newlink(ibdev_name, ndev) : -EINVAL;
	up_read(&link_ops_rwsem);
	dev_put(ndev);

	return err;
}

static int nldev_dellink(struct sk_buff *skb, struct nlmsghdr *nlh,
			  struct netlink_ext_ack *extack)
{
	struct nlattr *tb[RDMA_NLDEV_ATTR_MAX];
	struct ib_device *device;
	u32 index;
	int err;

	err = nlmsg_parse_deprecated(nlh, 0, tb, RDMA_NLDEV_ATTR_MAX - 1,
				     nldev_policy, extack);
	if (err || !tb[RDMA_NLDEV_ATTR_DEV_INDEX])
		return -EINVAL;

	index = nla_get_u32(tb[RDMA_NLDEV_ATTR_DEV_INDEX]);
	device = ib_device_get_by_index(sock_net(skb->sk), index);
	if (!device)
		return -EINVAL;

	if (!(device->attrs.kernel_cap_flags & IBK_ALLOW_USER_UNREG)) {
		ib_device_put(device);
		return -EINVAL;
	}

	ib_unregister_device_and_put(device);
	return 0;
}

static int nldev_get_chardev(struct sk_buff *skb, struct nlmsghdr *nlh,
			     struct netlink_ext_ack *extack)
{
	struct nlattr *tb[RDMA_NLDEV_ATTR_MAX];
	char client_name[RDMA_NLDEV_ATTR_CHARDEV_TYPE_SIZE];
	struct ib_client_nl_info data = {};
	struct ib_device *ibdev = NULL;
	struct sk_buff *msg;
	u32 index;
	int err;

	err = nlmsg_parse(nlh, 0, tb, RDMA_NLDEV_ATTR_MAX - 1, nldev_policy,
			  extack);
	if (err || !tb[RDMA_NLDEV_ATTR_CHARDEV_TYPE])
		return -EINVAL;

	nla_strscpy(client_name, tb[RDMA_NLDEV_ATTR_CHARDEV_TYPE],
		    sizeof(client_name));

	if (tb[RDMA_NLDEV_ATTR_DEV_INDEX]) {
		index = nla_get_u32(tb[RDMA_NLDEV_ATTR_DEV_INDEX]);
		ibdev = ib_device_get_by_index(sock_net(skb->sk), index);
		if (!ibdev)
			return -EINVAL;

		if (tb[RDMA_NLDEV_ATTR_PORT_INDEX]) {
			data.port = nla_get_u32(tb[RDMA_NLDEV_ATTR_PORT_INDEX]);
			if (!rdma_is_port_valid(ibdev, data.port)) {
				err = -EINVAL;
				goto out_put;
			}
		} else {
			data.port = -1;
		}
	} else if (tb[RDMA_NLDEV_ATTR_PORT_INDEX]) {
		return -EINVAL;
	}

	msg = nlmsg_new(NLMSG_DEFAULT_SIZE, GFP_KERNEL);
	if (!msg) {
		err = -ENOMEM;
		goto out_put;
	}
	nlh = nlmsg_put(msg, NETLINK_CB(skb).portid, nlh->nlmsg_seq,
			RDMA_NL_GET_TYPE(RDMA_NL_NLDEV,
					 RDMA_NLDEV_CMD_GET_CHARDEV),
			0, 0);
	if (!nlh) {
		err = -EMSGSIZE;
		goto out_nlmsg;
	}

	data.nl_msg = msg;
	err = ib_get_client_nl_info(ibdev, client_name, &data);
	if (err)
		goto out_nlmsg;

	err = nla_put_u64_64bit(msg, RDMA_NLDEV_ATTR_CHARDEV,
				huge_encode_dev(data.cdev->devt),
				RDMA_NLDEV_ATTR_PAD);
	if (err)
		goto out_data;
	err = nla_put_u64_64bit(msg, RDMA_NLDEV_ATTR_CHARDEV_ABI, data.abi,
				RDMA_NLDEV_ATTR_PAD);
	if (err)
		goto out_data;
	if (nla_put_string(msg, RDMA_NLDEV_ATTR_CHARDEV_NAME,
			   dev_name(data.cdev))) {
		err = -EMSGSIZE;
		goto out_data;
	}

	nlmsg_end(msg, nlh);
	put_device(data.cdev);
	if (ibdev)
		ib_device_put(ibdev);
	return rdma_nl_unicast(sock_net(skb->sk), msg, NETLINK_CB(skb).portid);

out_data:
	put_device(data.cdev);
out_nlmsg:
	nlmsg_free(msg);
out_put:
	if (ibdev)
		ib_device_put(ibdev);
	return err;
}

static int nldev_sys_get_doit(struct sk_buff *skb, struct nlmsghdr *nlh,
			      struct netlink_ext_ack *extack)
{
	struct nlattr *tb[RDMA_NLDEV_ATTR_MAX];
	struct sk_buff *msg;
	int err;

	err = nlmsg_parse(nlh, 0, tb, RDMA_NLDEV_ATTR_MAX - 1,
			  nldev_policy, extack);
	if (err)
		return err;

	msg = nlmsg_new(NLMSG_DEFAULT_SIZE, GFP_KERNEL);
	if (!msg)
		return -ENOMEM;

	nlh = nlmsg_put(msg, NETLINK_CB(skb).portid, nlh->nlmsg_seq,
			RDMA_NL_GET_TYPE(RDMA_NL_NLDEV,
					 RDMA_NLDEV_CMD_SYS_GET),
			0, 0);
	if (!nlh) {
		nlmsg_free(msg);
		return -EMSGSIZE;
	}

	err = nla_put_u8(msg, RDMA_NLDEV_SYS_ATTR_NETNS_MODE,
			 (u8)ib_devices_shared_netns);
	if (err) {
		nlmsg_free(msg);
		return err;
	}

	err = nla_put_u8(msg, RDMA_NLDEV_SYS_ATTR_PRIVILEGED_QKEY_MODE,
			 (u8)privileged_qkey);
	if (err) {
		nlmsg_free(msg);
		return err;
	}
	/*
	 * Copy-on-fork is supported.
	 * See commits:
	 * 70e806e4e645 ("mm: Do early cow for pinned pages during fork() for ptes")
	 * 4eae4efa2c29 ("hugetlb: do early cow when page pinned on src mm")
	 * for more details. Don't backport this without them.
	 *
	 * Return value ignored on purpose, assume copy-on-fork is not
	 * supported in case of failure.
	 */
	nla_put_u8(msg, RDMA_NLDEV_SYS_ATTR_COPY_ON_FORK, 1);

	nlmsg_end(msg, nlh);
	return rdma_nl_unicast(sock_net(skb->sk), msg, NETLINK_CB(skb).portid);
}

static int nldev_set_sys_set_netns_doit(struct nlattr *tb[])
{
	u8 enable;
	int err;

	enable = nla_get_u8(tb[RDMA_NLDEV_SYS_ATTR_NETNS_MODE]);
	/* Only 0 and 1 are supported */
	if (enable > 1)
		return -EINVAL;

	err = rdma_compatdev_set(enable);
	return err;
}

static int nldev_set_sys_set_pqkey_doit(struct nlattr *tb[])
{
	u8 enable;

	enable = nla_get_u8(tb[RDMA_NLDEV_SYS_ATTR_PRIVILEGED_QKEY_MODE]);
	/* Only 0 and 1 are supported */
	if (enable > 1)
		return -EINVAL;

	privileged_qkey = enable;
	return 0;
}

static int nldev_set_sys_set_doit(struct sk_buff *skb, struct nlmsghdr *nlh,
				  struct netlink_ext_ack *extack)
{
	struct nlattr *tb[RDMA_NLDEV_ATTR_MAX];
	int err;

	err = nlmsg_parse(nlh, 0, tb, RDMA_NLDEV_ATTR_MAX - 1,
			  nldev_policy, extack);
	if (err)
		return -EINVAL;

	if (tb[RDMA_NLDEV_SYS_ATTR_NETNS_MODE])
		return nldev_set_sys_set_netns_doit(tb);

	if (tb[RDMA_NLDEV_SYS_ATTR_PRIVILEGED_QKEY_MODE])
		return nldev_set_sys_set_pqkey_doit(tb);

	return -EINVAL;
}


static int nldev_stat_set_mode_doit(struct sk_buff *msg,
				    struct netlink_ext_ack *extack,
				    struct nlattr *tb[],
				    struct ib_device *device, u32 port)
{
	u32 mode, mask = 0, qpn, cntn = 0;
	int ret;

	/* Currently only counter for QP is supported */
	if (!tb[RDMA_NLDEV_ATTR_STAT_RES] ||
	    nla_get_u32(tb[RDMA_NLDEV_ATTR_STAT_RES]) != RDMA_NLDEV_ATTR_RES_QP)
		return -EINVAL;

	mode = nla_get_u32(tb[RDMA_NLDEV_ATTR_STAT_MODE]);
	if (mode == RDMA_COUNTER_MODE_AUTO) {
		if (tb[RDMA_NLDEV_ATTR_STAT_AUTO_MODE_MASK])
			mask = nla_get_u32(
				tb[RDMA_NLDEV_ATTR_STAT_AUTO_MODE_MASK]);
		return rdma_counter_set_auto_mode(device, port, mask, extack);
	}

	if (!tb[RDMA_NLDEV_ATTR_RES_LQPN])
		return -EINVAL;

	qpn = nla_get_u32(tb[RDMA_NLDEV_ATTR_RES_LQPN]);
	if (tb[RDMA_NLDEV_ATTR_STAT_COUNTER_ID]) {
		cntn = nla_get_u32(tb[RDMA_NLDEV_ATTR_STAT_COUNTER_ID]);
		ret = rdma_counter_bind_qpn(device, port, qpn, cntn);
		if (ret)
			return ret;
	} else {
		ret = rdma_counter_bind_qpn_alloc(device, port, qpn, &cntn);
		if (ret)
			return ret;
	}

	if (nla_put_u32(msg, RDMA_NLDEV_ATTR_STAT_COUNTER_ID, cntn) ||
	    nla_put_u32(msg, RDMA_NLDEV_ATTR_RES_LQPN, qpn)) {
		ret = -EMSGSIZE;
		goto err_fill;
	}

	return 0;

err_fill:
	rdma_counter_unbind_qpn(device, port, qpn, cntn);
	return ret;
}

static int nldev_stat_set_counter_dynamic_doit(struct nlattr *tb[],
					       struct ib_device *device,
					       u32 port)
{
	struct rdma_hw_stats *stats;
	struct nlattr *entry_attr;
	unsigned long *target;
	int rem, i, ret = 0;
	u32 index;

	stats = ib_get_hw_stats_port(device, port);
	if (!stats)
		return -EINVAL;

	target = kcalloc(BITS_TO_LONGS(stats->num_counters),
			 sizeof(*stats->is_disabled), GFP_KERNEL);
	if (!target)
		return -ENOMEM;

	nla_for_each_nested(entry_attr, tb[RDMA_NLDEV_ATTR_STAT_HWCOUNTERS],
			    rem) {
		index = nla_get_u32(entry_attr);
		if ((index >= stats->num_counters) ||
		    !(stats->descs[index].flags & IB_STAT_FLAG_OPTIONAL)) {
			ret = -EINVAL;
			goto out;
		}

		set_bit(index, target);
	}

	for (i = 0; i < stats->num_counters; i++) {
		if (!(stats->descs[i].flags & IB_STAT_FLAG_OPTIONAL))
			continue;

		ret = rdma_counter_modify(device, port, i, test_bit(i, target));
		if (ret)
			goto out;
	}

out:
	kfree(target);
	return ret;
}

static int nldev_stat_set_doit(struct sk_buff *skb, struct nlmsghdr *nlh,
			       struct netlink_ext_ack *extack)
{
	struct nlattr *tb[RDMA_NLDEV_ATTR_MAX];
	struct ib_device *device;
	struct sk_buff *msg;
	u32 index, port;
	int ret;

	ret = nlmsg_parse(nlh, 0, tb, RDMA_NLDEV_ATTR_MAX - 1, nldev_policy,
			  extack);
	if (ret || !tb[RDMA_NLDEV_ATTR_DEV_INDEX] ||
	    !tb[RDMA_NLDEV_ATTR_PORT_INDEX])
		return -EINVAL;

	index = nla_get_u32(tb[RDMA_NLDEV_ATTR_DEV_INDEX]);
	device = ib_device_get_by_index(sock_net(skb->sk), index);
	if (!device)
		return -EINVAL;

	port = nla_get_u32(tb[RDMA_NLDEV_ATTR_PORT_INDEX]);
	if (!rdma_is_port_valid(device, port)) {
		ret = -EINVAL;
		goto err_put_device;
	}

	if (!tb[RDMA_NLDEV_ATTR_STAT_MODE] &&
	    !tb[RDMA_NLDEV_ATTR_STAT_HWCOUNTERS]) {
		ret = -EINVAL;
		goto err_put_device;
	}

	msg = nlmsg_new(NLMSG_DEFAULT_SIZE, GFP_KERNEL);
	if (!msg) {
		ret = -ENOMEM;
		goto err_put_device;
	}
	nlh = nlmsg_put(msg, NETLINK_CB(skb).portid, nlh->nlmsg_seq,
			RDMA_NL_GET_TYPE(RDMA_NL_NLDEV,
					 RDMA_NLDEV_CMD_STAT_SET),
			0, 0);
	if (!nlh || fill_nldev_handle(msg, device) ||
	    nla_put_u32(msg, RDMA_NLDEV_ATTR_PORT_INDEX, port)) {
		ret = -EMSGSIZE;
		goto err_free_msg;
	}

	if (tb[RDMA_NLDEV_ATTR_STAT_MODE]) {
		ret = nldev_stat_set_mode_doit(msg, extack, tb, device, port);
		if (ret)
			goto err_free_msg;
	}

	if (tb[RDMA_NLDEV_ATTR_STAT_HWCOUNTERS]) {
		ret = nldev_stat_set_counter_dynamic_doit(tb, device, port);
		if (ret)
			goto err_free_msg;
	}

	nlmsg_end(msg, nlh);
	ib_device_put(device);
	return rdma_nl_unicast(sock_net(skb->sk), msg, NETLINK_CB(skb).portid);

err_free_msg:
	nlmsg_free(msg);
err_put_device:
	ib_device_put(device);
	return ret;
}

static int nldev_stat_del_doit(struct sk_buff *skb, struct nlmsghdr *nlh,
			       struct netlink_ext_ack *extack)
{
	struct nlattr *tb[RDMA_NLDEV_ATTR_MAX];
	struct ib_device *device;
	struct sk_buff *msg;
	u32 index, port, qpn, cntn;
	int ret;

	ret = nlmsg_parse(nlh, 0, tb, RDMA_NLDEV_ATTR_MAX - 1,
			  nldev_policy, extack);
	if (ret || !tb[RDMA_NLDEV_ATTR_STAT_RES] ||
	    !tb[RDMA_NLDEV_ATTR_DEV_INDEX] || !tb[RDMA_NLDEV_ATTR_PORT_INDEX] ||
	    !tb[RDMA_NLDEV_ATTR_STAT_COUNTER_ID] ||
	    !tb[RDMA_NLDEV_ATTR_RES_LQPN])
		return -EINVAL;

	if (nla_get_u32(tb[RDMA_NLDEV_ATTR_STAT_RES]) != RDMA_NLDEV_ATTR_RES_QP)
		return -EINVAL;

	index = nla_get_u32(tb[RDMA_NLDEV_ATTR_DEV_INDEX]);
	device = ib_device_get_by_index(sock_net(skb->sk), index);
	if (!device)
		return -EINVAL;

	port = nla_get_u32(tb[RDMA_NLDEV_ATTR_PORT_INDEX]);
	if (!rdma_is_port_valid(device, port)) {
		ret = -EINVAL;
		goto err;
	}

	msg = nlmsg_new(NLMSG_DEFAULT_SIZE, GFP_KERNEL);
	if (!msg) {
		ret = -ENOMEM;
		goto err;
	}
	nlh = nlmsg_put(msg, NETLINK_CB(skb).portid, nlh->nlmsg_seq,
			RDMA_NL_GET_TYPE(RDMA_NL_NLDEV,
					 RDMA_NLDEV_CMD_STAT_SET),
			0, 0);
	if (!nlh) {
		ret = -EMSGSIZE;
		goto err_fill;
	}

	cntn = nla_get_u32(tb[RDMA_NLDEV_ATTR_STAT_COUNTER_ID]);
	qpn = nla_get_u32(tb[RDMA_NLDEV_ATTR_RES_LQPN]);
	if (fill_nldev_handle(msg, device) ||
	    nla_put_u32(msg, RDMA_NLDEV_ATTR_PORT_INDEX, port) ||
	    nla_put_u32(msg, RDMA_NLDEV_ATTR_STAT_COUNTER_ID, cntn) ||
	    nla_put_u32(msg, RDMA_NLDEV_ATTR_RES_LQPN, qpn)) {
		ret = -EMSGSIZE;
		goto err_fill;
	}

	ret = rdma_counter_unbind_qpn(device, port, qpn, cntn);
	if (ret)
		goto err_fill;

	nlmsg_end(msg, nlh);
	ib_device_put(device);
	return rdma_nl_unicast(sock_net(skb->sk), msg, NETLINK_CB(skb).portid);

err_fill:
	nlmsg_free(msg);
err:
	ib_device_put(device);
	return ret;
}

static int stat_get_doit_default_counter(struct sk_buff *skb,
					 struct nlmsghdr *nlh,
					 struct netlink_ext_ack *extack,
					 struct nlattr *tb[])
{
	struct rdma_hw_stats *stats;
	struct nlattr *table_attr;
	struct ib_device *device;
	int ret, num_cnts, i;
	struct sk_buff *msg;
	u32 index, port;
	u64 v;

	if (!tb[RDMA_NLDEV_ATTR_DEV_INDEX] || !tb[RDMA_NLDEV_ATTR_PORT_INDEX])
		return -EINVAL;

	index = nla_get_u32(tb[RDMA_NLDEV_ATTR_DEV_INDEX]);
	device = ib_device_get_by_index(sock_net(skb->sk), index);
	if (!device)
		return -EINVAL;

	if (!device->ops.alloc_hw_port_stats || !device->ops.get_hw_stats) {
		ret = -EINVAL;
		goto err;
	}

	port = nla_get_u32(tb[RDMA_NLDEV_ATTR_PORT_INDEX]);
	stats = ib_get_hw_stats_port(device, port);
	if (!stats) {
		ret = -EINVAL;
		goto err;
	}

	msg = nlmsg_new(NLMSG_DEFAULT_SIZE, GFP_KERNEL);
	if (!msg) {
		ret = -ENOMEM;
		goto err;
	}

	nlh = nlmsg_put(msg, NETLINK_CB(skb).portid, nlh->nlmsg_seq,
			RDMA_NL_GET_TYPE(RDMA_NL_NLDEV,
					 RDMA_NLDEV_CMD_STAT_GET),
			0, 0);

	if (!nlh || fill_nldev_handle(msg, device) ||
	    nla_put_u32(msg, RDMA_NLDEV_ATTR_PORT_INDEX, port)) {
		ret = -EMSGSIZE;
		goto err_msg;
	}

	mutex_lock(&stats->lock);

	num_cnts = device->ops.get_hw_stats(device, stats, port, 0);
	if (num_cnts < 0) {
		ret = -EINVAL;
		goto err_stats;
	}

	table_attr = nla_nest_start(msg, RDMA_NLDEV_ATTR_STAT_HWCOUNTERS);
	if (!table_attr) {
		ret = -EMSGSIZE;
		goto err_stats;
	}
	for (i = 0; i < num_cnts; i++) {
		if (test_bit(i, stats->is_disabled))
			continue;

		v = stats->value[i] +
			rdma_counter_get_hwstat_value(device, port, i);
		if (rdma_nl_stat_hwcounter_entry(msg,
						 stats->descs[i].name, v)) {
			ret = -EMSGSIZE;
			goto err_table;
		}
	}
	nla_nest_end(msg, table_attr);

	mutex_unlock(&stats->lock);
	nlmsg_end(msg, nlh);
	ib_device_put(device);
	return rdma_nl_unicast(sock_net(skb->sk), msg, NETLINK_CB(skb).portid);

err_table:
	nla_nest_cancel(msg, table_attr);
err_stats:
	mutex_unlock(&stats->lock);
err_msg:
	nlmsg_free(msg);
err:
	ib_device_put(device);
	return ret;
}

static int stat_get_doit_qp(struct sk_buff *skb, struct nlmsghdr *nlh,
			    struct netlink_ext_ack *extack, struct nlattr *tb[])

{
	static enum rdma_nl_counter_mode mode;
	static enum rdma_nl_counter_mask mask;
	struct ib_device *device;
	struct sk_buff *msg;
	u32 index, port;
	int ret;

	if (tb[RDMA_NLDEV_ATTR_STAT_COUNTER_ID])
		return nldev_res_get_counter_doit(skb, nlh, extack);

	if (!tb[RDMA_NLDEV_ATTR_STAT_MODE] ||
	    !tb[RDMA_NLDEV_ATTR_DEV_INDEX] || !tb[RDMA_NLDEV_ATTR_PORT_INDEX])
		return -EINVAL;

	index = nla_get_u32(tb[RDMA_NLDEV_ATTR_DEV_INDEX]);
	device = ib_device_get_by_index(sock_net(skb->sk), index);
	if (!device)
		return -EINVAL;

	port = nla_get_u32(tb[RDMA_NLDEV_ATTR_PORT_INDEX]);
	if (!rdma_is_port_valid(device, port)) {
		ret = -EINVAL;
		goto err;
	}

	msg = nlmsg_new(NLMSG_DEFAULT_SIZE, GFP_KERNEL);
	if (!msg) {
		ret = -ENOMEM;
		goto err;
	}

	nlh = nlmsg_put(msg, NETLINK_CB(skb).portid, nlh->nlmsg_seq,
			RDMA_NL_GET_TYPE(RDMA_NL_NLDEV,
					 RDMA_NLDEV_CMD_STAT_GET),
			0, 0);
	if (!nlh) {
		ret = -EMSGSIZE;
		goto err_msg;
	}

	ret = rdma_counter_get_mode(device, port, &mode, &mask);
	if (ret)
		goto err_msg;

	if (fill_nldev_handle(msg, device) ||
	    nla_put_u32(msg, RDMA_NLDEV_ATTR_PORT_INDEX, port) ||
	    nla_put_u32(msg, RDMA_NLDEV_ATTR_STAT_MODE, mode)) {
		ret = -EMSGSIZE;
		goto err_msg;
	}

	if ((mode == RDMA_COUNTER_MODE_AUTO) &&
	    nla_put_u32(msg, RDMA_NLDEV_ATTR_STAT_AUTO_MODE_MASK, mask)) {
		ret = -EMSGSIZE;
		goto err_msg;
	}

	nlmsg_end(msg, nlh);
	ib_device_put(device);
	return rdma_nl_unicast(sock_net(skb->sk), msg, NETLINK_CB(skb).portid);

err_msg:
	nlmsg_free(msg);
err:
	ib_device_put(device);
	return ret;
}

static int nldev_stat_get_doit(struct sk_buff *skb, struct nlmsghdr *nlh,
			       struct netlink_ext_ack *extack)
{
	struct nlattr *tb[RDMA_NLDEV_ATTR_MAX];
	int ret;

	ret = nlmsg_parse(nlh, 0, tb, RDMA_NLDEV_ATTR_MAX - 1,
			  nldev_policy, extack);
	if (ret)
		return -EINVAL;

	if (!tb[RDMA_NLDEV_ATTR_STAT_RES])
		return stat_get_doit_default_counter(skb, nlh, extack, tb);

	switch (nla_get_u32(tb[RDMA_NLDEV_ATTR_STAT_RES])) {
	case RDMA_NLDEV_ATTR_RES_QP:
		ret = stat_get_doit_qp(skb, nlh, extack, tb);
		break;
	case RDMA_NLDEV_ATTR_RES_MR:
		ret = res_get_common_doit(skb, nlh, extack, RDMA_RESTRACK_MR,
					  fill_stat_mr_entry);
		break;
	default:
		ret = -EINVAL;
		break;
	}

	return ret;
}

static int nldev_stat_get_dumpit(struct sk_buff *skb,
				 struct netlink_callback *cb)
{
	struct nlattr *tb[RDMA_NLDEV_ATTR_MAX];
	int ret;

	ret = nlmsg_parse(cb->nlh, 0, tb, RDMA_NLDEV_ATTR_MAX - 1,
			  nldev_policy, NULL);
	if (ret || !tb[RDMA_NLDEV_ATTR_STAT_RES])
		return -EINVAL;

	switch (nla_get_u32(tb[RDMA_NLDEV_ATTR_STAT_RES])) {
	case RDMA_NLDEV_ATTR_RES_QP:
		ret = nldev_res_get_counter_dumpit(skb, cb);
		break;
	case RDMA_NLDEV_ATTR_RES_MR:
		ret = res_get_common_dumpit(skb, cb, RDMA_RESTRACK_MR,
					    fill_stat_mr_entry);
		break;
	default:
		ret = -EINVAL;
		break;
	}

	return ret;
}

static int nldev_stat_get_counter_status_doit(struct sk_buff *skb,
					      struct nlmsghdr *nlh,
					      struct netlink_ext_ack *extack)
{
	struct nlattr *tb[RDMA_NLDEV_ATTR_MAX], *table, *entry;
	struct rdma_hw_stats *stats;
	struct ib_device *device;
	struct sk_buff *msg;
	u32 devid, port;
	int ret, i;

	ret = nlmsg_parse(nlh, 0, tb, RDMA_NLDEV_ATTR_MAX - 1,
			  nldev_policy, extack);
	if (ret || !tb[RDMA_NLDEV_ATTR_DEV_INDEX] ||
	    !tb[RDMA_NLDEV_ATTR_PORT_INDEX])
		return -EINVAL;

	devid = nla_get_u32(tb[RDMA_NLDEV_ATTR_DEV_INDEX]);
	device = ib_device_get_by_index(sock_net(skb->sk), devid);
	if (!device)
		return -EINVAL;

	port = nla_get_u32(tb[RDMA_NLDEV_ATTR_PORT_INDEX]);
	if (!rdma_is_port_valid(device, port)) {
		ret = -EINVAL;
		goto err;
	}

	stats = ib_get_hw_stats_port(device, port);
	if (!stats) {
		ret = -EINVAL;
		goto err;
	}

	msg = nlmsg_new(NLMSG_DEFAULT_SIZE, GFP_KERNEL);
	if (!msg) {
		ret = -ENOMEM;
		goto err;
	}

	nlh = nlmsg_put(
		msg, NETLINK_CB(skb).portid, nlh->nlmsg_seq,
		RDMA_NL_GET_TYPE(RDMA_NL_NLDEV, RDMA_NLDEV_CMD_STAT_GET_STATUS),
		0, 0);

	ret = -EMSGSIZE;
	if (!nlh || fill_nldev_handle(msg, device) ||
	    nla_put_u32(msg, RDMA_NLDEV_ATTR_PORT_INDEX, port))
		goto err_msg;

	table = nla_nest_start(msg, RDMA_NLDEV_ATTR_STAT_HWCOUNTERS);
	if (!table)
		goto err_msg;

	mutex_lock(&stats->lock);
	for (i = 0; i < stats->num_counters; i++) {
		entry = nla_nest_start(msg,
				       RDMA_NLDEV_ATTR_STAT_HWCOUNTER_ENTRY);
		if (!entry)
			goto err_msg_table;

		if (nla_put_string(msg,
				   RDMA_NLDEV_ATTR_STAT_HWCOUNTER_ENTRY_NAME,
				   stats->descs[i].name) ||
		    nla_put_u32(msg, RDMA_NLDEV_ATTR_STAT_HWCOUNTER_INDEX, i))
			goto err_msg_entry;

		if ((stats->descs[i].flags & IB_STAT_FLAG_OPTIONAL) &&
		    (nla_put_u8(msg, RDMA_NLDEV_ATTR_STAT_HWCOUNTER_DYNAMIC,
				!test_bit(i, stats->is_disabled))))
			goto err_msg_entry;

		nla_nest_end(msg, entry);
	}
	mutex_unlock(&stats->lock);

	nla_nest_end(msg, table);
	nlmsg_end(msg, nlh);
	ib_device_put(device);
	return rdma_nl_unicast(sock_net(skb->sk), msg, NETLINK_CB(skb).portid);

err_msg_entry:
	nla_nest_cancel(msg, entry);
err_msg_table:
	mutex_unlock(&stats->lock);
	nla_nest_cancel(msg, table);
err_msg:
	nlmsg_free(msg);
err:
	ib_device_put(device);
	return ret;
}

static const struct rdma_nl_cbs nldev_cb_table[RDMA_NLDEV_NUM_OPS] = {
	[RDMA_NLDEV_CMD_GET] = {
		.doit = nldev_get_doit,
		.dump = nldev_get_dumpit,
	},
	[RDMA_NLDEV_CMD_GET_CHARDEV] = {
		.doit = nldev_get_chardev,
	},
	[RDMA_NLDEV_CMD_SET] = {
		.doit = nldev_set_doit,
		.flags = RDMA_NL_ADMIN_PERM,
	},
	[RDMA_NLDEV_CMD_NEWLINK] = {
		.doit = nldev_newlink,
		.flags = RDMA_NL_ADMIN_PERM,
	},
	[RDMA_NLDEV_CMD_DELLINK] = {
		.doit = nldev_dellink,
		.flags = RDMA_NL_ADMIN_PERM,
	},
	[RDMA_NLDEV_CMD_PORT_GET] = {
		.doit = nldev_port_get_doit,
		.dump = nldev_port_get_dumpit,
	},
	[RDMA_NLDEV_CMD_RES_GET] = {
		.doit = nldev_res_get_doit,
		.dump = nldev_res_get_dumpit,
	},
	[RDMA_NLDEV_CMD_RES_QP_GET] = {
		.doit = nldev_res_get_qp_doit,
		.dump = nldev_res_get_qp_dumpit,
	},
	[RDMA_NLDEV_CMD_RES_CM_ID_GET] = {
		.doit = nldev_res_get_cm_id_doit,
		.dump = nldev_res_get_cm_id_dumpit,
	},
	[RDMA_NLDEV_CMD_RES_CQ_GET] = {
		.doit = nldev_res_get_cq_doit,
		.dump = nldev_res_get_cq_dumpit,
	},
	[RDMA_NLDEV_CMD_RES_MR_GET] = {
		.doit = nldev_res_get_mr_doit,
		.dump = nldev_res_get_mr_dumpit,
	},
	[RDMA_NLDEV_CMD_RES_PD_GET] = {
		.doit = nldev_res_get_pd_doit,
		.dump = nldev_res_get_pd_dumpit,
	},
	[RDMA_NLDEV_CMD_RES_CTX_GET] = {
		.doit = nldev_res_get_ctx_doit,
		.dump = nldev_res_get_ctx_dumpit,
	},
	[RDMA_NLDEV_CMD_RES_SRQ_GET] = {
		.doit = nldev_res_get_srq_doit,
		.dump = nldev_res_get_srq_dumpit,
	},
	[RDMA_NLDEV_CMD_SYS_GET] = {
		.doit = nldev_sys_get_doit,
	},
	[RDMA_NLDEV_CMD_SYS_SET] = {
		.doit = nldev_set_sys_set_doit,
		.flags = RDMA_NL_ADMIN_PERM,
	},
	[RDMA_NLDEV_CMD_STAT_SET] = {
		.doit = nldev_stat_set_doit,
		.flags = RDMA_NL_ADMIN_PERM,
	},
	[RDMA_NLDEV_CMD_STAT_GET] = {
		.doit = nldev_stat_get_doit,
		.dump = nldev_stat_get_dumpit,
	},
	[RDMA_NLDEV_CMD_STAT_DEL] = {
		.doit = nldev_stat_del_doit,
		.flags = RDMA_NL_ADMIN_PERM,
	},
	[RDMA_NLDEV_CMD_RES_QP_GET_RAW] = {
		.doit = nldev_res_get_qp_raw_doit,
		.dump = nldev_res_get_qp_raw_dumpit,
		.flags = RDMA_NL_ADMIN_PERM,
	},
	[RDMA_NLDEV_CMD_RES_CQ_GET_RAW] = {
		.doit = nldev_res_get_cq_raw_doit,
		.dump = nldev_res_get_cq_raw_dumpit,
		.flags = RDMA_NL_ADMIN_PERM,
	},
	[RDMA_NLDEV_CMD_RES_MR_GET_RAW] = {
		.doit = nldev_res_get_mr_raw_doit,
		.dump = nldev_res_get_mr_raw_dumpit,
		.flags = RDMA_NL_ADMIN_PERM,
	},
	[RDMA_NLDEV_CMD_RES_SRQ_GET_RAW] = {
		.doit = nldev_res_get_srq_raw_doit,
		.dump = nldev_res_get_srq_raw_dumpit,
		.flags = RDMA_NL_ADMIN_PERM,
	},
	[RDMA_NLDEV_CMD_STAT_GET_STATUS] = {
		.doit = nldev_stat_get_counter_status_doit,
	},
};

void __init nldev_init(void)
{
	rdma_nl_register(RDMA_NL_NLDEV, nldev_cb_table);
}

void nldev_exit(void)
{
	rdma_nl_unregister(RDMA_NL_NLDEV);
}

MODULE_ALIAS_RDMA_NETLINK(RDMA_NL_NLDEV, 5);<|MERGE_RESOLUTION|>--- conflicted
+++ resolved
@@ -166,10 +166,7 @@
 	[RDMA_NLDEV_ATTR_STAT_HWCOUNTER_INDEX]	= { .type = NLA_U32 },
 	[RDMA_NLDEV_ATTR_STAT_HWCOUNTER_DYNAMIC] = { .type = NLA_U8 },
 	[RDMA_NLDEV_SYS_ATTR_PRIVILEGED_QKEY_MODE] = { .type = NLA_U8 },
-<<<<<<< HEAD
-=======
 	[RDMA_NLDEV_ATTR_DRIVER_DETAILS]	= { .type = NLA_U8 },
->>>>>>> 0c383648
 };
 
 static int put_driver_name_print_type(struct sk_buff *msg, const char *name,
