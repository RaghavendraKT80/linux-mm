// SPDX-License-Identifier: GPL-2.0-or-later
/*
 * zswap.c - zswap driver file
 *
 * zswap is a cache that takes pages that are in the process
 * of being swapped out and attempts to compress and store them in a
 * RAM-based memory pool.  This can result in a significant I/O reduction on
 * the swap device and, in the case where decompressing from RAM is faster
 * than reading from the swap device, can also improve workload performance.
 *
 * Copyright (C) 2012  Seth Jennings <sjenning@linux.vnet.ibm.com>
*/

#define pr_fmt(fmt) KBUILD_MODNAME ": " fmt

#include <linux/module.h>
#include <linux/cpu.h>
#include <linux/highmem.h>
#include <linux/slab.h>
#include <linux/spinlock.h>
#include <linux/types.h>
#include <linux/atomic.h>
<<<<<<< HEAD
#include <linux/rbtree.h>
=======
>>>>>>> 0c383648
#include <linux/swap.h>
#include <linux/crypto.h>
#include <linux/scatterlist.h>
#include <linux/mempolicy.h>
#include <linux/mempool.h>
#include <linux/zpool.h>
#include <crypto/acompress.h>
#include <linux/zswap.h>
#include <linux/mm_types.h>
#include <linux/page-flags.h>
#include <linux/swapops.h>
#include <linux/writeback.h>
#include <linux/pagemap.h>
#include <linux/workqueue.h>
#include <linux/list_lru.h>

#include "swap.h"
#include "internal.h"

/*********************************
* statistics
**********************************/
/* The number of compressed pages currently stored in zswap */
atomic_t zswap_stored_pages = ATOMIC_INIT(0);
/* The number of same-value filled pages currently stored in zswap */
static atomic_t zswap_same_filled_pages = ATOMIC_INIT(0);

/*
 * The statistics below are not protected from concurrent access for
 * performance reasons so they may not be a 100% accurate.  However,
 * they do provide useful information on roughly how many times a
 * certain event is occurring.
*/

/* Pool limit was hit (see zswap_max_pool_percent) */
static u64 zswap_pool_limit_hit;
/* Pages written back when pool limit was reached */
static u64 zswap_written_back_pages;
/* Store failed due to a reclaim failure after pool limit was reached */
static u64 zswap_reject_reclaim_fail;
/* Store failed due to compression algorithm failure */
static u64 zswap_reject_compress_fail;
/* Compressed page was too big for the allocator to (optimally) store */
static u64 zswap_reject_compress_poor;
/* Store failed because underlying allocator could not get memory */
static u64 zswap_reject_alloc_fail;
/* Store failed because the entry metadata could not be allocated (rare) */
static u64 zswap_reject_kmemcache_fail;

/* Shrinker work queue */
static struct workqueue_struct *shrink_wq;
/* Pool limit was hit, we need to calm down */
static bool zswap_pool_reached_full;

/*********************************
* tunables
**********************************/

#define ZSWAP_PARAM_UNSET ""

static int zswap_setup(void);

/* Enable/disable zswap */
static bool zswap_enabled = IS_ENABLED(CONFIG_ZSWAP_DEFAULT_ON);
static int zswap_enabled_param_set(const char *,
				   const struct kernel_param *);
static const struct kernel_param_ops zswap_enabled_param_ops = {
	.set =		zswap_enabled_param_set,
	.get =		param_get_bool,
};
module_param_cb(enabled, &zswap_enabled_param_ops, &zswap_enabled, 0644);

/* Crypto compressor to use */
static char *zswap_compressor = CONFIG_ZSWAP_COMPRESSOR_DEFAULT;
static int zswap_compressor_param_set(const char *,
				      const struct kernel_param *);
static const struct kernel_param_ops zswap_compressor_param_ops = {
	.set =		zswap_compressor_param_set,
	.get =		param_get_charp,
	.free =		param_free_charp,
};
module_param_cb(compressor, &zswap_compressor_param_ops,
		&zswap_compressor, 0644);

/* Compressed storage zpool to use */
static char *zswap_zpool_type = CONFIG_ZSWAP_ZPOOL_DEFAULT;
static int zswap_zpool_param_set(const char *, const struct kernel_param *);
static const struct kernel_param_ops zswap_zpool_param_ops = {
	.set =		zswap_zpool_param_set,
	.get =		param_get_charp,
	.free =		param_free_charp,
};
module_param_cb(zpool, &zswap_zpool_param_ops, &zswap_zpool_type, 0644);

/* The maximum percentage of memory that the compressed pool can occupy */
static unsigned int zswap_max_pool_percent = 20;
module_param_named(max_pool_percent, zswap_max_pool_percent, uint, 0644);

/* The threshold for accepting new pages after the max_pool_percent was hit */
static unsigned int zswap_accept_thr_percent = 90; /* of max pool size */
module_param_named(accept_threshold_percent, zswap_accept_thr_percent,
		   uint, 0644);

/* Number of zpools in zswap_pool (empirically determined for scalability) */
#define ZSWAP_NR_ZPOOLS 32

/* Enable/disable memory pressure-based shrinker. */
static bool zswap_shrinker_enabled = IS_ENABLED(
		CONFIG_ZSWAP_SHRINKER_DEFAULT_ON);
module_param_named(shrinker_enabled, zswap_shrinker_enabled, bool, 0644);

<<<<<<< HEAD
/* Number of zpools in zswap_pool (empirically determined for scalability) */
#define ZSWAP_NR_ZPOOLS 32

/* Enable/disable memory pressure-based shrinker. */
static bool zswap_shrinker_enabled = IS_ENABLED(
		CONFIG_ZSWAP_SHRINKER_DEFAULT_ON);
module_param_named(shrinker_enabled, zswap_shrinker_enabled, bool, 0644);

=======
>>>>>>> 0c383648
bool is_zswap_enabled(void)
{
	return zswap_enabled;
}

/*********************************
* data structures
**********************************/

struct crypto_acomp_ctx {
	struct crypto_acomp *acomp;
	struct acomp_req *req;
	struct crypto_wait wait;
	u8 *buffer;
	struct mutex mutex;
	bool is_sleepable;
};

/*
 * The lock ordering is zswap_tree.lock -> zswap_pool.lru_lock.
 * The only case where lru_lock is not acquired while holding tree.lock is
 * when a zswap_entry is taken off the lru for writeback, in that case it
 * needs to be verified that it's still valid in the tree.
 */
struct zswap_pool {
	struct zpool *zpools[ZSWAP_NR_ZPOOLS];
	struct crypto_acomp_ctx __percpu *acomp_ctx;
	struct percpu_ref ref;
	struct list_head list;
	struct work_struct release_work;
	struct hlist_node node;
	char tfm_name[CRYPTO_MAX_ALG_NAME];
};

/* Global LRU lists shared by all zswap pools. */
static struct list_lru zswap_list_lru;
<<<<<<< HEAD
/* counter of pages stored in all zswap pools. */
static atomic_t zswap_nr_stored = ATOMIC_INIT(0);
=======
>>>>>>> 0c383648

/* The lock protects zswap_next_shrink updates. */
static DEFINE_SPINLOCK(zswap_shrink_lock);
static struct mem_cgroup *zswap_next_shrink;
static struct work_struct zswap_shrink_work;
static struct shrinker *zswap_shrinker;

/*
 * struct zswap_entry
 *
 * This structure contains the metadata for tracking a single compressed
 * page within zswap.
 *
<<<<<<< HEAD
 * rbnode - links the entry into red-black tree for the appropriate swap type
=======
>>>>>>> 0c383648
 * swpentry - associated swap entry, the offset indexes into the red-black tree
 * length - the length in bytes of the compressed page data.  Needed during
 *          decompression. For a same value filled page length is 0, and both
 *          pool and lru are invalid and must be ignored.
 * pool - the zswap_pool the entry's data is in
 * handle - zpool allocation handle that stores the compressed page data
 * value - value of the same-value filled pages which have same content
 * objcg - the obj_cgroup that the compressed memory is charged to
 * lru - handle to the pool's lru used to evict pages.
 */
struct zswap_entry {
	swp_entry_t swpentry;
	unsigned int length;
	struct zswap_pool *pool;
	union {
		unsigned long handle;
		unsigned long value;
	};
	struct obj_cgroup *objcg;
	struct list_head lru;
};

<<<<<<< HEAD
struct zswap_tree {
	struct rb_root rbroot;
	spinlock_t lock;
};

static struct zswap_tree *zswap_trees[MAX_SWAPFILES];
=======
static struct xarray *zswap_trees[MAX_SWAPFILES];
>>>>>>> 0c383648
static unsigned int nr_zswap_trees[MAX_SWAPFILES];

/* RCU-protected iteration */
static LIST_HEAD(zswap_pools);
/* protects zswap_pools list modification */
static DEFINE_SPINLOCK(zswap_pools_lock);
/* pool counter to provide unique names to zpool */
static atomic_t zswap_pools_count = ATOMIC_INIT(0);

enum zswap_init_type {
	ZSWAP_UNINIT,
	ZSWAP_INIT_SUCCEED,
	ZSWAP_INIT_FAILED
};

static enum zswap_init_type zswap_init_state;

/* used to ensure the integrity of initialization */
static DEFINE_MUTEX(zswap_init_lock);

/* init completed, but couldn't create the initial pool */
static bool zswap_has_pool;

/*********************************
* helpers and fwd declarations
**********************************/

<<<<<<< HEAD
static inline struct zswap_tree *swap_zswap_tree(swp_entry_t swp)
=======
static inline struct xarray *swap_zswap_tree(swp_entry_t swp)
>>>>>>> 0c383648
{
	return &zswap_trees[swp_type(swp)][swp_offset(swp)
		>> SWAP_ADDRESS_SPACE_SHIFT];
}

#define zswap_pool_debug(msg, p)				\
	pr_debug("%s pool %s/%s\n", msg, (p)->tfm_name,		\
		 zpool_get_type((p)->zpools[0]))
<<<<<<< HEAD
=======

/*********************************
* pool functions
**********************************/
static void __zswap_pool_empty(struct percpu_ref *ref);
>>>>>>> 0c383648

static struct zswap_pool *zswap_pool_create(char *type, char *compressor)
{
	int i;
	struct zswap_pool *pool;
	char name[38]; /* 'zswap' + 32 char (max) num + \0 */
	gfp_t gfp = __GFP_NORETRY | __GFP_NOWARN | __GFP_KSWAPD_RECLAIM;
	int ret;

	if (!zswap_has_pool) {
		/* if either are unset, pool initialization failed, and we
		 * need both params to be set correctly before trying to
		 * create a pool.
		 */
		if (!strcmp(type, ZSWAP_PARAM_UNSET))
			return NULL;
		if (!strcmp(compressor, ZSWAP_PARAM_UNSET))
			return NULL;
	}

<<<<<<< HEAD
static u64 get_zswap_pool_size(struct zswap_pool *pool)
{
	u64 pool_size = 0;
	int i;

	for (i = 0; i < ZSWAP_NR_ZPOOLS; i++)
		pool_size += zpool_get_total_size(pool->zpools[i]);

	return pool_size;
}

static void zswap_update_total_size(void)
{
	struct zswap_pool *pool;
	u64 total = 0;
=======
	pool = kzalloc(sizeof(*pool), GFP_KERNEL);
	if (!pool)
		return NULL;
>>>>>>> 0c383648

	for (i = 0; i < ZSWAP_NR_ZPOOLS; i++) {
		/* unique name for each pool specifically required by zsmalloc */
		snprintf(name, 38, "zswap%x",
			 atomic_inc_return(&zswap_pools_count));

<<<<<<< HEAD
	list_for_each_entry_rcu(pool, &zswap_pools, list)
		total += get_zswap_pool_size(pool);
=======
		pool->zpools[i] = zpool_create_pool(type, name, gfp);
		if (!pool->zpools[i]) {
			pr_err("%s zpool not available\n", type);
			goto error;
		}
	}
	pr_debug("using %s zpool\n", zpool_get_type(pool->zpools[0]));
>>>>>>> 0c383648

	strscpy(pool->tfm_name, compressor, sizeof(pool->tfm_name));

	pool->acomp_ctx = alloc_percpu(*pool->acomp_ctx);
	if (!pool->acomp_ctx) {
		pr_err("percpu alloc failed\n");
		goto error;
	}

<<<<<<< HEAD
/*********************************
* pool functions
**********************************/
static void __zswap_pool_empty(struct percpu_ref *ref);

static struct zswap_pool *zswap_pool_create(char *type, char *compressor)
{
	int i;
	struct zswap_pool *pool;
	char name[38]; /* 'zswap' + 32 char (max) num + \0 */
	gfp_t gfp = __GFP_NORETRY | __GFP_NOWARN | __GFP_KSWAPD_RECLAIM;
	int ret;

	if (!zswap_has_pool) {
		/* if either are unset, pool initialization failed, and we
		 * need both params to be set correctly before trying to
		 * create a pool.
		 */
		if (!strcmp(type, ZSWAP_PARAM_UNSET))
			return NULL;
		if (!strcmp(compressor, ZSWAP_PARAM_UNSET))
			return NULL;
	}

	pool = kzalloc(sizeof(*pool), GFP_KERNEL);
	if (!pool)
		return NULL;

	for (i = 0; i < ZSWAP_NR_ZPOOLS; i++) {
		/* unique name for each pool specifically required by zsmalloc */
		snprintf(name, 38, "zswap%x",
			 atomic_inc_return(&zswap_pools_count));

		pool->zpools[i] = zpool_create_pool(type, name, gfp);
		if (!pool->zpools[i]) {
			pr_err("%s zpool not available\n", type);
			goto error;
		}
	}
	pr_debug("using %s zpool\n", zpool_get_type(pool->zpools[0]));

	strscpy(pool->tfm_name, compressor, sizeof(pool->tfm_name));

	pool->acomp_ctx = alloc_percpu(*pool->acomp_ctx);
	if (!pool->acomp_ctx) {
		pr_err("percpu alloc failed\n");
		goto error;
	}

	ret = cpuhp_state_add_instance(CPUHP_MM_ZSWP_POOL_PREPARE,
				       &pool->node);
	if (ret)
		goto error;

	/* being the current pool takes 1 ref; this func expects the
	 * caller to always add the new pool as the current pool
	 */
	ret = percpu_ref_init(&pool->ref, __zswap_pool_empty,
			      PERCPU_REF_ALLOW_REINIT, GFP_KERNEL);
	if (ret)
		goto ref_fail;
	INIT_LIST_HEAD(&pool->list);

	zswap_pool_debug("created", pool);

	return pool;

ref_fail:
	cpuhp_state_remove_instance(CPUHP_MM_ZSWP_POOL_PREPARE, &pool->node);
error:
	if (pool->acomp_ctx)
		free_percpu(pool->acomp_ctx);
	while (i--)
		zpool_destroy_pool(pool->zpools[i]);
	kfree(pool);
	return NULL;
}

static struct zswap_pool *__zswap_pool_create_fallback(void)
{
	bool has_comp, has_zpool;

	has_comp = crypto_has_acomp(zswap_compressor, 0, 0);
	if (!has_comp && strcmp(zswap_compressor,
				CONFIG_ZSWAP_COMPRESSOR_DEFAULT)) {
		pr_err("compressor %s not available, using default %s\n",
		       zswap_compressor, CONFIG_ZSWAP_COMPRESSOR_DEFAULT);
		param_free_charp(&zswap_compressor);
		zswap_compressor = CONFIG_ZSWAP_COMPRESSOR_DEFAULT;
		has_comp = crypto_has_acomp(zswap_compressor, 0, 0);
	}
	if (!has_comp) {
		pr_err("default compressor %s not available\n",
		       zswap_compressor);
		param_free_charp(&zswap_compressor);
		zswap_compressor = ZSWAP_PARAM_UNSET;
	}

	has_zpool = zpool_has_pool(zswap_zpool_type);
	if (!has_zpool && strcmp(zswap_zpool_type,
				 CONFIG_ZSWAP_ZPOOL_DEFAULT)) {
		pr_err("zpool %s not available, using default %s\n",
		       zswap_zpool_type, CONFIG_ZSWAP_ZPOOL_DEFAULT);
		param_free_charp(&zswap_zpool_type);
		zswap_zpool_type = CONFIG_ZSWAP_ZPOOL_DEFAULT;
		has_zpool = zpool_has_pool(zswap_zpool_type);
	}
	if (!has_zpool) {
		pr_err("default zpool %s not available\n",
		       zswap_zpool_type);
		param_free_charp(&zswap_zpool_type);
		zswap_zpool_type = ZSWAP_PARAM_UNSET;
	}

	if (!has_comp || !has_zpool)
		return NULL;

	return zswap_pool_create(zswap_zpool_type, zswap_compressor);
}

static void zswap_pool_destroy(struct zswap_pool *pool)
{
	int i;

	zswap_pool_debug("destroying", pool);

	cpuhp_state_remove_instance(CPUHP_MM_ZSWP_POOL_PREPARE, &pool->node);
	free_percpu(pool->acomp_ctx);

	for (i = 0; i < ZSWAP_NR_ZPOOLS; i++)
		zpool_destroy_pool(pool->zpools[i]);
	kfree(pool);
}

static void __zswap_pool_release(struct work_struct *work)
{
	struct zswap_pool *pool = container_of(work, typeof(*pool),
						release_work);

	synchronize_rcu();

	/* nobody should have been able to get a ref... */
	WARN_ON(!percpu_ref_is_zero(&pool->ref));
	percpu_ref_exit(&pool->ref);

	/* pool is now off zswap_pools list and has no references. */
	zswap_pool_destroy(pool);
}

static struct zswap_pool *zswap_pool_current(void);

static void __zswap_pool_empty(struct percpu_ref *ref)
{
	struct zswap_pool *pool;

	pool = container_of(ref, typeof(*pool), ref);

	spin_lock_bh(&zswap_pools_lock);

	WARN_ON(pool == zswap_pool_current());

	list_del_rcu(&pool->list);

	INIT_WORK(&pool->release_work, __zswap_pool_release);
	schedule_work(&pool->release_work);

	spin_unlock_bh(&zswap_pools_lock);
}

static int __must_check zswap_pool_get(struct zswap_pool *pool)
{
	if (!pool)
		return 0;

	return percpu_ref_tryget(&pool->ref);
}

static void zswap_pool_put(struct zswap_pool *pool)
{
	percpu_ref_put(&pool->ref);
}

static struct zswap_pool *__zswap_pool_current(void)
{
	struct zswap_pool *pool;

	pool = list_first_or_null_rcu(&zswap_pools, typeof(*pool), list);
	WARN_ONCE(!pool && zswap_has_pool,
		  "%s: no page storage pool!\n", __func__);

=======
	ret = cpuhp_state_add_instance(CPUHP_MM_ZSWP_POOL_PREPARE,
				       &pool->node);
	if (ret)
		goto error;

	/* being the current pool takes 1 ref; this func expects the
	 * caller to always add the new pool as the current pool
	 */
	ret = percpu_ref_init(&pool->ref, __zswap_pool_empty,
			      PERCPU_REF_ALLOW_REINIT, GFP_KERNEL);
	if (ret)
		goto ref_fail;
	INIT_LIST_HEAD(&pool->list);

	zswap_pool_debug("created", pool);

	return pool;

ref_fail:
	cpuhp_state_remove_instance(CPUHP_MM_ZSWP_POOL_PREPARE, &pool->node);
error:
	if (pool->acomp_ctx)
		free_percpu(pool->acomp_ctx);
	while (i--)
		zpool_destroy_pool(pool->zpools[i]);
	kfree(pool);
	return NULL;
}

static struct zswap_pool *__zswap_pool_create_fallback(void)
{
	bool has_comp, has_zpool;

	has_comp = crypto_has_acomp(zswap_compressor, 0, 0);
	if (!has_comp && strcmp(zswap_compressor,
				CONFIG_ZSWAP_COMPRESSOR_DEFAULT)) {
		pr_err("compressor %s not available, using default %s\n",
		       zswap_compressor, CONFIG_ZSWAP_COMPRESSOR_DEFAULT);
		param_free_charp(&zswap_compressor);
		zswap_compressor = CONFIG_ZSWAP_COMPRESSOR_DEFAULT;
		has_comp = crypto_has_acomp(zswap_compressor, 0, 0);
	}
	if (!has_comp) {
		pr_err("default compressor %s not available\n",
		       zswap_compressor);
		param_free_charp(&zswap_compressor);
		zswap_compressor = ZSWAP_PARAM_UNSET;
	}

	has_zpool = zpool_has_pool(zswap_zpool_type);
	if (!has_zpool && strcmp(zswap_zpool_type,
				 CONFIG_ZSWAP_ZPOOL_DEFAULT)) {
		pr_err("zpool %s not available, using default %s\n",
		       zswap_zpool_type, CONFIG_ZSWAP_ZPOOL_DEFAULT);
		param_free_charp(&zswap_zpool_type);
		zswap_zpool_type = CONFIG_ZSWAP_ZPOOL_DEFAULT;
		has_zpool = zpool_has_pool(zswap_zpool_type);
	}
	if (!has_zpool) {
		pr_err("default zpool %s not available\n",
		       zswap_zpool_type);
		param_free_charp(&zswap_zpool_type);
		zswap_zpool_type = ZSWAP_PARAM_UNSET;
	}

	if (!has_comp || !has_zpool)
		return NULL;

	return zswap_pool_create(zswap_zpool_type, zswap_compressor);
}

static void zswap_pool_destroy(struct zswap_pool *pool)
{
	int i;

	zswap_pool_debug("destroying", pool);

	cpuhp_state_remove_instance(CPUHP_MM_ZSWP_POOL_PREPARE, &pool->node);
	free_percpu(pool->acomp_ctx);

	for (i = 0; i < ZSWAP_NR_ZPOOLS; i++)
		zpool_destroy_pool(pool->zpools[i]);
	kfree(pool);
}

static void __zswap_pool_release(struct work_struct *work)
{
	struct zswap_pool *pool = container_of(work, typeof(*pool),
						release_work);

	synchronize_rcu();

	/* nobody should have been able to get a ref... */
	WARN_ON(!percpu_ref_is_zero(&pool->ref));
	percpu_ref_exit(&pool->ref);

	/* pool is now off zswap_pools list and has no references. */
	zswap_pool_destroy(pool);
}

static struct zswap_pool *zswap_pool_current(void);

static void __zswap_pool_empty(struct percpu_ref *ref)
{
	struct zswap_pool *pool;

	pool = container_of(ref, typeof(*pool), ref);

	spin_lock_bh(&zswap_pools_lock);

	WARN_ON(pool == zswap_pool_current());

	list_del_rcu(&pool->list);

	INIT_WORK(&pool->release_work, __zswap_pool_release);
	schedule_work(&pool->release_work);

	spin_unlock_bh(&zswap_pools_lock);
}

static int __must_check zswap_pool_get(struct zswap_pool *pool)
{
	if (!pool)
		return 0;

	return percpu_ref_tryget(&pool->ref);
}

static void zswap_pool_put(struct zswap_pool *pool)
{
	percpu_ref_put(&pool->ref);
}

static struct zswap_pool *__zswap_pool_current(void)
{
	struct zswap_pool *pool;

	pool = list_first_or_null_rcu(&zswap_pools, typeof(*pool), list);
	WARN_ONCE(!pool && zswap_has_pool,
		  "%s: no page storage pool!\n", __func__);

>>>>>>> 0c383648
	return pool;
}

static struct zswap_pool *zswap_pool_current(void)
{
	assert_spin_locked(&zswap_pools_lock);

	return __zswap_pool_current();
}

static struct zswap_pool *zswap_pool_current_get(void)
{
	struct zswap_pool *pool;

	rcu_read_lock();

	pool = __zswap_pool_current();
	if (!zswap_pool_get(pool))
		pool = NULL;

	rcu_read_unlock();

	return pool;
}

/* type and compressor must be null-terminated */
static struct zswap_pool *zswap_pool_find_get(char *type, char *compressor)
{
	struct zswap_pool *pool;

	assert_spin_locked(&zswap_pools_lock);

	list_for_each_entry_rcu(pool, &zswap_pools, list) {
		if (strcmp(pool->tfm_name, compressor))
			continue;
		/* all zpools share the same type */
		if (strcmp(zpool_get_type(pool->zpools[0]), type))
			continue;
		/* if we can't get it, it's about to be destroyed */
		if (!zswap_pool_get(pool))
			continue;
		return pool;
	}

	return NULL;
}

<<<<<<< HEAD
=======
static unsigned long zswap_max_pages(void)
{
	return totalram_pages() * zswap_max_pool_percent / 100;
}

static unsigned long zswap_accept_thr_pages(void)
{
	return zswap_max_pages() * zswap_accept_thr_percent / 100;
}

unsigned long zswap_total_pages(void)
{
	struct zswap_pool *pool;
	unsigned long total = 0;

	rcu_read_lock();
	list_for_each_entry_rcu(pool, &zswap_pools, list) {
		int i;

		for (i = 0; i < ZSWAP_NR_ZPOOLS; i++)
			total += zpool_get_total_pages(pool->zpools[i]);
	}
	rcu_read_unlock();

	return total;
}

static bool zswap_check_limits(void)
{
	unsigned long cur_pages = zswap_total_pages();
	unsigned long max_pages = zswap_max_pages();

	if (cur_pages >= max_pages) {
		zswap_pool_limit_hit++;
		zswap_pool_reached_full = true;
	} else if (zswap_pool_reached_full &&
		   cur_pages <= zswap_accept_thr_pages()) {
			zswap_pool_reached_full = false;
	}
	return zswap_pool_reached_full;
}

>>>>>>> 0c383648
/*********************************
* param callbacks
**********************************/

static bool zswap_pool_changed(const char *s, const struct kernel_param *kp)
{
	/* no change required */
	if (!strcmp(s, *(char **)kp->arg) && zswap_has_pool)
		return false;
	return true;
}

/* val must be a null-terminated string */
static int __zswap_param_set(const char *val, const struct kernel_param *kp,
			     char *type, char *compressor)
{
	struct zswap_pool *pool, *put_pool = NULL;
	char *s = strstrip((char *)val);
	int ret = 0;
	bool new_pool = false;

	mutex_lock(&zswap_init_lock);
	switch (zswap_init_state) {
	case ZSWAP_UNINIT:
		/* if this is load-time (pre-init) param setting,
		 * don't create a pool; that's done during init.
		 */
		ret = param_set_charp(s, kp);
		break;
	case ZSWAP_INIT_SUCCEED:
		new_pool = zswap_pool_changed(s, kp);
		break;
	case ZSWAP_INIT_FAILED:
		pr_err("can't set param, initialization failed\n");
		ret = -ENODEV;
	}
	mutex_unlock(&zswap_init_lock);

	/* no need to create a new pool, return directly */
	if (!new_pool)
		return ret;

	if (!type) {
		if (!zpool_has_pool(s)) {
			pr_err("zpool %s not available\n", s);
			return -ENOENT;
		}
		type = s;
	} else if (!compressor) {
		if (!crypto_has_acomp(s, 0, 0)) {
			pr_err("compressor %s not available\n", s);
			return -ENOENT;
		}
		compressor = s;
	} else {
		WARN_ON(1);
		return -EINVAL;
	}

	spin_lock_bh(&zswap_pools_lock);

	pool = zswap_pool_find_get(type, compressor);
	if (pool) {
		zswap_pool_debug("using existing", pool);
		WARN_ON(pool == zswap_pool_current());
		list_del_rcu(&pool->list);
	}

	spin_unlock_bh(&zswap_pools_lock);

	if (!pool)
		pool = zswap_pool_create(type, compressor);
	else {
		/*
		 * Restore the initial ref dropped by percpu_ref_kill()
		 * when the pool was decommissioned and switch it again
		 * to percpu mode.
		 */
		percpu_ref_resurrect(&pool->ref);

		/* Drop the ref from zswap_pool_find_get(). */
		zswap_pool_put(pool);
	}

	if (pool)
		ret = param_set_charp(s, kp);
	else
		ret = -EINVAL;

	spin_lock_bh(&zswap_pools_lock);

	if (!ret) {
		put_pool = zswap_pool_current();
		list_add_rcu(&pool->list, &zswap_pools);
		zswap_has_pool = true;
	} else if (pool) {
		/* add the possibly pre-existing pool to the end of the pools
		 * list; if it's new (and empty) then it'll be removed and
		 * destroyed by the put after we drop the lock
		 */
		list_add_tail_rcu(&pool->list, &zswap_pools);
		put_pool = pool;
	}

	spin_unlock_bh(&zswap_pools_lock);

	if (!zswap_has_pool && !pool) {
		/* if initial pool creation failed, and this pool creation also
		 * failed, maybe both compressor and zpool params were bad.
		 * Allow changing this param, so pool creation will succeed
		 * when the other param is changed. We already verified this
		 * param is ok in the zpool_has_pool() or crypto_has_acomp()
		 * checks above.
		 */
		ret = param_set_charp(s, kp);
	}

	/* drop the ref from either the old current pool,
	 * or the new pool we failed to add
	 */
	if (put_pool)
		percpu_ref_kill(&put_pool->ref);

	return ret;
}

static int zswap_compressor_param_set(const char *val,
				      const struct kernel_param *kp)
{
	return __zswap_param_set(val, kp, zswap_zpool_type, NULL);
}

static int zswap_zpool_param_set(const char *val,
				 const struct kernel_param *kp)
{
	return __zswap_param_set(val, kp, NULL, zswap_compressor);
}

static int zswap_enabled_param_set(const char *val,
				   const struct kernel_param *kp)
{
	int ret = -ENODEV;

	/* if this is load-time (pre-init) param setting, only set param. */
	if (system_state != SYSTEM_RUNNING)
		return param_set_bool(val, kp);

	mutex_lock(&zswap_init_lock);
	switch (zswap_init_state) {
	case ZSWAP_UNINIT:
		if (zswap_setup())
			break;
		fallthrough;
	case ZSWAP_INIT_SUCCEED:
		if (!zswap_has_pool)
			pr_err("can't enable, no pool configured\n");
		else
			ret = param_set_bool(val, kp);
		break;
	case ZSWAP_INIT_FAILED:
		pr_err("can't enable, initialization failed\n");
	}
	mutex_unlock(&zswap_init_lock);
<<<<<<< HEAD

	return ret;
}

/*********************************
* lru functions
**********************************/

/* should be called under RCU */
#ifdef CONFIG_MEMCG
static inline struct mem_cgroup *mem_cgroup_from_entry(struct zswap_entry *entry)
{
	return entry->objcg ? obj_cgroup_memcg(entry->objcg) : NULL;
}
#else
static inline struct mem_cgroup *mem_cgroup_from_entry(struct zswap_entry *entry)
{
	return NULL;
}
#endif

static inline int entry_to_nid(struct zswap_entry *entry)
{
	return page_to_nid(virt_to_page(entry));
}

static void zswap_lru_add(struct list_lru *list_lru, struct zswap_entry *entry)
{
	atomic_long_t *nr_zswap_protected;
	unsigned long lru_size, old, new;
	int nid = entry_to_nid(entry);
	struct mem_cgroup *memcg;
	struct lruvec *lruvec;

	/*
	 * Note that it is safe to use rcu_read_lock() here, even in the face of
	 * concurrent memcg offlining. Thanks to the memcg->kmemcg_id indirection
	 * used in list_lru lookup, only two scenarios are possible:
	 *
	 * 1. list_lru_add() is called before memcg->kmemcg_id is updated. The
	 *    new entry will be reparented to memcg's parent's list_lru.
	 * 2. list_lru_add() is called after memcg->kmemcg_id is updated. The
	 *    new entry will be added directly to memcg's parent's list_lru.
	 *
	 * Similar reasoning holds for list_lru_del().
	 */
	rcu_read_lock();
	memcg = mem_cgroup_from_entry(entry);
	/* will always succeed */
	list_lru_add(list_lru, &entry->lru, nid, memcg);

	/* Update the protection area */
	lru_size = list_lru_count_one(list_lru, nid, memcg);
	lruvec = mem_cgroup_lruvec(memcg, NODE_DATA(nid));
	nr_zswap_protected = &lruvec->zswap_lruvec_state.nr_zswap_protected;
	old = atomic_long_inc_return(nr_zswap_protected);
	/*
	 * Decay to avoid overflow and adapt to changing workloads.
	 * This is based on LRU reclaim cost decaying heuristics.
	 */
	do {
		new = old > lru_size / 4 ? old / 2 : old;
	} while (!atomic_long_try_cmpxchg(nr_zswap_protected, &old, new));
	rcu_read_unlock();
}

static void zswap_lru_del(struct list_lru *list_lru, struct zswap_entry *entry)
{
	int nid = entry_to_nid(entry);
	struct mem_cgroup *memcg;

	rcu_read_lock();
	memcg = mem_cgroup_from_entry(entry);
	/* will always succeed */
	list_lru_del(list_lru, &entry->lru, nid, memcg);
	rcu_read_unlock();
}

void zswap_lruvec_state_init(struct lruvec *lruvec)
{
	atomic_long_set(&lruvec->zswap_lruvec_state.nr_zswap_protected, 0);
}

void zswap_folio_swapin(struct folio *folio)
{
	struct lruvec *lruvec;

	if (folio) {
		lruvec = folio_lruvec(folio);
		atomic_long_inc(&lruvec->zswap_lruvec_state.nr_zswap_protected);
	}
}

void zswap_memcg_offline_cleanup(struct mem_cgroup *memcg)
{
	/* lock out zswap shrinker walking memcg tree */
	spin_lock(&zswap_shrink_lock);
	if (zswap_next_shrink == memcg)
		zswap_next_shrink = mem_cgroup_iter(NULL, zswap_next_shrink, NULL);
	spin_unlock(&zswap_shrink_lock);
}

/*********************************
* rbtree functions
**********************************/
static struct zswap_entry *zswap_rb_search(struct rb_root *root, pgoff_t offset)
{
	struct rb_node *node = root->rb_node;
	struct zswap_entry *entry;
	pgoff_t entry_offset;

	while (node) {
		entry = rb_entry(node, struct zswap_entry, rbnode);
		entry_offset = swp_offset(entry->swpentry);
		if (entry_offset > offset)
			node = node->rb_left;
		else if (entry_offset < offset)
			node = node->rb_right;
		else
			return entry;
	}
	return NULL;
}

/*
 * In the case that a entry with the same offset is found, a pointer to
 * the existing entry is stored in dupentry and the function returns -EEXIST
 */
static int zswap_rb_insert(struct rb_root *root, struct zswap_entry *entry,
			struct zswap_entry **dupentry)
{
	struct rb_node **link = &root->rb_node, *parent = NULL;
	struct zswap_entry *myentry;
	pgoff_t myentry_offset, entry_offset = swp_offset(entry->swpentry);

	while (*link) {
		parent = *link;
		myentry = rb_entry(parent, struct zswap_entry, rbnode);
		myentry_offset = swp_offset(myentry->swpentry);
		if (myentry_offset > entry_offset)
			link = &(*link)->rb_left;
		else if (myentry_offset < entry_offset)
			link = &(*link)->rb_right;
		else {
			*dupentry = myentry;
			return -EEXIST;
		}
	}
	rb_link_node(&entry->rbnode, parent, link);
	rb_insert_color(&entry->rbnode, root);
	return 0;
}

static void zswap_rb_erase(struct rb_root *root, struct zswap_entry *entry)
{
	rb_erase(&entry->rbnode, root);
	RB_CLEAR_NODE(&entry->rbnode);
}

/*********************************
* zswap entry functions
**********************************/
static struct kmem_cache *zswap_entry_cache;

static struct zswap_entry *zswap_entry_cache_alloc(gfp_t gfp, int nid)
{
	struct zswap_entry *entry;
	entry = kmem_cache_alloc_node(zswap_entry_cache, gfp, nid);
	if (!entry)
		return NULL;
	RB_CLEAR_NODE(&entry->rbnode);
	return entry;
}

static void zswap_entry_cache_free(struct zswap_entry *entry)
{
	kmem_cache_free(zswap_entry_cache, entry);
}

static struct zpool *zswap_find_zpool(struct zswap_entry *entry)
{
	int i = 0;

	if (ZSWAP_NR_ZPOOLS > 1)
		i = hash_ptr(entry, ilog2(ZSWAP_NR_ZPOOLS));

	return entry->pool->zpools[i];
}

/*
 * Carries out the common pattern of freeing and entry's zpool allocation,
 * freeing the entry itself, and decrementing the number of stored pages.
 */
static void zswap_entry_free(struct zswap_entry *entry)
{
	if (!entry->length)
		atomic_dec(&zswap_same_filled_pages);
	else {
		zswap_lru_del(&zswap_list_lru, entry);
		zpool_free(zswap_find_zpool(entry), entry->handle);
		atomic_dec(&zswap_nr_stored);
		zswap_pool_put(entry->pool);
	}
	if (entry->objcg) {
		obj_cgroup_uncharge_zswap(entry->objcg, entry->length);
		obj_cgroup_put(entry->objcg);
	}
	zswap_entry_cache_free(entry);
	atomic_dec(&zswap_stored_pages);
	zswap_update_total_size();
}

/*
 * The caller hold the tree lock and search the entry from the tree,
 * so it must be on the tree, remove it from the tree and free it.
 */
static void zswap_invalidate_entry(struct zswap_tree *tree,
				   struct zswap_entry *entry)
{
	zswap_rb_erase(&tree->rbroot, entry);
	zswap_entry_free(entry);
}

/*********************************
* compressed storage functions
**********************************/
static int zswap_cpu_comp_prepare(unsigned int cpu, struct hlist_node *node)
{
	struct zswap_pool *pool = hlist_entry(node, struct zswap_pool, node);
	struct crypto_acomp_ctx *acomp_ctx = per_cpu_ptr(pool->acomp_ctx, cpu);
	struct crypto_acomp *acomp;
	struct acomp_req *req;
	int ret;

	mutex_init(&acomp_ctx->mutex);

	acomp_ctx->buffer = kmalloc_node(PAGE_SIZE * 2, GFP_KERNEL, cpu_to_node(cpu));
	if (!acomp_ctx->buffer)
		return -ENOMEM;

	acomp = crypto_alloc_acomp_node(pool->tfm_name, 0, 0, cpu_to_node(cpu));
	if (IS_ERR(acomp)) {
		pr_err("could not alloc crypto acomp %s : %ld\n",
				pool->tfm_name, PTR_ERR(acomp));
		ret = PTR_ERR(acomp);
		goto acomp_fail;
	}
	acomp_ctx->acomp = acomp;
	acomp_ctx->is_sleepable = acomp_is_async(acomp);

	req = acomp_request_alloc(acomp_ctx->acomp);
	if (!req) {
		pr_err("could not alloc crypto acomp_request %s\n",
		       pool->tfm_name);
		ret = -ENOMEM;
		goto req_fail;
	}
	acomp_ctx->req = req;

	crypto_init_wait(&acomp_ctx->wait);
	/*
	 * if the backend of acomp is async zip, crypto_req_done() will wakeup
	 * crypto_wait_req(); if the backend of acomp is scomp, the callback
	 * won't be called, crypto_wait_req() will return without blocking.
	 */
	acomp_request_set_callback(req, CRYPTO_TFM_REQ_MAY_BACKLOG,
				   crypto_req_done, &acomp_ctx->wait);

	return 0;

req_fail:
	crypto_free_acomp(acomp_ctx->acomp);
acomp_fail:
	kfree(acomp_ctx->buffer);
	return ret;
}

static int zswap_cpu_comp_dead(unsigned int cpu, struct hlist_node *node)
{
	struct zswap_pool *pool = hlist_entry(node, struct zswap_pool, node);
	struct crypto_acomp_ctx *acomp_ctx = per_cpu_ptr(pool->acomp_ctx, cpu);

	if (!IS_ERR_OR_NULL(acomp_ctx)) {
		if (!IS_ERR_OR_NULL(acomp_ctx->req))
			acomp_request_free(acomp_ctx->req);
		if (!IS_ERR_OR_NULL(acomp_ctx->acomp))
			crypto_free_acomp(acomp_ctx->acomp);
		kfree(acomp_ctx->buffer);
	}

	return 0;
}

static bool zswap_compress(struct folio *folio, struct zswap_entry *entry)
{
	struct crypto_acomp_ctx *acomp_ctx;
	struct scatterlist input, output;
	int comp_ret = 0, alloc_ret = 0;
	unsigned int dlen = PAGE_SIZE;
	unsigned long handle;
	struct zpool *zpool;
	char *buf;
	gfp_t gfp;
	u8 *dst;

	acomp_ctx = raw_cpu_ptr(entry->pool->acomp_ctx);

	mutex_lock(&acomp_ctx->mutex);

	dst = acomp_ctx->buffer;
	sg_init_table(&input, 1);
	sg_set_page(&input, &folio->page, PAGE_SIZE, 0);

	/*
	 * We need PAGE_SIZE * 2 here since there maybe over-compression case,
	 * and hardware-accelerators may won't check the dst buffer size, so
	 * giving the dst buffer with enough length to avoid buffer overflow.
	 */
	sg_init_one(&output, dst, PAGE_SIZE * 2);
	acomp_request_set_params(acomp_ctx->req, &input, &output, PAGE_SIZE, dlen);

	/*
	 * it maybe looks a little bit silly that we send an asynchronous request,
	 * then wait for its completion synchronously. This makes the process look
	 * synchronous in fact.
	 * Theoretically, acomp supports users send multiple acomp requests in one
	 * acomp instance, then get those requests done simultaneously. but in this
	 * case, zswap actually does store and load page by page, there is no
	 * existing method to send the second page before the first page is done
	 * in one thread doing zwap.
	 * but in different threads running on different cpu, we have different
	 * acomp instance, so multiple threads can do (de)compression in parallel.
	 */
	comp_ret = crypto_wait_req(crypto_acomp_compress(acomp_ctx->req), &acomp_ctx->wait);
	dlen = acomp_ctx->req->dlen;
	if (comp_ret)
		goto unlock;

	zpool = zswap_find_zpool(entry);
	gfp = __GFP_NORETRY | __GFP_NOWARN | __GFP_KSWAPD_RECLAIM;
	if (zpool_malloc_support_movable(zpool))
		gfp |= __GFP_HIGHMEM | __GFP_MOVABLE;
	alloc_ret = zpool_malloc(zpool, dlen, gfp, &handle);
	if (alloc_ret)
		goto unlock;

	buf = zpool_map_handle(zpool, handle, ZPOOL_MM_WO);
	memcpy(buf, dst, dlen);
	zpool_unmap_handle(zpool, handle);

	entry->handle = handle;
	entry->length = dlen;

unlock:
	if (comp_ret == -ENOSPC || alloc_ret == -ENOSPC)
		zswap_reject_compress_poor++;
	else if (comp_ret)
		zswap_reject_compress_fail++;
	else if (alloc_ret)
		zswap_reject_alloc_fail++;

	mutex_unlock(&acomp_ctx->mutex);
	return comp_ret == 0 && alloc_ret == 0;
}

static void zswap_decompress(struct zswap_entry *entry, struct page *page)
{
	struct zpool *zpool = zswap_find_zpool(entry);
	struct scatterlist input, output;
	struct crypto_acomp_ctx *acomp_ctx;
	u8 *src;

	acomp_ctx = raw_cpu_ptr(entry->pool->acomp_ctx);
	mutex_lock(&acomp_ctx->mutex);

	src = zpool_map_handle(zpool, entry->handle, ZPOOL_MM_RO);
	/*
	 * If zpool_map_handle is atomic, we cannot reliably utilize its mapped buffer
	 * to do crypto_acomp_decompress() which might sleep. In such cases, we must
	 * resort to copying the buffer to a temporary one.
	 * Meanwhile, zpool_map_handle() might return a non-linearly mapped buffer,
	 * such as a kmap address of high memory or even ever a vmap address.
	 * However, sg_init_one is only equipped to handle linearly mapped low memory.
	 * In such cases, we also must copy the buffer to a temporary and lowmem one.
	 */
	if ((acomp_ctx->is_sleepable && !zpool_can_sleep_mapped(zpool)) ||
	    !virt_addr_valid(src)) {
		memcpy(acomp_ctx->buffer, src, entry->length);
		src = acomp_ctx->buffer;
		zpool_unmap_handle(zpool, entry->handle);
	}

	sg_init_one(&input, src, entry->length);
	sg_init_table(&output, 1);
	sg_set_page(&output, page, PAGE_SIZE, 0);
	acomp_request_set_params(acomp_ctx->req, &input, &output, entry->length, PAGE_SIZE);
	BUG_ON(crypto_wait_req(crypto_acomp_decompress(acomp_ctx->req), &acomp_ctx->wait));
	BUG_ON(acomp_ctx->req->dlen != PAGE_SIZE);
	mutex_unlock(&acomp_ctx->mutex);

	if (src != acomp_ctx->buffer)
		zpool_unmap_handle(zpool, entry->handle);
}

/*********************************
* writeback code
**********************************/
/*
 * Attempts to free an entry by adding a folio to the swap cache,
 * decompressing the entry data into the folio, and issuing a
 * bio write to write the folio back to the swap device.
 *
 * This can be thought of as a "resumed writeback" of the folio
 * to the swap device.  We are basically resuming the same swap
 * writeback path that was intercepted with the zswap_store()
 * in the first place.  After the folio has been decompressed into
 * the swap cache, the compressed version stored by zswap can be
 * freed.
 */
static int zswap_writeback_entry(struct zswap_entry *entry,
				 swp_entry_t swpentry)
{
	struct zswap_tree *tree;
	struct folio *folio;
	struct mempolicy *mpol;
	bool folio_was_allocated;
	struct writeback_control wbc = {
		.sync_mode = WB_SYNC_NONE,
	};

	/* try to allocate swap cache folio */
	mpol = get_task_policy(current);
	folio = __read_swap_cache_async(swpentry, GFP_KERNEL, mpol,
				NO_INTERLEAVE_INDEX, &folio_was_allocated, true);
	if (!folio)
		return -ENOMEM;

	/*
	 * Found an existing folio, we raced with swapin or concurrent
	 * shrinker. We generally writeback cold folios from zswap, and
	 * swapin means the folio just became hot, so skip this folio.
	 * For unlikely concurrent shrinker case, it will be unlinked
	 * and freed when invalidated by the concurrent shrinker anyway.
	 */
	if (!folio_was_allocated) {
		folio_put(folio);
		return -EEXIST;
	}

	/*
	 * folio is locked, and the swapcache is now secured against
	 * concurrent swapping to and from the slot, and concurrent
	 * swapoff so we can safely dereference the zswap tree here.
	 * Verify that the swap entry hasn't been invalidated and recycled
	 * behind our backs, to avoid overwriting a new swap folio with
	 * old compressed data. Only when this is successful can the entry
	 * be dereferenced.
	 */
	tree = swap_zswap_tree(swpentry);
	spin_lock(&tree->lock);
	if (zswap_rb_search(&tree->rbroot, swp_offset(swpentry)) != entry) {
		spin_unlock(&tree->lock);
		delete_from_swap_cache(folio);
		folio_unlock(folio);
		folio_put(folio);
		return -ENOMEM;
	}

	/* Safe to deref entry after the entry is verified above. */
	zswap_rb_erase(&tree->rbroot, entry);
	spin_unlock(&tree->lock);

	zswap_decompress(entry, &folio->page);

	count_vm_event(ZSWPWB);
	if (entry->objcg)
		count_objcg_event(entry->objcg, ZSWPWB);

	zswap_entry_free(entry);

	/* folio is up to date */
	folio_mark_uptodate(folio);

	/* move it to the tail of the inactive list after end_writeback */
	folio_set_reclaim(folio);

	/* start writeback */
	__swap_writepage(folio, &wbc);
	folio_put(folio);

	return 0;
}

/*********************************
* shrinker functions
**********************************/
static enum lru_status shrink_memcg_cb(struct list_head *item, struct list_lru_one *l,
				       spinlock_t *lock, void *arg)
{
	struct zswap_entry *entry = container_of(item, struct zswap_entry, lru);
	bool *encountered_page_in_swapcache = (bool *)arg;
	swp_entry_t swpentry;
	enum lru_status ret = LRU_REMOVED_RETRY;
	int writeback_result;

	/*
	 * As soon as we drop the LRU lock, the entry can be freed by
	 * a concurrent invalidation. This means the following:
	 *
	 * 1. We extract the swp_entry_t to the stack, allowing
	 *    zswap_writeback_entry() to pin the swap entry and
	 *    then validate the zwap entry against that swap entry's
	 *    tree using pointer value comparison. Only when that
	 *    is successful can the entry be dereferenced.
	 *
	 * 2. Usually, objects are taken off the LRU for reclaim. In
	 *    this case this isn't possible, because if reclaim fails
	 *    for whatever reason, we have no means of knowing if the
	 *    entry is alive to put it back on the LRU.
	 *
	 *    So rotate it before dropping the lock. If the entry is
	 *    written back or invalidated, the free path will unlink
	 *    it. For failures, rotation is the right thing as well.
	 *
	 *    Temporary failures, where the same entry should be tried
	 *    again immediately, almost never happen for this shrinker.
	 *    We don't do any trylocking; -ENOMEM comes closest,
	 *    but that's extremely rare and doesn't happen spuriously
	 *    either. Don't bother distinguishing this case.
	 */
	list_move_tail(item, &l->list);

	/*
	 * Once the lru lock is dropped, the entry might get freed. The
	 * swpentry is copied to the stack, and entry isn't deref'd again
	 * until the entry is verified to still be alive in the tree.
	 */
	swpentry = entry->swpentry;

	/*
	 * It's safe to drop the lock here because we return either
	 * LRU_REMOVED_RETRY or LRU_RETRY.
	 */
	spin_unlock(lock);

	writeback_result = zswap_writeback_entry(entry, swpentry);

	if (writeback_result) {
		zswap_reject_reclaim_fail++;
		ret = LRU_RETRY;

		/*
		 * Encountering a page already in swap cache is a sign that we are shrinking
		 * into the warmer region. We should terminate shrinking (if we're in the dynamic
		 * shrinker context).
		 */
		if (writeback_result == -EEXIST && encountered_page_in_swapcache) {
			ret = LRU_STOP;
			*encountered_page_in_swapcache = true;
		}
	} else {
		zswap_written_back_pages++;
	}
=======
>>>>>>> 0c383648

	spin_lock(lock);
	return ret;
}

<<<<<<< HEAD
=======
/*********************************
* lru functions
**********************************/

/* should be called under RCU */
#ifdef CONFIG_MEMCG
static inline struct mem_cgroup *mem_cgroup_from_entry(struct zswap_entry *entry)
{
	return entry->objcg ? obj_cgroup_memcg(entry->objcg) : NULL;
}
#else
static inline struct mem_cgroup *mem_cgroup_from_entry(struct zswap_entry *entry)
{
	return NULL;
}
#endif

static inline int entry_to_nid(struct zswap_entry *entry)
{
	return page_to_nid(virt_to_page(entry));
}

static void zswap_lru_add(struct list_lru *list_lru, struct zswap_entry *entry)
{
	atomic_long_t *nr_zswap_protected;
	unsigned long lru_size, old, new;
	int nid = entry_to_nid(entry);
	struct mem_cgroup *memcg;
	struct lruvec *lruvec;

	/*
	 * Note that it is safe to use rcu_read_lock() here, even in the face of
	 * concurrent memcg offlining. Thanks to the memcg->kmemcg_id indirection
	 * used in list_lru lookup, only two scenarios are possible:
	 *
	 * 1. list_lru_add() is called before memcg->kmemcg_id is updated. The
	 *    new entry will be reparented to memcg's parent's list_lru.
	 * 2. list_lru_add() is called after memcg->kmemcg_id is updated. The
	 *    new entry will be added directly to memcg's parent's list_lru.
	 *
	 * Similar reasoning holds for list_lru_del().
	 */
	rcu_read_lock();
	memcg = mem_cgroup_from_entry(entry);
	/* will always succeed */
	list_lru_add(list_lru, &entry->lru, nid, memcg);

	/* Update the protection area */
	lru_size = list_lru_count_one(list_lru, nid, memcg);
	lruvec = mem_cgroup_lruvec(memcg, NODE_DATA(nid));
	nr_zswap_protected = &lruvec->zswap_lruvec_state.nr_zswap_protected;
	old = atomic_long_inc_return(nr_zswap_protected);
	/*
	 * Decay to avoid overflow and adapt to changing workloads.
	 * This is based on LRU reclaim cost decaying heuristics.
	 */
	do {
		new = old > lru_size / 4 ? old / 2 : old;
	} while (!atomic_long_try_cmpxchg(nr_zswap_protected, &old, new));
	rcu_read_unlock();
}

static void zswap_lru_del(struct list_lru *list_lru, struct zswap_entry *entry)
{
	int nid = entry_to_nid(entry);
	struct mem_cgroup *memcg;

	rcu_read_lock();
	memcg = mem_cgroup_from_entry(entry);
	/* will always succeed */
	list_lru_del(list_lru, &entry->lru, nid, memcg);
	rcu_read_unlock();
}

void zswap_lruvec_state_init(struct lruvec *lruvec)
{
	atomic_long_set(&lruvec->zswap_lruvec_state.nr_zswap_protected, 0);
}

void zswap_folio_swapin(struct folio *folio)
{
	struct lruvec *lruvec;

	if (folio) {
		lruvec = folio_lruvec(folio);
		atomic_long_inc(&lruvec->zswap_lruvec_state.nr_zswap_protected);
	}
}

void zswap_memcg_offline_cleanup(struct mem_cgroup *memcg)
{
	/* lock out zswap shrinker walking memcg tree */
	spin_lock(&zswap_shrink_lock);
	if (zswap_next_shrink == memcg)
		zswap_next_shrink = mem_cgroup_iter(NULL, zswap_next_shrink, NULL);
	spin_unlock(&zswap_shrink_lock);
}

/*********************************
* zswap entry functions
**********************************/
static struct kmem_cache *zswap_entry_cache;

static struct zswap_entry *zswap_entry_cache_alloc(gfp_t gfp, int nid)
{
	struct zswap_entry *entry;
	entry = kmem_cache_alloc_node(zswap_entry_cache, gfp, nid);
	if (!entry)
		return NULL;
	return entry;
}

static void zswap_entry_cache_free(struct zswap_entry *entry)
{
	kmem_cache_free(zswap_entry_cache, entry);
}

static struct zpool *zswap_find_zpool(struct zswap_entry *entry)
{
	return entry->pool->zpools[hash_ptr(entry, ilog2(ZSWAP_NR_ZPOOLS))];
}

/*
 * Carries out the common pattern of freeing and entry's zpool allocation,
 * freeing the entry itself, and decrementing the number of stored pages.
 */
static void zswap_entry_free(struct zswap_entry *entry)
{
	if (!entry->length)
		atomic_dec(&zswap_same_filled_pages);
	else {
		zswap_lru_del(&zswap_list_lru, entry);
		zpool_free(zswap_find_zpool(entry), entry->handle);
		zswap_pool_put(entry->pool);
	}
	if (entry->objcg) {
		obj_cgroup_uncharge_zswap(entry->objcg, entry->length);
		obj_cgroup_put(entry->objcg);
	}
	zswap_entry_cache_free(entry);
	atomic_dec(&zswap_stored_pages);
}

/*********************************
* compressed storage functions
**********************************/
static int zswap_cpu_comp_prepare(unsigned int cpu, struct hlist_node *node)
{
	struct zswap_pool *pool = hlist_entry(node, struct zswap_pool, node);
	struct crypto_acomp_ctx *acomp_ctx = per_cpu_ptr(pool->acomp_ctx, cpu);
	struct crypto_acomp *acomp;
	struct acomp_req *req;
	int ret;

	mutex_init(&acomp_ctx->mutex);

	acomp_ctx->buffer = kmalloc_node(PAGE_SIZE * 2, GFP_KERNEL, cpu_to_node(cpu));
	if (!acomp_ctx->buffer)
		return -ENOMEM;

	acomp = crypto_alloc_acomp_node(pool->tfm_name, 0, 0, cpu_to_node(cpu));
	if (IS_ERR(acomp)) {
		pr_err("could not alloc crypto acomp %s : %ld\n",
				pool->tfm_name, PTR_ERR(acomp));
		ret = PTR_ERR(acomp);
		goto acomp_fail;
	}
	acomp_ctx->acomp = acomp;
	acomp_ctx->is_sleepable = acomp_is_async(acomp);

	req = acomp_request_alloc(acomp_ctx->acomp);
	if (!req) {
		pr_err("could not alloc crypto acomp_request %s\n",
		       pool->tfm_name);
		ret = -ENOMEM;
		goto req_fail;
	}
	acomp_ctx->req = req;

	crypto_init_wait(&acomp_ctx->wait);
	/*
	 * if the backend of acomp is async zip, crypto_req_done() will wakeup
	 * crypto_wait_req(); if the backend of acomp is scomp, the callback
	 * won't be called, crypto_wait_req() will return without blocking.
	 */
	acomp_request_set_callback(req, CRYPTO_TFM_REQ_MAY_BACKLOG,
				   crypto_req_done, &acomp_ctx->wait);

	return 0;

req_fail:
	crypto_free_acomp(acomp_ctx->acomp);
acomp_fail:
	kfree(acomp_ctx->buffer);
	return ret;
}

static int zswap_cpu_comp_dead(unsigned int cpu, struct hlist_node *node)
{
	struct zswap_pool *pool = hlist_entry(node, struct zswap_pool, node);
	struct crypto_acomp_ctx *acomp_ctx = per_cpu_ptr(pool->acomp_ctx, cpu);

	if (!IS_ERR_OR_NULL(acomp_ctx)) {
		if (!IS_ERR_OR_NULL(acomp_ctx->req))
			acomp_request_free(acomp_ctx->req);
		if (!IS_ERR_OR_NULL(acomp_ctx->acomp))
			crypto_free_acomp(acomp_ctx->acomp);
		kfree(acomp_ctx->buffer);
	}

	return 0;
}

static bool zswap_compress(struct folio *folio, struct zswap_entry *entry)
{
	struct crypto_acomp_ctx *acomp_ctx;
	struct scatterlist input, output;
	int comp_ret = 0, alloc_ret = 0;
	unsigned int dlen = PAGE_SIZE;
	unsigned long handle;
	struct zpool *zpool;
	char *buf;
	gfp_t gfp;
	u8 *dst;

	acomp_ctx = raw_cpu_ptr(entry->pool->acomp_ctx);

	mutex_lock(&acomp_ctx->mutex);

	dst = acomp_ctx->buffer;
	sg_init_table(&input, 1);
	sg_set_page(&input, &folio->page, PAGE_SIZE, 0);

	/*
	 * We need PAGE_SIZE * 2 here since there maybe over-compression case,
	 * and hardware-accelerators may won't check the dst buffer size, so
	 * giving the dst buffer with enough length to avoid buffer overflow.
	 */
	sg_init_one(&output, dst, PAGE_SIZE * 2);
	acomp_request_set_params(acomp_ctx->req, &input, &output, PAGE_SIZE, dlen);

	/*
	 * it maybe looks a little bit silly that we send an asynchronous request,
	 * then wait for its completion synchronously. This makes the process look
	 * synchronous in fact.
	 * Theoretically, acomp supports users send multiple acomp requests in one
	 * acomp instance, then get those requests done simultaneously. but in this
	 * case, zswap actually does store and load page by page, there is no
	 * existing method to send the second page before the first page is done
	 * in one thread doing zwap.
	 * but in different threads running on different cpu, we have different
	 * acomp instance, so multiple threads can do (de)compression in parallel.
	 */
	comp_ret = crypto_wait_req(crypto_acomp_compress(acomp_ctx->req), &acomp_ctx->wait);
	dlen = acomp_ctx->req->dlen;
	if (comp_ret)
		goto unlock;

	zpool = zswap_find_zpool(entry);
	gfp = __GFP_NORETRY | __GFP_NOWARN | __GFP_KSWAPD_RECLAIM;
	if (zpool_malloc_support_movable(zpool))
		gfp |= __GFP_HIGHMEM | __GFP_MOVABLE;
	alloc_ret = zpool_malloc(zpool, dlen, gfp, &handle);
	if (alloc_ret)
		goto unlock;

	buf = zpool_map_handle(zpool, handle, ZPOOL_MM_WO);
	memcpy(buf, dst, dlen);
	zpool_unmap_handle(zpool, handle);

	entry->handle = handle;
	entry->length = dlen;

unlock:
	if (comp_ret == -ENOSPC || alloc_ret == -ENOSPC)
		zswap_reject_compress_poor++;
	else if (comp_ret)
		zswap_reject_compress_fail++;
	else if (alloc_ret)
		zswap_reject_alloc_fail++;

	mutex_unlock(&acomp_ctx->mutex);
	return comp_ret == 0 && alloc_ret == 0;
}

static void zswap_decompress(struct zswap_entry *entry, struct page *page)
{
	struct zpool *zpool = zswap_find_zpool(entry);
	struct scatterlist input, output;
	struct crypto_acomp_ctx *acomp_ctx;
	u8 *src;

	acomp_ctx = raw_cpu_ptr(entry->pool->acomp_ctx);
	mutex_lock(&acomp_ctx->mutex);

	src = zpool_map_handle(zpool, entry->handle, ZPOOL_MM_RO);
	/*
	 * If zpool_map_handle is atomic, we cannot reliably utilize its mapped buffer
	 * to do crypto_acomp_decompress() which might sleep. In such cases, we must
	 * resort to copying the buffer to a temporary one.
	 * Meanwhile, zpool_map_handle() might return a non-linearly mapped buffer,
	 * such as a kmap address of high memory or even ever a vmap address.
	 * However, sg_init_one is only equipped to handle linearly mapped low memory.
	 * In such cases, we also must copy the buffer to a temporary and lowmem one.
	 */
	if ((acomp_ctx->is_sleepable && !zpool_can_sleep_mapped(zpool)) ||
	    !virt_addr_valid(src)) {
		memcpy(acomp_ctx->buffer, src, entry->length);
		src = acomp_ctx->buffer;
		zpool_unmap_handle(zpool, entry->handle);
	}

	sg_init_one(&input, src, entry->length);
	sg_init_table(&output, 1);
	sg_set_page(&output, page, PAGE_SIZE, 0);
	acomp_request_set_params(acomp_ctx->req, &input, &output, entry->length, PAGE_SIZE);
	BUG_ON(crypto_wait_req(crypto_acomp_decompress(acomp_ctx->req), &acomp_ctx->wait));
	BUG_ON(acomp_ctx->req->dlen != PAGE_SIZE);
	mutex_unlock(&acomp_ctx->mutex);

	if (src != acomp_ctx->buffer)
		zpool_unmap_handle(zpool, entry->handle);
}

/*********************************
* writeback code
**********************************/
/*
 * Attempts to free an entry by adding a folio to the swap cache,
 * decompressing the entry data into the folio, and issuing a
 * bio write to write the folio back to the swap device.
 *
 * This can be thought of as a "resumed writeback" of the folio
 * to the swap device.  We are basically resuming the same swap
 * writeback path that was intercepted with the zswap_store()
 * in the first place.  After the folio has been decompressed into
 * the swap cache, the compressed version stored by zswap can be
 * freed.
 */
static int zswap_writeback_entry(struct zswap_entry *entry,
				 swp_entry_t swpentry)
{
	struct xarray *tree;
	pgoff_t offset = swp_offset(swpentry);
	struct folio *folio;
	struct mempolicy *mpol;
	bool folio_was_allocated;
	struct writeback_control wbc = {
		.sync_mode = WB_SYNC_NONE,
	};

	/* try to allocate swap cache folio */
	mpol = get_task_policy(current);
	folio = __read_swap_cache_async(swpentry, GFP_KERNEL, mpol,
				NO_INTERLEAVE_INDEX, &folio_was_allocated, true);
	if (!folio)
		return -ENOMEM;

	/*
	 * Found an existing folio, we raced with swapin or concurrent
	 * shrinker. We generally writeback cold folios from zswap, and
	 * swapin means the folio just became hot, so skip this folio.
	 * For unlikely concurrent shrinker case, it will be unlinked
	 * and freed when invalidated by the concurrent shrinker anyway.
	 */
	if (!folio_was_allocated) {
		folio_put(folio);
		return -EEXIST;
	}

	/*
	 * folio is locked, and the swapcache is now secured against
	 * concurrent swapping to and from the slot, and concurrent
	 * swapoff so we can safely dereference the zswap tree here.
	 * Verify that the swap entry hasn't been invalidated and recycled
	 * behind our backs, to avoid overwriting a new swap folio with
	 * old compressed data. Only when this is successful can the entry
	 * be dereferenced.
	 */
	tree = swap_zswap_tree(swpentry);
	if (entry != xa_cmpxchg(tree, offset, entry, NULL, GFP_KERNEL)) {
		delete_from_swap_cache(folio);
		folio_unlock(folio);
		folio_put(folio);
		return -ENOMEM;
	}

	zswap_decompress(entry, &folio->page);

	count_vm_event(ZSWPWB);
	if (entry->objcg)
		count_objcg_event(entry->objcg, ZSWPWB);

	zswap_entry_free(entry);

	/* folio is up to date */
	folio_mark_uptodate(folio);

	/* move it to the tail of the inactive list after end_writeback */
	folio_set_reclaim(folio);

	/* start writeback */
	__swap_writepage(folio, &wbc);
	folio_put(folio);

	return 0;
}

/*********************************
* shrinker functions
**********************************/
static enum lru_status shrink_memcg_cb(struct list_head *item, struct list_lru_one *l,
				       spinlock_t *lock, void *arg)
{
	struct zswap_entry *entry = container_of(item, struct zswap_entry, lru);
	bool *encountered_page_in_swapcache = (bool *)arg;
	swp_entry_t swpentry;
	enum lru_status ret = LRU_REMOVED_RETRY;
	int writeback_result;

	/*
	 * As soon as we drop the LRU lock, the entry can be freed by
	 * a concurrent invalidation. This means the following:
	 *
	 * 1. We extract the swp_entry_t to the stack, allowing
	 *    zswap_writeback_entry() to pin the swap entry and
	 *    then validate the zwap entry against that swap entry's
	 *    tree using pointer value comparison. Only when that
	 *    is successful can the entry be dereferenced.
	 *
	 * 2. Usually, objects are taken off the LRU for reclaim. In
	 *    this case this isn't possible, because if reclaim fails
	 *    for whatever reason, we have no means of knowing if the
	 *    entry is alive to put it back on the LRU.
	 *
	 *    So rotate it before dropping the lock. If the entry is
	 *    written back or invalidated, the free path will unlink
	 *    it. For failures, rotation is the right thing as well.
	 *
	 *    Temporary failures, where the same entry should be tried
	 *    again immediately, almost never happen for this shrinker.
	 *    We don't do any trylocking; -ENOMEM comes closest,
	 *    but that's extremely rare and doesn't happen spuriously
	 *    either. Don't bother distinguishing this case.
	 */
	list_move_tail(item, &l->list);

	/*
	 * Once the lru lock is dropped, the entry might get freed. The
	 * swpentry is copied to the stack, and entry isn't deref'd again
	 * until the entry is verified to still be alive in the tree.
	 */
	swpentry = entry->swpentry;

	/*
	 * It's safe to drop the lock here because we return either
	 * LRU_REMOVED_RETRY or LRU_RETRY.
	 */
	spin_unlock(lock);

	writeback_result = zswap_writeback_entry(entry, swpentry);

	if (writeback_result) {
		zswap_reject_reclaim_fail++;
		ret = LRU_RETRY;

		/*
		 * Encountering a page already in swap cache is a sign that we are shrinking
		 * into the warmer region. We should terminate shrinking (if we're in the dynamic
		 * shrinker context).
		 */
		if (writeback_result == -EEXIST && encountered_page_in_swapcache) {
			ret = LRU_STOP;
			*encountered_page_in_swapcache = true;
		}
	} else {
		zswap_written_back_pages++;
	}

	spin_lock(lock);
	return ret;
}

>>>>>>> 0c383648
static unsigned long zswap_shrinker_scan(struct shrinker *shrinker,
		struct shrink_control *sc)
{
	struct lruvec *lruvec = mem_cgroup_lruvec(sc->memcg, NODE_DATA(sc->nid));
	unsigned long shrink_ret, nr_protected, lru_size;
	bool encountered_page_in_swapcache = false;

	if (!zswap_shrinker_enabled ||
			!mem_cgroup_zswap_writeback_enabled(sc->memcg)) {
		sc->nr_scanned = 0;
		return SHRINK_STOP;
	}
<<<<<<< HEAD

	nr_protected =
		atomic_long_read(&lruvec->zswap_lruvec_state.nr_zswap_protected);
	lru_size = list_lru_shrink_count(&zswap_list_lru, sc);

	/*
	 * Abort if we are shrinking into the protected region.
	 *
	 * This short-circuiting is necessary because if we have too many multiple
	 * concurrent reclaimers getting the freeable zswap object counts at the
	 * same time (before any of them made reasonable progress), the total
	 * number of reclaimed objects might be more than the number of unprotected
	 * objects (i.e the reclaimers will reclaim into the protected area of the
	 * zswap LRU).
	 */
	if (nr_protected >= lru_size - sc->nr_to_scan) {
		sc->nr_scanned = 0;
		return SHRINK_STOP;
	}

	shrink_ret = list_lru_shrink_walk(&zswap_list_lru, sc, &shrink_memcg_cb,
		&encountered_page_in_swapcache);

	if (encountered_page_in_swapcache)
		return SHRINK_STOP;

=======

	nr_protected =
		atomic_long_read(&lruvec->zswap_lruvec_state.nr_zswap_protected);
	lru_size = list_lru_shrink_count(&zswap_list_lru, sc);

	/*
	 * Abort if we are shrinking into the protected region.
	 *
	 * This short-circuiting is necessary because if we have too many multiple
	 * concurrent reclaimers getting the freeable zswap object counts at the
	 * same time (before any of them made reasonable progress), the total
	 * number of reclaimed objects might be more than the number of unprotected
	 * objects (i.e the reclaimers will reclaim into the protected area of the
	 * zswap LRU).
	 */
	if (nr_protected >= lru_size - sc->nr_to_scan) {
		sc->nr_scanned = 0;
		return SHRINK_STOP;
	}

	shrink_ret = list_lru_shrink_walk(&zswap_list_lru, sc, &shrink_memcg_cb,
		&encountered_page_in_swapcache);

	if (encountered_page_in_swapcache)
		return SHRINK_STOP;

>>>>>>> 0c383648
	return shrink_ret ? shrink_ret : SHRINK_STOP;
}

static unsigned long zswap_shrinker_count(struct shrinker *shrinker,
		struct shrink_control *sc)
{
	struct mem_cgroup *memcg = sc->memcg;
	struct lruvec *lruvec = mem_cgroup_lruvec(memcg, NODE_DATA(sc->nid));
	unsigned long nr_backing, nr_stored, nr_freeable, nr_protected;

	if (!zswap_shrinker_enabled || !mem_cgroup_zswap_writeback_enabled(memcg))
		return 0;

	/*
	 * The shrinker resumes swap writeback, which will enter block
	 * and may enter fs. XXX: Harmonize with vmscan.c __GFP_FS
	 * rules (may_enter_fs()), which apply on a per-folio basis.
	 */
	if (!gfp_has_io_fs(sc->gfp_mask))
		return 0;

	/*
	 * For memcg, use the cgroup-wide ZSWAP stats since we don't
	 * have them per-node and thus per-lruvec. Careful if memcg is
	 * runtime-disabled: we can get sc->memcg == NULL, which is ok
	 * for the lruvec, but not for memcg_page_state().
	 *
	 * Without memcg, use the zswap pool-wide metrics.
	 */
	if (!mem_cgroup_disabled()) {
		mem_cgroup_flush_stats(memcg);
		nr_backing = memcg_page_state(memcg, MEMCG_ZSWAP_B) >> PAGE_SHIFT;
		nr_stored = memcg_page_state(memcg, MEMCG_ZSWAPPED);
	} else {
<<<<<<< HEAD
		nr_backing = zswap_pool_total_size >> PAGE_SHIFT;
		nr_stored = atomic_read(&zswap_nr_stored);
=======
		nr_backing = zswap_total_pages();
		nr_stored = atomic_read(&zswap_stored_pages);
>>>>>>> 0c383648
	}

	if (!nr_stored)
		return 0;

	nr_protected =
		atomic_long_read(&lruvec->zswap_lruvec_state.nr_zswap_protected);
	nr_freeable = list_lru_shrink_count(&zswap_list_lru, sc);
	/*
	 * Subtract the lru size by an estimate of the number of pages
	 * that should be protected.
	 */
	nr_freeable = nr_freeable > nr_protected ? nr_freeable - nr_protected : 0;

	/*
	 * Scale the number of freeable pages by the memory saving factor.
	 * This ensures that the better zswap compresses memory, the fewer
	 * pages we will evict to swap (as it will otherwise incur IO for
	 * relatively small memory saving).
<<<<<<< HEAD
=======
	 *
	 * The memory saving factor calculated here takes same-filled pages into
	 * account, but those are not freeable since they almost occupy no
	 * space. Hence, we may scale nr_freeable down a little bit more than we
	 * should if we have a lot of same-filled pages.
>>>>>>> 0c383648
	 */
	return mult_frac(nr_freeable, nr_backing, nr_stored);
}

static struct shrinker *zswap_alloc_shrinker(void)
{
	struct shrinker *shrinker;

	shrinker =
		shrinker_alloc(SHRINKER_NUMA_AWARE | SHRINKER_MEMCG_AWARE, "mm-zswap");
	if (!shrinker)
		return NULL;

	shrinker->scan_objects = zswap_shrinker_scan;
	shrinker->count_objects = zswap_shrinker_count;
	shrinker->batch = 0;
	shrinker->seeks = DEFAULT_SEEKS;
	return shrinker;
}

static int shrink_memcg(struct mem_cgroup *memcg)
{
	int nid, shrunk = 0;

	if (!mem_cgroup_zswap_writeback_enabled(memcg))
		return -EINVAL;

	/*
	 * Skip zombies because their LRUs are reparented and we would be
	 * reclaiming from the parent instead of the dead memcg.
	 */
	if (memcg && !mem_cgroup_online(memcg))
		return -ENOENT;

	for_each_node_state(nid, N_NORMAL_MEMORY) {
		unsigned long nr_to_walk = 1;

		shrunk += list_lru_walk_one(&zswap_list_lru, nid, memcg,
					    &shrink_memcg_cb, NULL, &nr_to_walk);
	}
	return shrunk ? 0 : -EAGAIN;
}

static void shrink_worker(struct work_struct *w)
{
	struct mem_cgroup *memcg;
	int ret, failures = 0;
<<<<<<< HEAD

=======
	unsigned long thr;

	/* Reclaim down to the accept threshold */
	thr = zswap_accept_thr_pages();

>>>>>>> 0c383648
	/* global reclaim will select cgroup in a round-robin fashion. */
	do {
		spin_lock(&zswap_shrink_lock);
		zswap_next_shrink = mem_cgroup_iter(NULL, zswap_next_shrink, NULL);
		memcg = zswap_next_shrink;

		/*
		 * We need to retry if we have gone through a full round trip, or if we
		 * got an offline memcg (or else we risk undoing the effect of the
		 * zswap memcg offlining cleanup callback). This is not catastrophic
		 * per se, but it will keep the now offlined memcg hostage for a while.
		 *
		 * Note that if we got an online memcg, we will keep the extra
		 * reference in case the original reference obtained by mem_cgroup_iter
		 * is dropped by the zswap memcg offlining callback, ensuring that the
		 * memcg is not killed when we are reclaiming.
		 */
		if (!memcg) {
			spin_unlock(&zswap_shrink_lock);
			if (++failures == MAX_RECLAIM_RETRIES)
				break;

			goto resched;
		}

		if (!mem_cgroup_tryget_online(memcg)) {
			/* drop the reference from mem_cgroup_iter() */
			mem_cgroup_iter_break(NULL, memcg);
			zswap_next_shrink = NULL;
			spin_unlock(&zswap_shrink_lock);
<<<<<<< HEAD

			if (++failures == MAX_RECLAIM_RETRIES)
				break;

			goto resched;
		}
		spin_unlock(&zswap_shrink_lock);

		ret = shrink_memcg(memcg);
		/* drop the extra reference */
		mem_cgroup_put(memcg);

		if (ret == -EINVAL)
			break;
		if (ret && ++failures == MAX_RECLAIM_RETRIES)
			break;

resched:
		cond_resched();
	} while (!zswap_can_accept());
=======

			if (++failures == MAX_RECLAIM_RETRIES)
				break;

			goto resched;
		}
		spin_unlock(&zswap_shrink_lock);

		ret = shrink_memcg(memcg);
		/* drop the extra reference */
		mem_cgroup_put(memcg);

		if (ret == -EINVAL)
			break;
		if (ret && ++failures == MAX_RECLAIM_RETRIES)
			break;
resched:
		cond_resched();
	} while (zswap_total_pages() > thr);
>>>>>>> 0c383648
}

/*********************************
* same-filled functions
**********************************/
static bool zswap_is_folio_same_filled(struct folio *folio, unsigned long *value)
{
	unsigned long *page;
	unsigned long val;
	unsigned int pos, last_pos = PAGE_SIZE / sizeof(*page) - 1;
	bool ret = false;

	page = kmap_local_folio(folio, 0);
	val = page[0];

	if (val != page[last_pos])
		goto out;

	for (pos = 1; pos < last_pos; pos++) {
		if (val != page[pos])
			goto out;
	}

	*value = val;
	ret = true;
out:
	kunmap_local(page);
	return ret;
}

static void zswap_fill_page(void *ptr, unsigned long value)
{
	unsigned long *page;

	page = (unsigned long *)ptr;
	memset_l(page, value, PAGE_SIZE / sizeof(unsigned long));
}

<<<<<<< HEAD
=======
/*********************************
* main API
**********************************/
>>>>>>> 0c383648
bool zswap_store(struct folio *folio)
{
	swp_entry_t swp = folio->swap;
	pgoff_t offset = swp_offset(swp);
<<<<<<< HEAD
	struct zswap_tree *tree = swap_zswap_tree(swp);
	struct zswap_entry *entry, *dupentry;
	struct obj_cgroup *objcg = NULL;
	struct mem_cgroup *memcg = NULL;
=======
	struct xarray *tree = swap_zswap_tree(swp);
	struct zswap_entry *entry, *old;
	struct obj_cgroup *objcg = NULL;
	struct mem_cgroup *memcg = NULL;
	unsigned long value;
>>>>>>> 0c383648

	VM_WARN_ON_ONCE(!folio_test_locked(folio));
	VM_WARN_ON_ONCE(!folio_test_swapcache(folio));

	/* Large folios aren't supported */
	if (folio_test_large(folio))
		return false;

	if (!zswap_enabled)
		goto check_old;
<<<<<<< HEAD

	objcg = get_obj_cgroup_from_folio(folio);
	if (objcg && !obj_cgroup_may_zswap(objcg)) {
		memcg = get_mem_cgroup_from_objcg(objcg);
		if (shrink_memcg(memcg)) {
			mem_cgroup_put(memcg);
			goto reject;
		}
		mem_cgroup_put(memcg);
	}
=======
>>>>>>> 0c383648

	/* Check cgroup limits */
	objcg = get_obj_cgroup_from_folio(folio);
	if (objcg && !obj_cgroup_may_zswap(objcg)) {
		memcg = get_mem_cgroup_from_objcg(objcg);
		if (shrink_memcg(memcg)) {
			mem_cgroup_put(memcg);
			goto reject;
		}
		mem_cgroup_put(memcg);
	}

<<<<<<< HEAD
	if (zswap_pool_reached_full) {
	       if (!zswap_can_accept())
			goto shrink;
		else
			zswap_pool_reached_full = false;
	}
=======
	if (zswap_check_limits())
		goto reject;
>>>>>>> 0c383648

	/* allocate entry */
	entry = zswap_entry_cache_alloc(GFP_KERNEL, folio_nid(folio));
	if (!entry) {
		zswap_reject_kmemcache_fail++;
		goto reject;
	}

<<<<<<< HEAD
	if (zswap_same_filled_pages_enabled) {
		unsigned long value;
		u8 *src;

		src = kmap_local_folio(folio, 0);
		if (zswap_is_page_same_filled(src, &value)) {
			kunmap_local(src);
			entry->length = 0;
			entry->value = value;
			atomic_inc(&zswap_same_filled_pages);
			goto insert_entry;
		}
		kunmap_local(src);
	}

	if (!zswap_non_same_filled_pages_enabled)
		goto freepage;
=======
	if (zswap_is_folio_same_filled(folio, &value)) {
		entry->length = 0;
		entry->value = value;
		atomic_inc(&zswap_same_filled_pages);
		goto store_entry;
	}
>>>>>>> 0c383648

	/* if entry is successfully added, it keeps the reference */
	entry->pool = zswap_pool_current_get();
	if (!entry->pool)
		goto freepage;
<<<<<<< HEAD

	if (objcg) {
		memcg = get_mem_cgroup_from_objcg(objcg);
		if (memcg_list_lru_alloc(memcg, &zswap_list_lru, GFP_KERNEL)) {
			mem_cgroup_put(memcg);
			goto put_pool;
		}
		mem_cgroup_put(memcg);
	}

	if (!zswap_compress(folio, entry))
		goto put_pool;

insert_entry:
	entry->swpentry = swp;
	entry->objcg = objcg;
=======

	if (objcg) {
		memcg = get_mem_cgroup_from_objcg(objcg);
		if (memcg_list_lru_alloc(memcg, &zswap_list_lru, GFP_KERNEL)) {
			mem_cgroup_put(memcg);
			goto put_pool;
		}
		mem_cgroup_put(memcg);
	}

	if (!zswap_compress(folio, entry))
		goto put_pool;

store_entry:
	entry->swpentry = swp;
	entry->objcg = objcg;

	old = xa_store(tree, offset, entry, GFP_KERNEL);
	if (xa_is_err(old)) {
		int err = xa_err(old);

		WARN_ONCE(err != -ENOMEM, "unexpected xarray error: %d\n", err);
		zswap_reject_alloc_fail++;
		goto store_failed;
	}

	/*
	 * We may have had an existing entry that became stale when
	 * the folio was redirtied and now the new version is being
	 * swapped out. Get rid of the old.
	 */
	if (old)
		zswap_entry_free(old);

>>>>>>> 0c383648
	if (objcg) {
		obj_cgroup_charge_zswap(objcg, entry->length);
		count_objcg_event(objcg, ZSWPOUT);
	}

<<<<<<< HEAD
	/* map */
	spin_lock(&tree->lock);
	/*
	 * The folio may have been dirtied again, invalidate the
	 * possibly stale entry before inserting the new entry.
	 */
	if (zswap_rb_insert(&tree->rbroot, entry, &dupentry) == -EEXIST) {
		zswap_invalidate_entry(tree, dupentry);
		WARN_ON(zswap_rb_insert(&tree->rbroot, entry, &dupentry));
	}
	if (entry->length) {
		INIT_LIST_HEAD(&entry->lru);
		zswap_lru_add(&zswap_list_lru, entry);
		atomic_inc(&zswap_nr_stored);
=======
	/*
	 * We finish initializing the entry while it's already in xarray.
	 * This is safe because:
	 *
	 * 1. Concurrent stores and invalidations are excluded by folio lock.
	 *
	 * 2. Writeback is excluded by the entry not being on the LRU yet.
	 *    The publishing order matters to prevent writeback from seeing
	 *    an incoherent entry.
	 */
	if (entry->length) {
		INIT_LIST_HEAD(&entry->lru);
		zswap_lru_add(&zswap_list_lru, entry);
>>>>>>> 0c383648
	}

	/* update stats */
	atomic_inc(&zswap_stored_pages);
	count_vm_event(ZSWPOUT);

	return true;

<<<<<<< HEAD
put_pool:
	zswap_pool_put(entry->pool);
freepage:
	zswap_entry_cache_free(entry);
reject:
	if (objcg)
		obj_cgroup_put(objcg);
=======
store_failed:
	if (!entry->length)
		atomic_dec(&zswap_same_filled_pages);
	else {
		zpool_free(zswap_find_zpool(entry), entry->handle);
put_pool:
		zswap_pool_put(entry->pool);
	}
freepage:
	zswap_entry_cache_free(entry);
reject:
	obj_cgroup_put(objcg);
	if (zswap_pool_reached_full)
		queue_work(shrink_wq, &zswap_shrink_work);
>>>>>>> 0c383648
check_old:
	/*
	 * If the zswap store fails or zswap is disabled, we must invalidate the
	 * possibly stale entry which was previously stored at this offset.
	 * Otherwise, writeback could overwrite the new data in the swapfile.
	 */
<<<<<<< HEAD
	spin_lock(&tree->lock);
	entry = zswap_rb_search(&tree->rbroot, offset);
	if (entry)
		zswap_invalidate_entry(tree, entry);
	spin_unlock(&tree->lock);
	return false;

shrink:
	queue_work(shrink_wq, &zswap_shrink_work);
	goto reject;
=======
	entry = xa_erase(tree, offset);
	if (entry)
		zswap_entry_free(entry);
	return false;
>>>>>>> 0c383648
}

bool zswap_load(struct folio *folio)
{
	swp_entry_t swp = folio->swap;
	pgoff_t offset = swp_offset(swp);
	struct page *page = &folio->page;
	bool swapcache = folio_test_swapcache(folio);
<<<<<<< HEAD
	struct zswap_tree *tree = swap_zswap_tree(swp);
	struct zswap_entry *entry;
	u8 *dst;

	VM_WARN_ON_ONCE(!folio_test_locked(folio));

	spin_lock(&tree->lock);
	entry = zswap_rb_search(&tree->rbroot, offset);
	if (!entry) {
		spin_unlock(&tree->lock);
		return false;
	}
	/*
	 * When reading into the swapcache, invalidate our entry. The
	 * swapcache can be the authoritative owner of the page and
	 * its mappings, and the pressure that results from having two
	 * in-memory copies outweighs any benefits of caching the
	 * compression work.
	 *
	 * (Most swapins go through the swapcache. The notable
	 * exception is the singleton fault on SWP_SYNCHRONOUS_IO
	 * files, which reads into a private page and may free it if
	 * the fault fails. We remain the primary owner of the entry.)
	 */
	if (swapcache)
		zswap_rb_erase(&tree->rbroot, entry);
	spin_unlock(&tree->lock);

=======
	struct xarray *tree = swap_zswap_tree(swp);
	struct zswap_entry *entry;
	u8 *dst;

	VM_WARN_ON_ONCE(!folio_test_locked(folio));

	/*
	 * When reading into the swapcache, invalidate our entry. The
	 * swapcache can be the authoritative owner of the page and
	 * its mappings, and the pressure that results from having two
	 * in-memory copies outweighs any benefits of caching the
	 * compression work.
	 *
	 * (Most swapins go through the swapcache. The notable
	 * exception is the singleton fault on SWP_SYNCHRONOUS_IO
	 * files, which reads into a private page and may free it if
	 * the fault fails. We remain the primary owner of the entry.)
	 */
	if (swapcache)
		entry = xa_erase(tree, offset);
	else
		entry = xa_load(tree, offset);

	if (!entry)
		return false;

>>>>>>> 0c383648
	if (entry->length)
		zswap_decompress(entry, page);
	else {
		dst = kmap_local_page(page);
		zswap_fill_page(dst, entry->value);
		kunmap_local(dst);
	}

	count_vm_event(ZSWPIN);
	if (entry->objcg)
		count_objcg_event(entry->objcg, ZSWPIN);

	if (swapcache) {
		zswap_entry_free(entry);
		folio_mark_dirty(folio);
	}

	return true;
}

void zswap_invalidate(swp_entry_t swp)
{
	pgoff_t offset = swp_offset(swp);
<<<<<<< HEAD
	struct zswap_tree *tree = swap_zswap_tree(swp);
	struct zswap_entry *entry;

	spin_lock(&tree->lock);
	entry = zswap_rb_search(&tree->rbroot, offset);
	if (entry)
		zswap_invalidate_entry(tree, entry);
	spin_unlock(&tree->lock);
=======
	struct xarray *tree = swap_zswap_tree(swp);
	struct zswap_entry *entry;

	entry = xa_erase(tree, offset);
	if (entry)
		zswap_entry_free(entry);
>>>>>>> 0c383648
}

int zswap_swapon(int type, unsigned long nr_pages)
{
<<<<<<< HEAD
	struct zswap_tree *trees, *tree;
=======
	struct xarray *trees, *tree;
>>>>>>> 0c383648
	unsigned int nr, i;

	nr = DIV_ROUND_UP(nr_pages, SWAP_ADDRESS_SPACE_PAGES);
	trees = kvcalloc(nr, sizeof(*tree), GFP_KERNEL);
	if (!trees) {
		pr_err("alloc failed, zswap disabled for swap type %d\n", type);
		return -ENOMEM;
	}

<<<<<<< HEAD
	for (i = 0; i < nr; i++) {
		tree = trees + i;
		tree->rbroot = RB_ROOT;
		spin_lock_init(&tree->lock);
	}
=======
	for (i = 0; i < nr; i++)
		xa_init(trees + i);
>>>>>>> 0c383648

	nr_zswap_trees[type] = nr;
	zswap_trees[type] = trees;
	return 0;
}

void zswap_swapoff(int type)
{
<<<<<<< HEAD
	struct zswap_tree *trees = zswap_trees[type];
=======
	struct xarray *trees = zswap_trees[type];
>>>>>>> 0c383648
	unsigned int i;

	if (!trees)
		return;

	/* try_to_unuse() invalidated all the entries already */
	for (i = 0; i < nr_zswap_trees[type]; i++)
<<<<<<< HEAD
		WARN_ON_ONCE(!RB_EMPTY_ROOT(&trees[i].rbroot));
=======
		WARN_ON_ONCE(!xa_empty(trees + i));
>>>>>>> 0c383648

	kvfree(trees);
	nr_zswap_trees[type] = 0;
	zswap_trees[type] = NULL;
}

/*********************************
* debugfs functions
**********************************/
#ifdef CONFIG_DEBUG_FS
#include <linux/debugfs.h>

static struct dentry *zswap_debugfs_root;

static int debugfs_get_total_size(void *data, u64 *val)
{
	*val = zswap_total_pages() * PAGE_SIZE;
	return 0;
}
DEFINE_DEBUGFS_ATTRIBUTE(total_size_fops, debugfs_get_total_size, NULL, "%llu\n");

static int zswap_debugfs_init(void)
{
	if (!debugfs_initialized())
		return -ENODEV;

	zswap_debugfs_root = debugfs_create_dir("zswap", NULL);

	debugfs_create_u64("pool_limit_hit", 0444,
			   zswap_debugfs_root, &zswap_pool_limit_hit);
	debugfs_create_u64("reject_reclaim_fail", 0444,
			   zswap_debugfs_root, &zswap_reject_reclaim_fail);
	debugfs_create_u64("reject_alloc_fail", 0444,
			   zswap_debugfs_root, &zswap_reject_alloc_fail);
	debugfs_create_u64("reject_kmemcache_fail", 0444,
			   zswap_debugfs_root, &zswap_reject_kmemcache_fail);
	debugfs_create_u64("reject_compress_fail", 0444,
			   zswap_debugfs_root, &zswap_reject_compress_fail);
	debugfs_create_u64("reject_compress_poor", 0444,
			   zswap_debugfs_root, &zswap_reject_compress_poor);
	debugfs_create_u64("written_back_pages", 0444,
			   zswap_debugfs_root, &zswap_written_back_pages);
<<<<<<< HEAD
	debugfs_create_u64("pool_total_size", 0444,
			   zswap_debugfs_root, &zswap_pool_total_size);
=======
	debugfs_create_file("pool_total_size", 0444,
			    zswap_debugfs_root, NULL, &total_size_fops);
>>>>>>> 0c383648
	debugfs_create_atomic_t("stored_pages", 0444,
				zswap_debugfs_root, &zswap_stored_pages);
	debugfs_create_atomic_t("same_filled_pages", 0444,
				zswap_debugfs_root, &zswap_same_filled_pages);

	return 0;
}
#else
static int zswap_debugfs_init(void)
{
	return 0;
}
#endif

/*********************************
* module init and exit
**********************************/
static int zswap_setup(void)
{
	struct zswap_pool *pool;
	int ret;

	zswap_entry_cache = KMEM_CACHE(zswap_entry, 0);
	if (!zswap_entry_cache) {
		pr_err("entry cache creation failed\n");
		goto cache_fail;
	}

	ret = cpuhp_setup_state_multi(CPUHP_MM_ZSWP_POOL_PREPARE,
				      "mm/zswap_pool:prepare",
				      zswap_cpu_comp_prepare,
				      zswap_cpu_comp_dead);
	if (ret)
		goto hp_fail;

	shrink_wq = alloc_workqueue("zswap-shrink",
			WQ_UNBOUND|WQ_MEM_RECLAIM, 1);
	if (!shrink_wq)
		goto shrink_wq_fail;

	zswap_shrinker = zswap_alloc_shrinker();
	if (!zswap_shrinker)
		goto shrinker_fail;
	if (list_lru_init_memcg(&zswap_list_lru, zswap_shrinker))
		goto lru_fail;
	shrinker_register(zswap_shrinker);

	INIT_WORK(&zswap_shrink_work, shrink_worker);

	pool = __zswap_pool_create_fallback();
	if (pool) {
		pr_info("loaded using pool %s/%s\n", pool->tfm_name,
			zpool_get_type(pool->zpools[0]));
		list_add(&pool->list, &zswap_pools);
		zswap_has_pool = true;
	} else {
		pr_err("pool creation failed\n");
		zswap_enabled = false;
	}

	if (zswap_debugfs_init())
		pr_warn("debugfs initialization failed\n");
	zswap_init_state = ZSWAP_INIT_SUCCEED;
	return 0;

lru_fail:
	shrinker_free(zswap_shrinker);
shrinker_fail:
	destroy_workqueue(shrink_wq);
shrink_wq_fail:
	cpuhp_remove_multi_state(CPUHP_MM_ZSWP_POOL_PREPARE);
hp_fail:
	kmem_cache_destroy(zswap_entry_cache);
cache_fail:
	/* if built-in, we aren't unloaded on failure; don't allow use */
	zswap_init_state = ZSWAP_INIT_FAILED;
	zswap_enabled = false;
	return -ENOMEM;
}

static int __init zswap_init(void)
{
	if (!zswap_enabled)
		return 0;
	return zswap_setup();
}
/* must be late so crypto has time to come up */
late_initcall(zswap_init);

MODULE_AUTHOR("Seth Jennings <sjennings@variantweb.net>");
MODULE_DESCRIPTION("Compressed cache for swap pages");<|MERGE_RESOLUTION|>--- conflicted
+++ resolved
@@ -20,10 +20,6 @@
 #include <linux/spinlock.h>
 #include <linux/types.h>
 #include <linux/atomic.h>
-<<<<<<< HEAD
-#include <linux/rbtree.h>
-=======
->>>>>>> 0c383648
 #include <linux/swap.h>
 #include <linux/crypto.h>
 #include <linux/scatterlist.h>
@@ -135,17 +131,6 @@
 		CONFIG_ZSWAP_SHRINKER_DEFAULT_ON);
 module_param_named(shrinker_enabled, zswap_shrinker_enabled, bool, 0644);
 
-<<<<<<< HEAD
-/* Number of zpools in zswap_pool (empirically determined for scalability) */
-#define ZSWAP_NR_ZPOOLS 32
-
-/* Enable/disable memory pressure-based shrinker. */
-static bool zswap_shrinker_enabled = IS_ENABLED(
-		CONFIG_ZSWAP_SHRINKER_DEFAULT_ON);
-module_param_named(shrinker_enabled, zswap_shrinker_enabled, bool, 0644);
-
-=======
->>>>>>> 0c383648
 bool is_zswap_enabled(void)
 {
 	return zswap_enabled;
@@ -182,11 +167,6 @@
 
 /* Global LRU lists shared by all zswap pools. */
 static struct list_lru zswap_list_lru;
-<<<<<<< HEAD
-/* counter of pages stored in all zswap pools. */
-static atomic_t zswap_nr_stored = ATOMIC_INIT(0);
-=======
->>>>>>> 0c383648
 
 /* The lock protects zswap_next_shrink updates. */
 static DEFINE_SPINLOCK(zswap_shrink_lock);
@@ -200,10 +180,6 @@
  * This structure contains the metadata for tracking a single compressed
  * page within zswap.
  *
-<<<<<<< HEAD
- * rbnode - links the entry into red-black tree for the appropriate swap type
-=======
->>>>>>> 0c383648
  * swpentry - associated swap entry, the offset indexes into the red-black tree
  * length - the length in bytes of the compressed page data.  Needed during
  *          decompression. For a same value filled page length is 0, and both
@@ -226,16 +202,7 @@
 	struct list_head lru;
 };
 
-<<<<<<< HEAD
-struct zswap_tree {
-	struct rb_root rbroot;
-	spinlock_t lock;
-};
-
-static struct zswap_tree *zswap_trees[MAX_SWAPFILES];
-=======
 static struct xarray *zswap_trees[MAX_SWAPFILES];
->>>>>>> 0c383648
 static unsigned int nr_zswap_trees[MAX_SWAPFILES];
 
 /* RCU-protected iteration */
@@ -263,11 +230,7 @@
 * helpers and fwd declarations
 **********************************/
 
-<<<<<<< HEAD
-static inline struct zswap_tree *swap_zswap_tree(swp_entry_t swp)
-=======
 static inline struct xarray *swap_zswap_tree(swp_entry_t swp)
->>>>>>> 0c383648
 {
 	return &zswap_trees[swp_type(swp)][swp_offset(swp)
 		>> SWAP_ADDRESS_SPACE_SHIFT];
@@ -276,14 +239,11 @@
 #define zswap_pool_debug(msg, p)				\
 	pr_debug("%s pool %s/%s\n", msg, (p)->tfm_name,		\
 		 zpool_get_type((p)->zpools[0]))
-<<<<<<< HEAD
-=======
 
 /*********************************
 * pool functions
 **********************************/
 static void __zswap_pool_empty(struct percpu_ref *ref);
->>>>>>> 0c383648
 
 static struct zswap_pool *zswap_pool_create(char *type, char *compressor)
 {
@@ -304,79 +264,6 @@
 			return NULL;
 	}
 
-<<<<<<< HEAD
-static u64 get_zswap_pool_size(struct zswap_pool *pool)
-{
-	u64 pool_size = 0;
-	int i;
-
-	for (i = 0; i < ZSWAP_NR_ZPOOLS; i++)
-		pool_size += zpool_get_total_size(pool->zpools[i]);
-
-	return pool_size;
-}
-
-static void zswap_update_total_size(void)
-{
-	struct zswap_pool *pool;
-	u64 total = 0;
-=======
-	pool = kzalloc(sizeof(*pool), GFP_KERNEL);
-	if (!pool)
-		return NULL;
->>>>>>> 0c383648
-
-	for (i = 0; i < ZSWAP_NR_ZPOOLS; i++) {
-		/* unique name for each pool specifically required by zsmalloc */
-		snprintf(name, 38, "zswap%x",
-			 atomic_inc_return(&zswap_pools_count));
-
-<<<<<<< HEAD
-	list_for_each_entry_rcu(pool, &zswap_pools, list)
-		total += get_zswap_pool_size(pool);
-=======
-		pool->zpools[i] = zpool_create_pool(type, name, gfp);
-		if (!pool->zpools[i]) {
-			pr_err("%s zpool not available\n", type);
-			goto error;
-		}
-	}
-	pr_debug("using %s zpool\n", zpool_get_type(pool->zpools[0]));
->>>>>>> 0c383648
-
-	strscpy(pool->tfm_name, compressor, sizeof(pool->tfm_name));
-
-	pool->acomp_ctx = alloc_percpu(*pool->acomp_ctx);
-	if (!pool->acomp_ctx) {
-		pr_err("percpu alloc failed\n");
-		goto error;
-	}
-
-<<<<<<< HEAD
-/*********************************
-* pool functions
-**********************************/
-static void __zswap_pool_empty(struct percpu_ref *ref);
-
-static struct zswap_pool *zswap_pool_create(char *type, char *compressor)
-{
-	int i;
-	struct zswap_pool *pool;
-	char name[38]; /* 'zswap' + 32 char (max) num + \0 */
-	gfp_t gfp = __GFP_NORETRY | __GFP_NOWARN | __GFP_KSWAPD_RECLAIM;
-	int ret;
-
-	if (!zswap_has_pool) {
-		/* if either are unset, pool initialization failed, and we
-		 * need both params to be set correctly before trying to
-		 * create a pool.
-		 */
-		if (!strcmp(type, ZSWAP_PARAM_UNSET))
-			return NULL;
-		if (!strcmp(compressor, ZSWAP_PARAM_UNSET))
-			return NULL;
-	}
-
 	pool = kzalloc(sizeof(*pool), GFP_KERNEL);
 	if (!pool)
 		return NULL;
@@ -543,149 +430,6 @@
 	WARN_ONCE(!pool && zswap_has_pool,
 		  "%s: no page storage pool!\n", __func__);
 
-=======
-	ret = cpuhp_state_add_instance(CPUHP_MM_ZSWP_POOL_PREPARE,
-				       &pool->node);
-	if (ret)
-		goto error;
-
-	/* being the current pool takes 1 ref; this func expects the
-	 * caller to always add the new pool as the current pool
-	 */
-	ret = percpu_ref_init(&pool->ref, __zswap_pool_empty,
-			      PERCPU_REF_ALLOW_REINIT, GFP_KERNEL);
-	if (ret)
-		goto ref_fail;
-	INIT_LIST_HEAD(&pool->list);
-
-	zswap_pool_debug("created", pool);
-
-	return pool;
-
-ref_fail:
-	cpuhp_state_remove_instance(CPUHP_MM_ZSWP_POOL_PREPARE, &pool->node);
-error:
-	if (pool->acomp_ctx)
-		free_percpu(pool->acomp_ctx);
-	while (i--)
-		zpool_destroy_pool(pool->zpools[i]);
-	kfree(pool);
-	return NULL;
-}
-
-static struct zswap_pool *__zswap_pool_create_fallback(void)
-{
-	bool has_comp, has_zpool;
-
-	has_comp = crypto_has_acomp(zswap_compressor, 0, 0);
-	if (!has_comp && strcmp(zswap_compressor,
-				CONFIG_ZSWAP_COMPRESSOR_DEFAULT)) {
-		pr_err("compressor %s not available, using default %s\n",
-		       zswap_compressor, CONFIG_ZSWAP_COMPRESSOR_DEFAULT);
-		param_free_charp(&zswap_compressor);
-		zswap_compressor = CONFIG_ZSWAP_COMPRESSOR_DEFAULT;
-		has_comp = crypto_has_acomp(zswap_compressor, 0, 0);
-	}
-	if (!has_comp) {
-		pr_err("default compressor %s not available\n",
-		       zswap_compressor);
-		param_free_charp(&zswap_compressor);
-		zswap_compressor = ZSWAP_PARAM_UNSET;
-	}
-
-	has_zpool = zpool_has_pool(zswap_zpool_type);
-	if (!has_zpool && strcmp(zswap_zpool_type,
-				 CONFIG_ZSWAP_ZPOOL_DEFAULT)) {
-		pr_err("zpool %s not available, using default %s\n",
-		       zswap_zpool_type, CONFIG_ZSWAP_ZPOOL_DEFAULT);
-		param_free_charp(&zswap_zpool_type);
-		zswap_zpool_type = CONFIG_ZSWAP_ZPOOL_DEFAULT;
-		has_zpool = zpool_has_pool(zswap_zpool_type);
-	}
-	if (!has_zpool) {
-		pr_err("default zpool %s not available\n",
-		       zswap_zpool_type);
-		param_free_charp(&zswap_zpool_type);
-		zswap_zpool_type = ZSWAP_PARAM_UNSET;
-	}
-
-	if (!has_comp || !has_zpool)
-		return NULL;
-
-	return zswap_pool_create(zswap_zpool_type, zswap_compressor);
-}
-
-static void zswap_pool_destroy(struct zswap_pool *pool)
-{
-	int i;
-
-	zswap_pool_debug("destroying", pool);
-
-	cpuhp_state_remove_instance(CPUHP_MM_ZSWP_POOL_PREPARE, &pool->node);
-	free_percpu(pool->acomp_ctx);
-
-	for (i = 0; i < ZSWAP_NR_ZPOOLS; i++)
-		zpool_destroy_pool(pool->zpools[i]);
-	kfree(pool);
-}
-
-static void __zswap_pool_release(struct work_struct *work)
-{
-	struct zswap_pool *pool = container_of(work, typeof(*pool),
-						release_work);
-
-	synchronize_rcu();
-
-	/* nobody should have been able to get a ref... */
-	WARN_ON(!percpu_ref_is_zero(&pool->ref));
-	percpu_ref_exit(&pool->ref);
-
-	/* pool is now off zswap_pools list and has no references. */
-	zswap_pool_destroy(pool);
-}
-
-static struct zswap_pool *zswap_pool_current(void);
-
-static void __zswap_pool_empty(struct percpu_ref *ref)
-{
-	struct zswap_pool *pool;
-
-	pool = container_of(ref, typeof(*pool), ref);
-
-	spin_lock_bh(&zswap_pools_lock);
-
-	WARN_ON(pool == zswap_pool_current());
-
-	list_del_rcu(&pool->list);
-
-	INIT_WORK(&pool->release_work, __zswap_pool_release);
-	schedule_work(&pool->release_work);
-
-	spin_unlock_bh(&zswap_pools_lock);
-}
-
-static int __must_check zswap_pool_get(struct zswap_pool *pool)
-{
-	if (!pool)
-		return 0;
-
-	return percpu_ref_tryget(&pool->ref);
-}
-
-static void zswap_pool_put(struct zswap_pool *pool)
-{
-	percpu_ref_put(&pool->ref);
-}
-
-static struct zswap_pool *__zswap_pool_current(void)
-{
-	struct zswap_pool *pool;
-
-	pool = list_first_or_null_rcu(&zswap_pools, typeof(*pool), list);
-	WARN_ONCE(!pool && zswap_has_pool,
-		  "%s: no page storage pool!\n", __func__);
-
->>>>>>> 0c383648
 	return pool;
 }
 
@@ -733,8 +477,6 @@
 	return NULL;
 }
 
-<<<<<<< HEAD
-=======
 static unsigned long zswap_max_pages(void)
 {
 	return totalram_pages() * zswap_max_pool_percent / 100;
@@ -777,7 +519,6 @@
 	return zswap_pool_reached_full;
 }
 
->>>>>>> 0c383648
 /*********************************
 * param callbacks
 **********************************/
@@ -941,7 +682,6 @@
 		pr_err("can't enable, initialization failed\n");
 	}
 	mutex_unlock(&zswap_init_lock);
-<<<<<<< HEAD
 
 	return ret;
 }
@@ -1045,63 +785,6 @@
 }
 
 /*********************************
-* rbtree functions
-**********************************/
-static struct zswap_entry *zswap_rb_search(struct rb_root *root, pgoff_t offset)
-{
-	struct rb_node *node = root->rb_node;
-	struct zswap_entry *entry;
-	pgoff_t entry_offset;
-
-	while (node) {
-		entry = rb_entry(node, struct zswap_entry, rbnode);
-		entry_offset = swp_offset(entry->swpentry);
-		if (entry_offset > offset)
-			node = node->rb_left;
-		else if (entry_offset < offset)
-			node = node->rb_right;
-		else
-			return entry;
-	}
-	return NULL;
-}
-
-/*
- * In the case that a entry with the same offset is found, a pointer to
- * the existing entry is stored in dupentry and the function returns -EEXIST
- */
-static int zswap_rb_insert(struct rb_root *root, struct zswap_entry *entry,
-			struct zswap_entry **dupentry)
-{
-	struct rb_node **link = &root->rb_node, *parent = NULL;
-	struct zswap_entry *myentry;
-	pgoff_t myentry_offset, entry_offset = swp_offset(entry->swpentry);
-
-	while (*link) {
-		parent = *link;
-		myentry = rb_entry(parent, struct zswap_entry, rbnode);
-		myentry_offset = swp_offset(myentry->swpentry);
-		if (myentry_offset > entry_offset)
-			link = &(*link)->rb_left;
-		else if (myentry_offset < entry_offset)
-			link = &(*link)->rb_right;
-		else {
-			*dupentry = myentry;
-			return -EEXIST;
-		}
-	}
-	rb_link_node(&entry->rbnode, parent, link);
-	rb_insert_color(&entry->rbnode, root);
-	return 0;
-}
-
-static void zswap_rb_erase(struct rb_root *root, struct zswap_entry *entry)
-{
-	rb_erase(&entry->rbnode, root);
-	RB_CLEAR_NODE(&entry->rbnode);
-}
-
-/*********************************
 * zswap entry functions
 **********************************/
 static struct kmem_cache *zswap_entry_cache;
@@ -1112,7 +795,6 @@
 	entry = kmem_cache_alloc_node(zswap_entry_cache, gfp, nid);
 	if (!entry)
 		return NULL;
-	RB_CLEAR_NODE(&entry->rbnode);
 	return entry;
 }
 
@@ -1123,12 +805,7 @@
 
 static struct zpool *zswap_find_zpool(struct zswap_entry *entry)
 {
-	int i = 0;
-
-	if (ZSWAP_NR_ZPOOLS > 1)
-		i = hash_ptr(entry, ilog2(ZSWAP_NR_ZPOOLS));
-
-	return entry->pool->zpools[i];
+	return entry->pool->zpools[hash_ptr(entry, ilog2(ZSWAP_NR_ZPOOLS))];
 }
 
 /*
@@ -1142,7 +819,6 @@
 	else {
 		zswap_lru_del(&zswap_list_lru, entry);
 		zpool_free(zswap_find_zpool(entry), entry->handle);
-		atomic_dec(&zswap_nr_stored);
 		zswap_pool_put(entry->pool);
 	}
 	if (entry->objcg) {
@@ -1151,18 +827,6 @@
 	}
 	zswap_entry_cache_free(entry);
 	atomic_dec(&zswap_stored_pages);
-	zswap_update_total_size();
-}
-
-/*
- * The caller hold the tree lock and search the entry from the tree,
- * so it must be on the tree, remove it from the tree and free it.
- */
-static void zswap_invalidate_entry(struct zswap_tree *tree,
-				   struct zswap_entry *entry)
-{
-	zswap_rb_erase(&tree->rbroot, entry);
-	zswap_entry_free(entry);
 }
 
 /*********************************
@@ -1364,7 +1028,8 @@
 static int zswap_writeback_entry(struct zswap_entry *entry,
 				 swp_entry_t swpentry)
 {
-	struct zswap_tree *tree;
+	struct xarray *tree;
+	pgoff_t offset = swp_offset(swpentry);
 	struct folio *folio;
 	struct mempolicy *mpol;
 	bool folio_was_allocated;
@@ -1401,18 +1066,12 @@
 	 * be dereferenced.
 	 */
 	tree = swap_zswap_tree(swpentry);
-	spin_lock(&tree->lock);
-	if (zswap_rb_search(&tree->rbroot, swp_offset(swpentry)) != entry) {
-		spin_unlock(&tree->lock);
+	if (entry != xa_cmpxchg(tree, offset, entry, NULL, GFP_KERNEL)) {
 		delete_from_swap_cache(folio);
 		folio_unlock(folio);
 		folio_put(folio);
 		return -ENOMEM;
 	}
-
-	/* Safe to deref entry after the entry is verified above. */
-	zswap_rb_erase(&tree->rbroot, entry);
-	spin_unlock(&tree->lock);
 
 	zswap_decompress(entry, &folio->page);
 
@@ -1505,499 +1164,11 @@
 	} else {
 		zswap_written_back_pages++;
 	}
-=======
->>>>>>> 0c383648
 
 	spin_lock(lock);
 	return ret;
 }
 
-<<<<<<< HEAD
-=======
-/*********************************
-* lru functions
-**********************************/
-
-/* should be called under RCU */
-#ifdef CONFIG_MEMCG
-static inline struct mem_cgroup *mem_cgroup_from_entry(struct zswap_entry *entry)
-{
-	return entry->objcg ? obj_cgroup_memcg(entry->objcg) : NULL;
-}
-#else
-static inline struct mem_cgroup *mem_cgroup_from_entry(struct zswap_entry *entry)
-{
-	return NULL;
-}
-#endif
-
-static inline int entry_to_nid(struct zswap_entry *entry)
-{
-	return page_to_nid(virt_to_page(entry));
-}
-
-static void zswap_lru_add(struct list_lru *list_lru, struct zswap_entry *entry)
-{
-	atomic_long_t *nr_zswap_protected;
-	unsigned long lru_size, old, new;
-	int nid = entry_to_nid(entry);
-	struct mem_cgroup *memcg;
-	struct lruvec *lruvec;
-
-	/*
-	 * Note that it is safe to use rcu_read_lock() here, even in the face of
-	 * concurrent memcg offlining. Thanks to the memcg->kmemcg_id indirection
-	 * used in list_lru lookup, only two scenarios are possible:
-	 *
-	 * 1. list_lru_add() is called before memcg->kmemcg_id is updated. The
-	 *    new entry will be reparented to memcg's parent's list_lru.
-	 * 2. list_lru_add() is called after memcg->kmemcg_id is updated. The
-	 *    new entry will be added directly to memcg's parent's list_lru.
-	 *
-	 * Similar reasoning holds for list_lru_del().
-	 */
-	rcu_read_lock();
-	memcg = mem_cgroup_from_entry(entry);
-	/* will always succeed */
-	list_lru_add(list_lru, &entry->lru, nid, memcg);
-
-	/* Update the protection area */
-	lru_size = list_lru_count_one(list_lru, nid, memcg);
-	lruvec = mem_cgroup_lruvec(memcg, NODE_DATA(nid));
-	nr_zswap_protected = &lruvec->zswap_lruvec_state.nr_zswap_protected;
-	old = atomic_long_inc_return(nr_zswap_protected);
-	/*
-	 * Decay to avoid overflow and adapt to changing workloads.
-	 * This is based on LRU reclaim cost decaying heuristics.
-	 */
-	do {
-		new = old > lru_size / 4 ? old / 2 : old;
-	} while (!atomic_long_try_cmpxchg(nr_zswap_protected, &old, new));
-	rcu_read_unlock();
-}
-
-static void zswap_lru_del(struct list_lru *list_lru, struct zswap_entry *entry)
-{
-	int nid = entry_to_nid(entry);
-	struct mem_cgroup *memcg;
-
-	rcu_read_lock();
-	memcg = mem_cgroup_from_entry(entry);
-	/* will always succeed */
-	list_lru_del(list_lru, &entry->lru, nid, memcg);
-	rcu_read_unlock();
-}
-
-void zswap_lruvec_state_init(struct lruvec *lruvec)
-{
-	atomic_long_set(&lruvec->zswap_lruvec_state.nr_zswap_protected, 0);
-}
-
-void zswap_folio_swapin(struct folio *folio)
-{
-	struct lruvec *lruvec;
-
-	if (folio) {
-		lruvec = folio_lruvec(folio);
-		atomic_long_inc(&lruvec->zswap_lruvec_state.nr_zswap_protected);
-	}
-}
-
-void zswap_memcg_offline_cleanup(struct mem_cgroup *memcg)
-{
-	/* lock out zswap shrinker walking memcg tree */
-	spin_lock(&zswap_shrink_lock);
-	if (zswap_next_shrink == memcg)
-		zswap_next_shrink = mem_cgroup_iter(NULL, zswap_next_shrink, NULL);
-	spin_unlock(&zswap_shrink_lock);
-}
-
-/*********************************
-* zswap entry functions
-**********************************/
-static struct kmem_cache *zswap_entry_cache;
-
-static struct zswap_entry *zswap_entry_cache_alloc(gfp_t gfp, int nid)
-{
-	struct zswap_entry *entry;
-	entry = kmem_cache_alloc_node(zswap_entry_cache, gfp, nid);
-	if (!entry)
-		return NULL;
-	return entry;
-}
-
-static void zswap_entry_cache_free(struct zswap_entry *entry)
-{
-	kmem_cache_free(zswap_entry_cache, entry);
-}
-
-static struct zpool *zswap_find_zpool(struct zswap_entry *entry)
-{
-	return entry->pool->zpools[hash_ptr(entry, ilog2(ZSWAP_NR_ZPOOLS))];
-}
-
-/*
- * Carries out the common pattern of freeing and entry's zpool allocation,
- * freeing the entry itself, and decrementing the number of stored pages.
- */
-static void zswap_entry_free(struct zswap_entry *entry)
-{
-	if (!entry->length)
-		atomic_dec(&zswap_same_filled_pages);
-	else {
-		zswap_lru_del(&zswap_list_lru, entry);
-		zpool_free(zswap_find_zpool(entry), entry->handle);
-		zswap_pool_put(entry->pool);
-	}
-	if (entry->objcg) {
-		obj_cgroup_uncharge_zswap(entry->objcg, entry->length);
-		obj_cgroup_put(entry->objcg);
-	}
-	zswap_entry_cache_free(entry);
-	atomic_dec(&zswap_stored_pages);
-}
-
-/*********************************
-* compressed storage functions
-**********************************/
-static int zswap_cpu_comp_prepare(unsigned int cpu, struct hlist_node *node)
-{
-	struct zswap_pool *pool = hlist_entry(node, struct zswap_pool, node);
-	struct crypto_acomp_ctx *acomp_ctx = per_cpu_ptr(pool->acomp_ctx, cpu);
-	struct crypto_acomp *acomp;
-	struct acomp_req *req;
-	int ret;
-
-	mutex_init(&acomp_ctx->mutex);
-
-	acomp_ctx->buffer = kmalloc_node(PAGE_SIZE * 2, GFP_KERNEL, cpu_to_node(cpu));
-	if (!acomp_ctx->buffer)
-		return -ENOMEM;
-
-	acomp = crypto_alloc_acomp_node(pool->tfm_name, 0, 0, cpu_to_node(cpu));
-	if (IS_ERR(acomp)) {
-		pr_err("could not alloc crypto acomp %s : %ld\n",
-				pool->tfm_name, PTR_ERR(acomp));
-		ret = PTR_ERR(acomp);
-		goto acomp_fail;
-	}
-	acomp_ctx->acomp = acomp;
-	acomp_ctx->is_sleepable = acomp_is_async(acomp);
-
-	req = acomp_request_alloc(acomp_ctx->acomp);
-	if (!req) {
-		pr_err("could not alloc crypto acomp_request %s\n",
-		       pool->tfm_name);
-		ret = -ENOMEM;
-		goto req_fail;
-	}
-	acomp_ctx->req = req;
-
-	crypto_init_wait(&acomp_ctx->wait);
-	/*
-	 * if the backend of acomp is async zip, crypto_req_done() will wakeup
-	 * crypto_wait_req(); if the backend of acomp is scomp, the callback
-	 * won't be called, crypto_wait_req() will return without blocking.
-	 */
-	acomp_request_set_callback(req, CRYPTO_TFM_REQ_MAY_BACKLOG,
-				   crypto_req_done, &acomp_ctx->wait);
-
-	return 0;
-
-req_fail:
-	crypto_free_acomp(acomp_ctx->acomp);
-acomp_fail:
-	kfree(acomp_ctx->buffer);
-	return ret;
-}
-
-static int zswap_cpu_comp_dead(unsigned int cpu, struct hlist_node *node)
-{
-	struct zswap_pool *pool = hlist_entry(node, struct zswap_pool, node);
-	struct crypto_acomp_ctx *acomp_ctx = per_cpu_ptr(pool->acomp_ctx, cpu);
-
-	if (!IS_ERR_OR_NULL(acomp_ctx)) {
-		if (!IS_ERR_OR_NULL(acomp_ctx->req))
-			acomp_request_free(acomp_ctx->req);
-		if (!IS_ERR_OR_NULL(acomp_ctx->acomp))
-			crypto_free_acomp(acomp_ctx->acomp);
-		kfree(acomp_ctx->buffer);
-	}
-
-	return 0;
-}
-
-static bool zswap_compress(struct folio *folio, struct zswap_entry *entry)
-{
-	struct crypto_acomp_ctx *acomp_ctx;
-	struct scatterlist input, output;
-	int comp_ret = 0, alloc_ret = 0;
-	unsigned int dlen = PAGE_SIZE;
-	unsigned long handle;
-	struct zpool *zpool;
-	char *buf;
-	gfp_t gfp;
-	u8 *dst;
-
-	acomp_ctx = raw_cpu_ptr(entry->pool->acomp_ctx);
-
-	mutex_lock(&acomp_ctx->mutex);
-
-	dst = acomp_ctx->buffer;
-	sg_init_table(&input, 1);
-	sg_set_page(&input, &folio->page, PAGE_SIZE, 0);
-
-	/*
-	 * We need PAGE_SIZE * 2 here since there maybe over-compression case,
-	 * and hardware-accelerators may won't check the dst buffer size, so
-	 * giving the dst buffer with enough length to avoid buffer overflow.
-	 */
-	sg_init_one(&output, dst, PAGE_SIZE * 2);
-	acomp_request_set_params(acomp_ctx->req, &input, &output, PAGE_SIZE, dlen);
-
-	/*
-	 * it maybe looks a little bit silly that we send an asynchronous request,
-	 * then wait for its completion synchronously. This makes the process look
-	 * synchronous in fact.
-	 * Theoretically, acomp supports users send multiple acomp requests in one
-	 * acomp instance, then get those requests done simultaneously. but in this
-	 * case, zswap actually does store and load page by page, there is no
-	 * existing method to send the second page before the first page is done
-	 * in one thread doing zwap.
-	 * but in different threads running on different cpu, we have different
-	 * acomp instance, so multiple threads can do (de)compression in parallel.
-	 */
-	comp_ret = crypto_wait_req(crypto_acomp_compress(acomp_ctx->req), &acomp_ctx->wait);
-	dlen = acomp_ctx->req->dlen;
-	if (comp_ret)
-		goto unlock;
-
-	zpool = zswap_find_zpool(entry);
-	gfp = __GFP_NORETRY | __GFP_NOWARN | __GFP_KSWAPD_RECLAIM;
-	if (zpool_malloc_support_movable(zpool))
-		gfp |= __GFP_HIGHMEM | __GFP_MOVABLE;
-	alloc_ret = zpool_malloc(zpool, dlen, gfp, &handle);
-	if (alloc_ret)
-		goto unlock;
-
-	buf = zpool_map_handle(zpool, handle, ZPOOL_MM_WO);
-	memcpy(buf, dst, dlen);
-	zpool_unmap_handle(zpool, handle);
-
-	entry->handle = handle;
-	entry->length = dlen;
-
-unlock:
-	if (comp_ret == -ENOSPC || alloc_ret == -ENOSPC)
-		zswap_reject_compress_poor++;
-	else if (comp_ret)
-		zswap_reject_compress_fail++;
-	else if (alloc_ret)
-		zswap_reject_alloc_fail++;
-
-	mutex_unlock(&acomp_ctx->mutex);
-	return comp_ret == 0 && alloc_ret == 0;
-}
-
-static void zswap_decompress(struct zswap_entry *entry, struct page *page)
-{
-	struct zpool *zpool = zswap_find_zpool(entry);
-	struct scatterlist input, output;
-	struct crypto_acomp_ctx *acomp_ctx;
-	u8 *src;
-
-	acomp_ctx = raw_cpu_ptr(entry->pool->acomp_ctx);
-	mutex_lock(&acomp_ctx->mutex);
-
-	src = zpool_map_handle(zpool, entry->handle, ZPOOL_MM_RO);
-	/*
-	 * If zpool_map_handle is atomic, we cannot reliably utilize its mapped buffer
-	 * to do crypto_acomp_decompress() which might sleep. In such cases, we must
-	 * resort to copying the buffer to a temporary one.
-	 * Meanwhile, zpool_map_handle() might return a non-linearly mapped buffer,
-	 * such as a kmap address of high memory or even ever a vmap address.
-	 * However, sg_init_one is only equipped to handle linearly mapped low memory.
-	 * In such cases, we also must copy the buffer to a temporary and lowmem one.
-	 */
-	if ((acomp_ctx->is_sleepable && !zpool_can_sleep_mapped(zpool)) ||
-	    !virt_addr_valid(src)) {
-		memcpy(acomp_ctx->buffer, src, entry->length);
-		src = acomp_ctx->buffer;
-		zpool_unmap_handle(zpool, entry->handle);
-	}
-
-	sg_init_one(&input, src, entry->length);
-	sg_init_table(&output, 1);
-	sg_set_page(&output, page, PAGE_SIZE, 0);
-	acomp_request_set_params(acomp_ctx->req, &input, &output, entry->length, PAGE_SIZE);
-	BUG_ON(crypto_wait_req(crypto_acomp_decompress(acomp_ctx->req), &acomp_ctx->wait));
-	BUG_ON(acomp_ctx->req->dlen != PAGE_SIZE);
-	mutex_unlock(&acomp_ctx->mutex);
-
-	if (src != acomp_ctx->buffer)
-		zpool_unmap_handle(zpool, entry->handle);
-}
-
-/*********************************
-* writeback code
-**********************************/
-/*
- * Attempts to free an entry by adding a folio to the swap cache,
- * decompressing the entry data into the folio, and issuing a
- * bio write to write the folio back to the swap device.
- *
- * This can be thought of as a "resumed writeback" of the folio
- * to the swap device.  We are basically resuming the same swap
- * writeback path that was intercepted with the zswap_store()
- * in the first place.  After the folio has been decompressed into
- * the swap cache, the compressed version stored by zswap can be
- * freed.
- */
-static int zswap_writeback_entry(struct zswap_entry *entry,
-				 swp_entry_t swpentry)
-{
-	struct xarray *tree;
-	pgoff_t offset = swp_offset(swpentry);
-	struct folio *folio;
-	struct mempolicy *mpol;
-	bool folio_was_allocated;
-	struct writeback_control wbc = {
-		.sync_mode = WB_SYNC_NONE,
-	};
-
-	/* try to allocate swap cache folio */
-	mpol = get_task_policy(current);
-	folio = __read_swap_cache_async(swpentry, GFP_KERNEL, mpol,
-				NO_INTERLEAVE_INDEX, &folio_was_allocated, true);
-	if (!folio)
-		return -ENOMEM;
-
-	/*
-	 * Found an existing folio, we raced with swapin or concurrent
-	 * shrinker. We generally writeback cold folios from zswap, and
-	 * swapin means the folio just became hot, so skip this folio.
-	 * For unlikely concurrent shrinker case, it will be unlinked
-	 * and freed when invalidated by the concurrent shrinker anyway.
-	 */
-	if (!folio_was_allocated) {
-		folio_put(folio);
-		return -EEXIST;
-	}
-
-	/*
-	 * folio is locked, and the swapcache is now secured against
-	 * concurrent swapping to and from the slot, and concurrent
-	 * swapoff so we can safely dereference the zswap tree here.
-	 * Verify that the swap entry hasn't been invalidated and recycled
-	 * behind our backs, to avoid overwriting a new swap folio with
-	 * old compressed data. Only when this is successful can the entry
-	 * be dereferenced.
-	 */
-	tree = swap_zswap_tree(swpentry);
-	if (entry != xa_cmpxchg(tree, offset, entry, NULL, GFP_KERNEL)) {
-		delete_from_swap_cache(folio);
-		folio_unlock(folio);
-		folio_put(folio);
-		return -ENOMEM;
-	}
-
-	zswap_decompress(entry, &folio->page);
-
-	count_vm_event(ZSWPWB);
-	if (entry->objcg)
-		count_objcg_event(entry->objcg, ZSWPWB);
-
-	zswap_entry_free(entry);
-
-	/* folio is up to date */
-	folio_mark_uptodate(folio);
-
-	/* move it to the tail of the inactive list after end_writeback */
-	folio_set_reclaim(folio);
-
-	/* start writeback */
-	__swap_writepage(folio, &wbc);
-	folio_put(folio);
-
-	return 0;
-}
-
-/*********************************
-* shrinker functions
-**********************************/
-static enum lru_status shrink_memcg_cb(struct list_head *item, struct list_lru_one *l,
-				       spinlock_t *lock, void *arg)
-{
-	struct zswap_entry *entry = container_of(item, struct zswap_entry, lru);
-	bool *encountered_page_in_swapcache = (bool *)arg;
-	swp_entry_t swpentry;
-	enum lru_status ret = LRU_REMOVED_RETRY;
-	int writeback_result;
-
-	/*
-	 * As soon as we drop the LRU lock, the entry can be freed by
-	 * a concurrent invalidation. This means the following:
-	 *
-	 * 1. We extract the swp_entry_t to the stack, allowing
-	 *    zswap_writeback_entry() to pin the swap entry and
-	 *    then validate the zwap entry against that swap entry's
-	 *    tree using pointer value comparison. Only when that
-	 *    is successful can the entry be dereferenced.
-	 *
-	 * 2. Usually, objects are taken off the LRU for reclaim. In
-	 *    this case this isn't possible, because if reclaim fails
-	 *    for whatever reason, we have no means of knowing if the
-	 *    entry is alive to put it back on the LRU.
-	 *
-	 *    So rotate it before dropping the lock. If the entry is
-	 *    written back or invalidated, the free path will unlink
-	 *    it. For failures, rotation is the right thing as well.
-	 *
-	 *    Temporary failures, where the same entry should be tried
-	 *    again immediately, almost never happen for this shrinker.
-	 *    We don't do any trylocking; -ENOMEM comes closest,
-	 *    but that's extremely rare and doesn't happen spuriously
-	 *    either. Don't bother distinguishing this case.
-	 */
-	list_move_tail(item, &l->list);
-
-	/*
-	 * Once the lru lock is dropped, the entry might get freed. The
-	 * swpentry is copied to the stack, and entry isn't deref'd again
-	 * until the entry is verified to still be alive in the tree.
-	 */
-	swpentry = entry->swpentry;
-
-	/*
-	 * It's safe to drop the lock here because we return either
-	 * LRU_REMOVED_RETRY or LRU_RETRY.
-	 */
-	spin_unlock(lock);
-
-	writeback_result = zswap_writeback_entry(entry, swpentry);
-
-	if (writeback_result) {
-		zswap_reject_reclaim_fail++;
-		ret = LRU_RETRY;
-
-		/*
-		 * Encountering a page already in swap cache is a sign that we are shrinking
-		 * into the warmer region. We should terminate shrinking (if we're in the dynamic
-		 * shrinker context).
-		 */
-		if (writeback_result == -EEXIST && encountered_page_in_swapcache) {
-			ret = LRU_STOP;
-			*encountered_page_in_swapcache = true;
-		}
-	} else {
-		zswap_written_back_pages++;
-	}
-
-	spin_lock(lock);
-	return ret;
-}
-
->>>>>>> 0c383648
 static unsigned long zswap_shrinker_scan(struct shrinker *shrinker,
 		struct shrink_control *sc)
 {
@@ -2010,7 +1181,6 @@
 		sc->nr_scanned = 0;
 		return SHRINK_STOP;
 	}
-<<<<<<< HEAD
 
 	nr_protected =
 		atomic_long_read(&lruvec->zswap_lruvec_state.nr_zswap_protected);
@@ -2037,34 +1207,6 @@
 	if (encountered_page_in_swapcache)
 		return SHRINK_STOP;
 
-=======
-
-	nr_protected =
-		atomic_long_read(&lruvec->zswap_lruvec_state.nr_zswap_protected);
-	lru_size = list_lru_shrink_count(&zswap_list_lru, sc);
-
-	/*
-	 * Abort if we are shrinking into the protected region.
-	 *
-	 * This short-circuiting is necessary because if we have too many multiple
-	 * concurrent reclaimers getting the freeable zswap object counts at the
-	 * same time (before any of them made reasonable progress), the total
-	 * number of reclaimed objects might be more than the number of unprotected
-	 * objects (i.e the reclaimers will reclaim into the protected area of the
-	 * zswap LRU).
-	 */
-	if (nr_protected >= lru_size - sc->nr_to_scan) {
-		sc->nr_scanned = 0;
-		return SHRINK_STOP;
-	}
-
-	shrink_ret = list_lru_shrink_walk(&zswap_list_lru, sc, &shrink_memcg_cb,
-		&encountered_page_in_swapcache);
-
-	if (encountered_page_in_swapcache)
-		return SHRINK_STOP;
-
->>>>>>> 0c383648
 	return shrink_ret ? shrink_ret : SHRINK_STOP;
 }
 
@@ -2099,13 +1241,8 @@
 		nr_backing = memcg_page_state(memcg, MEMCG_ZSWAP_B) >> PAGE_SHIFT;
 		nr_stored = memcg_page_state(memcg, MEMCG_ZSWAPPED);
 	} else {
-<<<<<<< HEAD
-		nr_backing = zswap_pool_total_size >> PAGE_SHIFT;
-		nr_stored = atomic_read(&zswap_nr_stored);
-=======
 		nr_backing = zswap_total_pages();
 		nr_stored = atomic_read(&zswap_stored_pages);
->>>>>>> 0c383648
 	}
 
 	if (!nr_stored)
@@ -2125,14 +1262,11 @@
 	 * This ensures that the better zswap compresses memory, the fewer
 	 * pages we will evict to swap (as it will otherwise incur IO for
 	 * relatively small memory saving).
-<<<<<<< HEAD
-=======
 	 *
 	 * The memory saving factor calculated here takes same-filled pages into
 	 * account, but those are not freeable since they almost occupy no
 	 * space. Hence, we may scale nr_freeable down a little bit more than we
 	 * should if we have a lot of same-filled pages.
->>>>>>> 0c383648
 	 */
 	return mult_frac(nr_freeable, nr_backing, nr_stored);
 }
@@ -2180,15 +1314,11 @@
 {
 	struct mem_cgroup *memcg;
 	int ret, failures = 0;
-<<<<<<< HEAD
-
-=======
 	unsigned long thr;
 
 	/* Reclaim down to the accept threshold */
 	thr = zswap_accept_thr_pages();
 
->>>>>>> 0c383648
 	/* global reclaim will select cgroup in a round-robin fashion. */
 	do {
 		spin_lock(&zswap_shrink_lock);
@@ -2219,28 +1349,6 @@
 			mem_cgroup_iter_break(NULL, memcg);
 			zswap_next_shrink = NULL;
 			spin_unlock(&zswap_shrink_lock);
-<<<<<<< HEAD
-
-			if (++failures == MAX_RECLAIM_RETRIES)
-				break;
-
-			goto resched;
-		}
-		spin_unlock(&zswap_shrink_lock);
-
-		ret = shrink_memcg(memcg);
-		/* drop the extra reference */
-		mem_cgroup_put(memcg);
-
-		if (ret == -EINVAL)
-			break;
-		if (ret && ++failures == MAX_RECLAIM_RETRIES)
-			break;
-
-resched:
-		cond_resched();
-	} while (!zswap_can_accept());
-=======
 
 			if (++failures == MAX_RECLAIM_RETRIES)
 				break;
@@ -2260,7 +1368,6 @@
 resched:
 		cond_resched();
 	} while (zswap_total_pages() > thr);
->>>>>>> 0c383648
 }
 
 /*********************************
@@ -2299,28 +1406,18 @@
 	memset_l(page, value, PAGE_SIZE / sizeof(unsigned long));
 }
 
-<<<<<<< HEAD
-=======
 /*********************************
 * main API
 **********************************/
->>>>>>> 0c383648
 bool zswap_store(struct folio *folio)
 {
 	swp_entry_t swp = folio->swap;
 	pgoff_t offset = swp_offset(swp);
-<<<<<<< HEAD
-	struct zswap_tree *tree = swap_zswap_tree(swp);
-	struct zswap_entry *entry, *dupentry;
-	struct obj_cgroup *objcg = NULL;
-	struct mem_cgroup *memcg = NULL;
-=======
 	struct xarray *tree = swap_zswap_tree(swp);
 	struct zswap_entry *entry, *old;
 	struct obj_cgroup *objcg = NULL;
 	struct mem_cgroup *memcg = NULL;
 	unsigned long value;
->>>>>>> 0c383648
 
 	VM_WARN_ON_ONCE(!folio_test_locked(folio));
 	VM_WARN_ON_ONCE(!folio_test_swapcache(folio));
@@ -2331,19 +1428,6 @@
 
 	if (!zswap_enabled)
 		goto check_old;
-<<<<<<< HEAD
-
-	objcg = get_obj_cgroup_from_folio(folio);
-	if (objcg && !obj_cgroup_may_zswap(objcg)) {
-		memcg = get_mem_cgroup_from_objcg(objcg);
-		if (shrink_memcg(memcg)) {
-			mem_cgroup_put(memcg);
-			goto reject;
-		}
-		mem_cgroup_put(memcg);
-	}
-=======
->>>>>>> 0c383648
 
 	/* Check cgroup limits */
 	objcg = get_obj_cgroup_from_folio(folio);
@@ -2356,17 +1440,8 @@
 		mem_cgroup_put(memcg);
 	}
 
-<<<<<<< HEAD
-	if (zswap_pool_reached_full) {
-	       if (!zswap_can_accept())
-			goto shrink;
-		else
-			zswap_pool_reached_full = false;
-	}
-=======
 	if (zswap_check_limits())
 		goto reject;
->>>>>>> 0c383648
 
 	/* allocate entry */
 	entry = zswap_entry_cache_alloc(GFP_KERNEL, folio_nid(folio));
@@ -2375,38 +1450,17 @@
 		goto reject;
 	}
 
-<<<<<<< HEAD
-	if (zswap_same_filled_pages_enabled) {
-		unsigned long value;
-		u8 *src;
-
-		src = kmap_local_folio(folio, 0);
-		if (zswap_is_page_same_filled(src, &value)) {
-			kunmap_local(src);
-			entry->length = 0;
-			entry->value = value;
-			atomic_inc(&zswap_same_filled_pages);
-			goto insert_entry;
-		}
-		kunmap_local(src);
-	}
-
-	if (!zswap_non_same_filled_pages_enabled)
-		goto freepage;
-=======
 	if (zswap_is_folio_same_filled(folio, &value)) {
 		entry->length = 0;
 		entry->value = value;
 		atomic_inc(&zswap_same_filled_pages);
 		goto store_entry;
 	}
->>>>>>> 0c383648
 
 	/* if entry is successfully added, it keeps the reference */
 	entry->pool = zswap_pool_current_get();
 	if (!entry->pool)
 		goto freepage;
-<<<<<<< HEAD
 
 	if (objcg) {
 		memcg = get_mem_cgroup_from_objcg(objcg);
@@ -2420,23 +1474,6 @@
 	if (!zswap_compress(folio, entry))
 		goto put_pool;
 
-insert_entry:
-	entry->swpentry = swp;
-	entry->objcg = objcg;
-=======
-
-	if (objcg) {
-		memcg = get_mem_cgroup_from_objcg(objcg);
-		if (memcg_list_lru_alloc(memcg, &zswap_list_lru, GFP_KERNEL)) {
-			mem_cgroup_put(memcg);
-			goto put_pool;
-		}
-		mem_cgroup_put(memcg);
-	}
-
-	if (!zswap_compress(folio, entry))
-		goto put_pool;
-
 store_entry:
 	entry->swpentry = swp;
 	entry->objcg = objcg;
@@ -2458,28 +1495,11 @@
 	if (old)
 		zswap_entry_free(old);
 
->>>>>>> 0c383648
 	if (objcg) {
 		obj_cgroup_charge_zswap(objcg, entry->length);
 		count_objcg_event(objcg, ZSWPOUT);
 	}
 
-<<<<<<< HEAD
-	/* map */
-	spin_lock(&tree->lock);
-	/*
-	 * The folio may have been dirtied again, invalidate the
-	 * possibly stale entry before inserting the new entry.
-	 */
-	if (zswap_rb_insert(&tree->rbroot, entry, &dupentry) == -EEXIST) {
-		zswap_invalidate_entry(tree, dupentry);
-		WARN_ON(zswap_rb_insert(&tree->rbroot, entry, &dupentry));
-	}
-	if (entry->length) {
-		INIT_LIST_HEAD(&entry->lru);
-		zswap_lru_add(&zswap_list_lru, entry);
-		atomic_inc(&zswap_nr_stored);
-=======
 	/*
 	 * We finish initializing the entry while it's already in xarray.
 	 * This is safe because:
@@ -2493,7 +1513,6 @@
 	if (entry->length) {
 		INIT_LIST_HEAD(&entry->lru);
 		zswap_lru_add(&zswap_list_lru, entry);
->>>>>>> 0c383648
 	}
 
 	/* update stats */
@@ -2502,15 +1521,6 @@
 
 	return true;
 
-<<<<<<< HEAD
-put_pool:
-	zswap_pool_put(entry->pool);
-freepage:
-	zswap_entry_cache_free(entry);
-reject:
-	if (objcg)
-		obj_cgroup_put(objcg);
-=======
 store_failed:
 	if (!entry->length)
 		atomic_dec(&zswap_same_filled_pages);
@@ -2525,30 +1535,16 @@
 	obj_cgroup_put(objcg);
 	if (zswap_pool_reached_full)
 		queue_work(shrink_wq, &zswap_shrink_work);
->>>>>>> 0c383648
 check_old:
 	/*
 	 * If the zswap store fails or zswap is disabled, we must invalidate the
 	 * possibly stale entry which was previously stored at this offset.
 	 * Otherwise, writeback could overwrite the new data in the swapfile.
 	 */
-<<<<<<< HEAD
-	spin_lock(&tree->lock);
-	entry = zswap_rb_search(&tree->rbroot, offset);
-	if (entry)
-		zswap_invalidate_entry(tree, entry);
-	spin_unlock(&tree->lock);
-	return false;
-
-shrink:
-	queue_work(shrink_wq, &zswap_shrink_work);
-	goto reject;
-=======
 	entry = xa_erase(tree, offset);
 	if (entry)
 		zswap_entry_free(entry);
 	return false;
->>>>>>> 0c383648
 }
 
 bool zswap_load(struct folio *folio)
@@ -2557,19 +1553,12 @@
 	pgoff_t offset = swp_offset(swp);
 	struct page *page = &folio->page;
 	bool swapcache = folio_test_swapcache(folio);
-<<<<<<< HEAD
-	struct zswap_tree *tree = swap_zswap_tree(swp);
+	struct xarray *tree = swap_zswap_tree(swp);
 	struct zswap_entry *entry;
 	u8 *dst;
 
 	VM_WARN_ON_ONCE(!folio_test_locked(folio));
 
-	spin_lock(&tree->lock);
-	entry = zswap_rb_search(&tree->rbroot, offset);
-	if (!entry) {
-		spin_unlock(&tree->lock);
-		return false;
-	}
 	/*
 	 * When reading into the swapcache, invalidate our entry. The
 	 * swapcache can be the authoritative owner of the page and
@@ -2583,29 +1572,6 @@
 	 * the fault fails. We remain the primary owner of the entry.)
 	 */
 	if (swapcache)
-		zswap_rb_erase(&tree->rbroot, entry);
-	spin_unlock(&tree->lock);
-
-=======
-	struct xarray *tree = swap_zswap_tree(swp);
-	struct zswap_entry *entry;
-	u8 *dst;
-
-	VM_WARN_ON_ONCE(!folio_test_locked(folio));
-
-	/*
-	 * When reading into the swapcache, invalidate our entry. The
-	 * swapcache can be the authoritative owner of the page and
-	 * its mappings, and the pressure that results from having two
-	 * in-memory copies outweighs any benefits of caching the
-	 * compression work.
-	 *
-	 * (Most swapins go through the swapcache. The notable
-	 * exception is the singleton fault on SWP_SYNCHRONOUS_IO
-	 * files, which reads into a private page and may free it if
-	 * the fault fails. We remain the primary owner of the entry.)
-	 */
-	if (swapcache)
 		entry = xa_erase(tree, offset);
 	else
 		entry = xa_load(tree, offset);
@@ -2613,7 +1579,6 @@
 	if (!entry)
 		return false;
 
->>>>>>> 0c383648
 	if (entry->length)
 		zswap_decompress(entry, page);
 	else {
@@ -2637,32 +1602,17 @@
 void zswap_invalidate(swp_entry_t swp)
 {
 	pgoff_t offset = swp_offset(swp);
-<<<<<<< HEAD
-	struct zswap_tree *tree = swap_zswap_tree(swp);
-	struct zswap_entry *entry;
-
-	spin_lock(&tree->lock);
-	entry = zswap_rb_search(&tree->rbroot, offset);
-	if (entry)
-		zswap_invalidate_entry(tree, entry);
-	spin_unlock(&tree->lock);
-=======
 	struct xarray *tree = swap_zswap_tree(swp);
 	struct zswap_entry *entry;
 
 	entry = xa_erase(tree, offset);
 	if (entry)
 		zswap_entry_free(entry);
->>>>>>> 0c383648
 }
 
 int zswap_swapon(int type, unsigned long nr_pages)
 {
-<<<<<<< HEAD
-	struct zswap_tree *trees, *tree;
-=======
 	struct xarray *trees, *tree;
->>>>>>> 0c383648
 	unsigned int nr, i;
 
 	nr = DIV_ROUND_UP(nr_pages, SWAP_ADDRESS_SPACE_PAGES);
@@ -2672,16 +1622,8 @@
 		return -ENOMEM;
 	}
 
-<<<<<<< HEAD
-	for (i = 0; i < nr; i++) {
-		tree = trees + i;
-		tree->rbroot = RB_ROOT;
-		spin_lock_init(&tree->lock);
-	}
-=======
 	for (i = 0; i < nr; i++)
 		xa_init(trees + i);
->>>>>>> 0c383648
 
 	nr_zswap_trees[type] = nr;
 	zswap_trees[type] = trees;
@@ -2690,11 +1632,7 @@
 
 void zswap_swapoff(int type)
 {
-<<<<<<< HEAD
-	struct zswap_tree *trees = zswap_trees[type];
-=======
 	struct xarray *trees = zswap_trees[type];
->>>>>>> 0c383648
 	unsigned int i;
 
 	if (!trees)
@@ -2702,11 +1640,7 @@
 
 	/* try_to_unuse() invalidated all the entries already */
 	for (i = 0; i < nr_zswap_trees[type]; i++)
-<<<<<<< HEAD
-		WARN_ON_ONCE(!RB_EMPTY_ROOT(&trees[i].rbroot));
-=======
 		WARN_ON_ONCE(!xa_empty(trees + i));
->>>>>>> 0c383648
 
 	kvfree(trees);
 	nr_zswap_trees[type] = 0;
@@ -2749,13 +1683,8 @@
 			   zswap_debugfs_root, &zswap_reject_compress_poor);
 	debugfs_create_u64("written_back_pages", 0444,
 			   zswap_debugfs_root, &zswap_written_back_pages);
-<<<<<<< HEAD
-	debugfs_create_u64("pool_total_size", 0444,
-			   zswap_debugfs_root, &zswap_pool_total_size);
-=======
 	debugfs_create_file("pool_total_size", 0444,
 			    zswap_debugfs_root, NULL, &total_size_fops);
->>>>>>> 0c383648
 	debugfs_create_atomic_t("stored_pages", 0444,
 				zswap_debugfs_root, &zswap_stored_pages);
 	debugfs_create_atomic_t("same_filled_pages", 0444,
