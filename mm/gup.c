--- conflicted
+++ resolved
@@ -1702,36 +1702,22 @@
 
 	if (unlikely(size == 0))
 		return 0;
-<<<<<<< HEAD
-	if (!PAGE_ALIGNED(uaddr)) {
-		if (unlikely(__put_user(0, uaddr) != 0))
-			return size;
-=======
 	if (!user_write_access_begin(uaddr, size))
 		return size;
 	if (!PAGE_ALIGNED(uaddr)) {
 		unsafe_put_user(0, uaddr, out);
->>>>>>> 754e0b0e
 		uaddr = (char __user *)PAGE_ALIGN((unsigned long)uaddr);
 	}
 	end = (char __user *)PAGE_ALIGN((unsigned long)start + size);
 	if (unlikely(end < start))
 		end = NULL;
 	while (uaddr != end) {
-<<<<<<< HEAD
-		if (unlikely(__put_user(0, uaddr) != 0))
-			goto out;
-=======
 		unsafe_put_user(0, uaddr, out);
->>>>>>> 754e0b0e
 		uaddr += PAGE_SIZE;
 	}
 
 out:
-<<<<<<< HEAD
-=======
 	user_write_access_end();
->>>>>>> 754e0b0e
 	if (size > uaddr - start)
 		return size - (uaddr - start);
 	return 0;
@@ -1816,36 +1802,22 @@
 
 	if (unlikely(size == 0))
 		return 0;
-<<<<<<< HEAD
-	if (!PAGE_ALIGNED(uaddr)) {
-		if (unlikely(__get_user(c, uaddr) != 0))
-			return size;
-=======
 	if (!user_read_access_begin(uaddr, size))
 		return size;
 	if (!PAGE_ALIGNED(uaddr)) {
 		unsafe_get_user(c, uaddr, out);
->>>>>>> 754e0b0e
 		uaddr = (const char __user *)PAGE_ALIGN((unsigned long)uaddr);
 	}
 	end = (const char __user *)PAGE_ALIGN((unsigned long)start + size);
 	if (unlikely(end < start))
 		end = NULL;
 	while (uaddr != end) {
-<<<<<<< HEAD
-		if (unlikely(__get_user(c, uaddr) != 0))
-			goto out;
-=======
 		unsafe_get_user(c, uaddr, out);
->>>>>>> 754e0b0e
 		uaddr += PAGE_SIZE;
 	}
 
 out:
-<<<<<<< HEAD
-=======
 	user_read_access_end();
->>>>>>> 754e0b0e
 	(void)c;
 	if (size > uaddr - start)
 		return size - (uaddr - start);
