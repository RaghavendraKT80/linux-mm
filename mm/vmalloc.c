/*
 *  linux/mm/vmalloc.c
 *
 *  Copyright (C) 1993  Linus Torvalds
 *  Support of BIGMEM added by Gerhard Wichert, Siemens AG, July 1999
 *  SMP-safe vmalloc/vfree/ioremap, Tigran Aivazian <tigran@veritas.com>, May 2000
 *  Major rework to support vmap/vunmap, Christoph Hellwig, SGI, August 2002
 *  Numa awareness, Christoph Lameter, SGI, June 2005
 */

#include <linux/vmalloc.h>
#include <linux/mm.h>
#include <linux/module.h>
#include <linux/highmem.h>
#include <linux/slab.h>
#include <linux/spinlock.h>
#include <linux/interrupt.h>
#include <linux/proc_fs.h>
#include <linux/seq_file.h>
#include <linux/debugobjects.h>
#include <linux/kallsyms.h>
#include <linux/list.h>
#include <linux/rbtree.h>
#include <linux/radix-tree.h>
#include <linux/rcupdate.h>

#include <asm/atomic.h>
#include <asm/uaccess.h>
#include <asm/tlbflush.h>


/*** Page table manipulation functions ***/

static void vunmap_pte_range(pmd_t *pmd, unsigned long addr, unsigned long end)
{
	pte_t *pte;

	pte = pte_offset_kernel(pmd, addr);
	do {
		pte_t ptent = ptep_get_and_clear(&init_mm, addr, pte);
		WARN_ON(!pte_none(ptent) && !pte_present(ptent));
	} while (pte++, addr += PAGE_SIZE, addr != end);
}

static void vunmap_pmd_range(pud_t *pud, unsigned long addr, unsigned long end)
{
	pmd_t *pmd;
	unsigned long next;

	pmd = pmd_offset(pud, addr);
	do {
		next = pmd_addr_end(addr, end);
		if (pmd_none_or_clear_bad(pmd))
			continue;
		vunmap_pte_range(pmd, addr, next);
	} while (pmd++, addr = next, addr != end);
}

static void vunmap_pud_range(pgd_t *pgd, unsigned long addr, unsigned long end)
{
	pud_t *pud;
	unsigned long next;

	pud = pud_offset(pgd, addr);
	do {
		next = pud_addr_end(addr, end);
		if (pud_none_or_clear_bad(pud))
			continue;
		vunmap_pmd_range(pud, addr, next);
	} while (pud++, addr = next, addr != end);
}

static void vunmap_page_range(unsigned long addr, unsigned long end)
{
	pgd_t *pgd;
	unsigned long next;

	BUG_ON(addr >= end);
	pgd = pgd_offset_k(addr);
	flush_cache_vunmap(addr, end);
	do {
		next = pgd_addr_end(addr, end);
		if (pgd_none_or_clear_bad(pgd))
			continue;
		vunmap_pud_range(pgd, addr, next);
	} while (pgd++, addr = next, addr != end);
}

static int vmap_pte_range(pmd_t *pmd, unsigned long addr,
		unsigned long end, pgprot_t prot, struct page **pages, int *nr)
{
	pte_t *pte;

	/*
	 * nr is a running index into the array which helps higher level
	 * callers keep track of where we're up to.
	 */

	pte = pte_alloc_kernel(pmd, addr);
	if (!pte)
		return -ENOMEM;
	do {
		struct page *page = pages[*nr];

		if (WARN_ON(!pte_none(*pte)))
			return -EBUSY;
		if (WARN_ON(!page))
			return -ENOMEM;
		set_pte_at(&init_mm, addr, pte, mk_pte(page, prot));
		(*nr)++;
	} while (pte++, addr += PAGE_SIZE, addr != end);
	return 0;
}

static int vmap_pmd_range(pud_t *pud, unsigned long addr,
		unsigned long end, pgprot_t prot, struct page **pages, int *nr)
{
	pmd_t *pmd;
	unsigned long next;

	pmd = pmd_alloc(&init_mm, pud, addr);
	if (!pmd)
		return -ENOMEM;
	do {
		next = pmd_addr_end(addr, end);
		if (vmap_pte_range(pmd, addr, next, prot, pages, nr))
			return -ENOMEM;
	} while (pmd++, addr = next, addr != end);
	return 0;
}

static int vmap_pud_range(pgd_t *pgd, unsigned long addr,
		unsigned long end, pgprot_t prot, struct page **pages, int *nr)
{
	pud_t *pud;
	unsigned long next;

	pud = pud_alloc(&init_mm, pgd, addr);
	if (!pud)
		return -ENOMEM;
	do {
		next = pud_addr_end(addr, end);
		if (vmap_pmd_range(pud, addr, next, prot, pages, nr))
			return -ENOMEM;
	} while (pud++, addr = next, addr != end);
	return 0;
}

/*
 * Set up page tables in kva (addr, end). The ptes shall have prot "prot", and
 * will have pfns corresponding to the "pages" array.
 *
 * Ie. pte at addr+N*PAGE_SIZE shall point to pfn corresponding to pages[N]
 */
static int vmap_page_range(unsigned long addr, unsigned long end,
				pgprot_t prot, struct page **pages)
{
	pgd_t *pgd;
	unsigned long next;
	int err = 0;
	int nr = 0;

	BUG_ON(addr >= end);
	pgd = pgd_offset_k(addr);
	do {
		next = pgd_addr_end(addr, end);
		err = vmap_pud_range(pgd, addr, next, prot, pages, &nr);
		if (err)
			break;
	} while (pgd++, addr = next, addr != end);
	flush_cache_vmap(addr, end);

	if (unlikely(err))
		return err;
	return nr;
}

static inline int is_vmalloc_or_module_addr(const void *x)
{
	/*
<<<<<<< HEAD
	 * x86-64 and sparc64 put modules in a special place,
=======
	 * ARM, x86-64 and sparc64 put modules in a special place,
>>>>>>> c07f62e5
	 * and fall back on vmalloc() if that fails. Others
	 * just put it in the vmalloc space.
	 */
#if defined(CONFIG_MODULES) && defined(MODULES_VADDR)
	unsigned long addr = (unsigned long)x;
	if (addr >= MODULES_VADDR && addr < MODULES_END)
		return 1;
#endif
	return is_vmalloc_addr(x);
}

/*
 * Walk a vmap address to the struct page it maps.
 */
struct page *vmalloc_to_page(const void *vmalloc_addr)
{
	unsigned long addr = (unsigned long) vmalloc_addr;
	struct page *page = NULL;
	pgd_t *pgd = pgd_offset_k(addr);

	/*
	 * XXX we might need to change this if we add VIRTUAL_BUG_ON for
	 * architectures that do not vmalloc module space
	 */
	VIRTUAL_BUG_ON(!is_vmalloc_or_module_addr(vmalloc_addr));

	if (!pgd_none(*pgd)) {
		pud_t *pud = pud_offset(pgd, addr);
		if (!pud_none(*pud)) {
			pmd_t *pmd = pmd_offset(pud, addr);
			if (!pmd_none(*pmd)) {
				pte_t *ptep, pte;

				ptep = pte_offset_map(pmd, addr);
				pte = *ptep;
				if (pte_present(pte))
					page = pte_page(pte);
				pte_unmap(ptep);
			}
		}
	}
	return page;
}
EXPORT_SYMBOL(vmalloc_to_page);

/*
 * Map a vmalloc()-space virtual address to the physical page frame number.
 */
unsigned long vmalloc_to_pfn(const void *vmalloc_addr)
{
	return page_to_pfn(vmalloc_to_page(vmalloc_addr));
}
EXPORT_SYMBOL(vmalloc_to_pfn);


/*** Global kva allocator ***/

#define VM_LAZY_FREE	0x01
#define VM_LAZY_FREEING	0x02
#define VM_VM_AREA	0x04

struct vmap_area {
	unsigned long va_start;
	unsigned long va_end;
	unsigned long flags;
	struct rb_node rb_node;		/* address sorted rbtree */
	struct list_head list;		/* address sorted list */
	struct list_head purge_list;	/* "lazy purge" list */
	void *private;
	struct rcu_head rcu_head;
};

static DEFINE_SPINLOCK(vmap_area_lock);
static struct rb_root vmap_area_root = RB_ROOT;
static LIST_HEAD(vmap_area_list);

static struct vmap_area *__find_vmap_area(unsigned long addr)
{
	struct rb_node *n = vmap_area_root.rb_node;

	while (n) {
		struct vmap_area *va;

		va = rb_entry(n, struct vmap_area, rb_node);
		if (addr < va->va_start)
			n = n->rb_left;
		else if (addr > va->va_start)
			n = n->rb_right;
		else
			return va;
	}

	return NULL;
}

static void __insert_vmap_area(struct vmap_area *va)
{
	struct rb_node **p = &vmap_area_root.rb_node;
	struct rb_node *parent = NULL;
	struct rb_node *tmp;

	while (*p) {
		struct vmap_area *tmp;

		parent = *p;
		tmp = rb_entry(parent, struct vmap_area, rb_node);
		if (va->va_start < tmp->va_end)
			p = &(*p)->rb_left;
		else if (va->va_end > tmp->va_start)
			p = &(*p)->rb_right;
		else
			BUG();
	}

	rb_link_node(&va->rb_node, parent, p);
	rb_insert_color(&va->rb_node, &vmap_area_root);

	/* address-sort this list so it is usable like the vmlist */
	tmp = rb_prev(&va->rb_node);
	if (tmp) {
		struct vmap_area *prev;
		prev = rb_entry(tmp, struct vmap_area, rb_node);
		list_add_rcu(&va->list, &prev->list);
	} else
		list_add_rcu(&va->list, &vmap_area_list);
}

static void purge_vmap_area_lazy(void);

/*
 * Allocate a region of KVA of the specified size and alignment, within the
 * vstart and vend.
 */
static struct vmap_area *alloc_vmap_area(unsigned long size,
				unsigned long align,
				unsigned long vstart, unsigned long vend,
				int node, gfp_t gfp_mask)
{
	struct vmap_area *va;
	struct rb_node *n;
<<<<<<< HEAD
	unsigned long addr;
	int purged = 0;

	BUG_ON(size & ~PAGE_MASK);

	addr = ALIGN(vstart, align);

	va = kmalloc_node(sizeof(struct vmap_area),
			gfp_mask & GFP_RECLAIM_MASK, node);
	if (unlikely(!va))
		return ERR_PTR(-ENOMEM);

retry:
	spin_lock(&vmap_area_lock);
	/* XXX: could have a last_hole cache */
	n = vmap_area_root.rb_node;
	if (n) {
		struct vmap_area *first = NULL;

		do {
			struct vmap_area *tmp;
			tmp = rb_entry(n, struct vmap_area, rb_node);
			if (tmp->va_end >= addr) {
				if (!first && tmp->va_start < addr + size)
					first = tmp;
				n = n->rb_left;
			} else {
				first = tmp;
				n = n->rb_right;
			}
		} while (n);

		if (!first)
			goto found;

		if (first->va_end < addr) {
			n = rb_next(&first->rb_node);
			if (n)
				first = rb_entry(n, struct vmap_area, rb_node);
			else
				goto found;
		}

		while (addr + size >= first->va_start && addr + size <= vend) {
			addr = ALIGN(first->va_end + PAGE_SIZE, align);

			n = rb_next(&first->rb_node);
			if (n)
				first = rb_entry(n, struct vmap_area, rb_node);
			else
				goto found;
		}
	}
found:
	if (addr + size > vend) {
		spin_unlock(&vmap_area_lock);
		if (!purged) {
			purge_vmap_area_lazy();
			purged = 1;
			goto retry;
		}
		if (printk_ratelimit())
			printk(KERN_WARNING "vmap allocation failed: "
				 "use vmalloc=<size> to increase size.\n");
		return ERR_PTR(-EBUSY);
	}

	BUG_ON(addr & (align-1));

	va->va_start = addr;
	va->va_end = addr + size;
	va->flags = 0;
	__insert_vmap_area(va);
	spin_unlock(&vmap_area_lock);

	return va;
}

static void rcu_free_va(struct rcu_head *head)
{
	struct vmap_area *va = container_of(head, struct vmap_area, rcu_head);

	kfree(va);
}

static void __free_vmap_area(struct vmap_area *va)
{
	BUG_ON(RB_EMPTY_NODE(&va->rb_node));
	rb_erase(&va->rb_node, &vmap_area_root);
	RB_CLEAR_NODE(&va->rb_node);
	list_del_rcu(&va->list);

	call_rcu(&va->rcu_head, rcu_free_va);
}

/*
 * Free a region of KVA allocated by alloc_vmap_area
 */
static void free_vmap_area(struct vmap_area *va)
{
	spin_lock(&vmap_area_lock);
	__free_vmap_area(va);
	spin_unlock(&vmap_area_lock);
}

/*
 * Clear the pagetable entries of a given vmap_area
 */
static void unmap_vmap_area(struct vmap_area *va)
{
	vunmap_page_range(va->va_start, va->va_end);
}

/*
 * lazy_max_pages is the maximum amount of virtual address space we gather up
 * before attempting to purge with a TLB flush.
 *
 * There is a tradeoff here: a larger number will cover more kernel page tables
 * and take slightly longer to purge, but it will linearly reduce the number of
 * global TLB flushes that must be performed. It would seem natural to scale
 * this number up linearly with the number of CPUs (because vmapping activity
 * could also scale linearly with the number of CPUs), however it is likely
 * that in practice, workloads might be constrained in other ways that mean
 * vmap activity will not scale linearly with CPUs. Also, I want to be
 * conservative and not introduce a big latency on huge systems, so go with
 * a less aggressive log scale. It will still be an improvement over the old
 * code, and it will be simple to change the scale factor if we find that it
 * becomes a problem on bigger systems.
 */
static unsigned long lazy_max_pages(void)
{
	unsigned int log;

	log = fls(num_online_cpus());

	return log * (32UL * 1024 * 1024 / PAGE_SIZE);
}

static atomic_t vmap_lazy_nr = ATOMIC_INIT(0);

/*
 * Purges all lazily-freed vmap areas.
 *
 * If sync is 0 then don't purge if there is already a purge in progress.
 * If force_flush is 1, then flush kernel TLBs between *start and *end even
 * if we found no lazy vmap areas to unmap (callers can use this to optimise
 * their own TLB flushing).
 * Returns with *start = min(*start, lowest purged address)
 *              *end = max(*end, highest purged address)
 */
static void __purge_vmap_area_lazy(unsigned long *start, unsigned long *end,
					int sync, int force_flush)
{
	static DEFINE_SPINLOCK(purge_lock);
	LIST_HEAD(valist);
	struct vmap_area *va;
	int nr = 0;

	/*
	 * If sync is 0 but force_flush is 1, we'll go sync anyway but callers
	 * should not expect such behaviour. This just simplifies locking for
	 * the case that isn't actually used at the moment anyway.
	 */
	if (!sync && !force_flush) {
		if (!spin_trylock(&purge_lock))
			return;
	} else
		spin_lock(&purge_lock);

	rcu_read_lock();
	list_for_each_entry_rcu(va, &vmap_area_list, list) {
		if (va->flags & VM_LAZY_FREE) {
			if (va->va_start < *start)
				*start = va->va_start;
			if (va->va_end > *end)
				*end = va->va_end;
			nr += (va->va_end - va->va_start) >> PAGE_SHIFT;
			unmap_vmap_area(va);
			list_add_tail(&va->purge_list, &valist);
			va->flags |= VM_LAZY_FREEING;
			va->flags &= ~VM_LAZY_FREE;
		}
	}
	rcu_read_unlock();

	if (nr) {
		BUG_ON(nr > atomic_read(&vmap_lazy_nr));
		atomic_sub(nr, &vmap_lazy_nr);
	}

	if (nr || force_flush)
		flush_tlb_kernel_range(*start, *end);

	if (nr) {
		spin_lock(&vmap_area_lock);
		list_for_each_entry(va, &valist, purge_list)
			__free_vmap_area(va);
		spin_unlock(&vmap_area_lock);
	}
	spin_unlock(&purge_lock);
}

/*
 * Kick off a purge of the outstanding lazy areas.
 */
static void purge_vmap_area_lazy(void)
{
	unsigned long start = ULONG_MAX, end = 0;

	__purge_vmap_area_lazy(&start, &end, 0, 0);
}

/*
 * Free and unmap a vmap area
 */
static void free_unmap_vmap_area(struct vmap_area *va)
{
	va->flags |= VM_LAZY_FREE;
	atomic_add((va->va_end - va->va_start) >> PAGE_SHIFT, &vmap_lazy_nr);
	if (unlikely(atomic_read(&vmap_lazy_nr) > lazy_max_pages()))
		purge_vmap_area_lazy();
}

static struct vmap_area *find_vmap_area(unsigned long addr)
{
	struct vmap_area *va;

	spin_lock(&vmap_area_lock);
	va = __find_vmap_area(addr);
	spin_unlock(&vmap_area_lock);

	return va;
}

static void free_unmap_vmap_area_addr(unsigned long addr)
{
	struct vmap_area *va;

	va = find_vmap_area(addr);
	BUG_ON(!va);
	free_unmap_vmap_area(va);
}


/*** Per cpu kva allocator ***/

/*
 * vmap space is limited especially on 32 bit architectures. Ensure there is
 * room for at least 16 percpu vmap blocks per CPU.
 */
/*
 * If we had a constant VMALLOC_START and VMALLOC_END, we'd like to be able
 * to #define VMALLOC_SPACE		(VMALLOC_END-VMALLOC_START). Guess
 * instead (we just need a rough idea)
 */
#if BITS_PER_LONG == 32
#define VMALLOC_SPACE		(128UL*1024*1024)
#else
#define VMALLOC_SPACE		(128UL*1024*1024*1024)
#endif

#define VMALLOC_PAGES		(VMALLOC_SPACE / PAGE_SIZE)
#define VMAP_MAX_ALLOC		BITS_PER_LONG	/* 256K with 4K pages */
#define VMAP_BBMAP_BITS_MAX	1024	/* 4MB with 4K pages */
#define VMAP_BBMAP_BITS_MIN	(VMAP_MAX_ALLOC*2)
#define VMAP_MIN(x, y)		((x) < (y) ? (x) : (y)) /* can't use min() */
#define VMAP_MAX(x, y)		((x) > (y) ? (x) : (y)) /* can't use max() */
#define VMAP_BBMAP_BITS		VMAP_MIN(VMAP_BBMAP_BITS_MAX,		\
					VMAP_MAX(VMAP_BBMAP_BITS_MIN,	\
						VMALLOC_PAGES / NR_CPUS / 16))

#define VMAP_BLOCK_SIZE		(VMAP_BBMAP_BITS * PAGE_SIZE)

struct vmap_block_queue {
	spinlock_t lock;
	struct list_head free;
	struct list_head dirty;
	unsigned int nr_dirty;
};

struct vmap_block {
	spinlock_t lock;
	struct vmap_area *va;
	struct vmap_block_queue *vbq;
	unsigned long free, dirty;
	DECLARE_BITMAP(alloc_map, VMAP_BBMAP_BITS);
	DECLARE_BITMAP(dirty_map, VMAP_BBMAP_BITS);
	union {
		struct {
			struct list_head free_list;
			struct list_head dirty_list;
		};
		struct rcu_head rcu_head;
	};
};

/* Queue of free and dirty vmap blocks, for allocation and flushing purposes */
static DEFINE_PER_CPU(struct vmap_block_queue, vmap_block_queue);

/*
 * Radix tree of vmap blocks, indexed by address, to quickly find a vmap block
 * in the free path. Could get rid of this if we change the API to return a
 * "cookie" from alloc, to be passed to free. But no big deal yet.
 */
static DEFINE_SPINLOCK(vmap_block_tree_lock);
static RADIX_TREE(vmap_block_tree, GFP_ATOMIC);

/*
 * We should probably have a fallback mechanism to allocate virtual memory
 * out of partially filled vmap blocks. However vmap block sizing should be
 * fairly reasonable according to the vmalloc size, so it shouldn't be a
 * big problem.
 */

static unsigned long addr_to_vb_idx(unsigned long addr)
{
	addr -= VMALLOC_START & ~(VMAP_BLOCK_SIZE-1);
	addr /= VMAP_BLOCK_SIZE;
	return addr;
}

static struct vmap_block *new_vmap_block(gfp_t gfp_mask)
{
	struct vmap_block_queue *vbq;
	struct vmap_block *vb;
	struct vmap_area *va;
	unsigned long vb_idx;
	int node, err;

	node = numa_node_id();

	vb = kmalloc_node(sizeof(struct vmap_block),
			gfp_mask & GFP_RECLAIM_MASK, node);
	if (unlikely(!vb))
		return ERR_PTR(-ENOMEM);

	va = alloc_vmap_area(VMAP_BLOCK_SIZE, VMAP_BLOCK_SIZE,
					VMALLOC_START, VMALLOC_END,
					node, gfp_mask);
	if (unlikely(IS_ERR(va))) {
		kfree(vb);
		return ERR_PTR(PTR_ERR(va));
	}

	err = radix_tree_preload(gfp_mask);
	if (unlikely(err)) {
		kfree(vb);
		free_vmap_area(va);
		return ERR_PTR(err);
	}

	spin_lock_init(&vb->lock);
	vb->va = va;
	vb->free = VMAP_BBMAP_BITS;
	vb->dirty = 0;
	bitmap_zero(vb->alloc_map, VMAP_BBMAP_BITS);
	bitmap_zero(vb->dirty_map, VMAP_BBMAP_BITS);
	INIT_LIST_HEAD(&vb->free_list);
	INIT_LIST_HEAD(&vb->dirty_list);

	vb_idx = addr_to_vb_idx(va->va_start);
	spin_lock(&vmap_block_tree_lock);
	err = radix_tree_insert(&vmap_block_tree, vb_idx, vb);
	spin_unlock(&vmap_block_tree_lock);
	BUG_ON(err);
	radix_tree_preload_end();

	vbq = &get_cpu_var(vmap_block_queue);
	vb->vbq = vbq;
	spin_lock(&vbq->lock);
	list_add(&vb->free_list, &vbq->free);
	spin_unlock(&vbq->lock);
	put_cpu_var(vmap_cpu_blocks);

	return vb;
}

static void rcu_free_vb(struct rcu_head *head)
{
	struct vmap_block *vb = container_of(head, struct vmap_block, rcu_head);

	kfree(vb);
}

static void free_vmap_block(struct vmap_block *vb)
{
	struct vmap_block *tmp;
	unsigned long vb_idx;

	spin_lock(&vb->vbq->lock);
	if (!list_empty(&vb->free_list))
		list_del(&vb->free_list);
	if (!list_empty(&vb->dirty_list))
		list_del(&vb->dirty_list);
	spin_unlock(&vb->vbq->lock);

	vb_idx = addr_to_vb_idx(vb->va->va_start);
	spin_lock(&vmap_block_tree_lock);
	tmp = radix_tree_delete(&vmap_block_tree, vb_idx);
	spin_unlock(&vmap_block_tree_lock);
	BUG_ON(tmp != vb);

	free_unmap_vmap_area(vb->va);
	call_rcu(&vb->rcu_head, rcu_free_vb);
}

static void *vb_alloc(unsigned long size, gfp_t gfp_mask)
{
	struct vmap_block_queue *vbq;
	struct vmap_block *vb;
	unsigned long addr = 0;
	unsigned int order;

	BUG_ON(size & ~PAGE_MASK);
	BUG_ON(size > PAGE_SIZE*VMAP_MAX_ALLOC);
	order = get_order(size);

again:
	rcu_read_lock();
	vbq = &get_cpu_var(vmap_block_queue);
	list_for_each_entry_rcu(vb, &vbq->free, free_list) {
		int i;

		spin_lock(&vb->lock);
		i = bitmap_find_free_region(vb->alloc_map,
						VMAP_BBMAP_BITS, order);

		if (i >= 0) {
			addr = vb->va->va_start + (i << PAGE_SHIFT);
			BUG_ON(addr_to_vb_idx(addr) !=
					addr_to_vb_idx(vb->va->va_start));
			vb->free -= 1UL << order;
			if (vb->free == 0) {
				spin_lock(&vbq->lock);
				list_del_init(&vb->free_list);
				spin_unlock(&vbq->lock);
			}
			spin_unlock(&vb->lock);
			break;
		}
		spin_unlock(&vb->lock);
	}
	put_cpu_var(vmap_cpu_blocks);
	rcu_read_unlock();

	if (!addr) {
		vb = new_vmap_block(gfp_mask);
		if (IS_ERR(vb))
			return vb;
		goto again;
	}

	return (void *)addr;
}

static void vb_free(const void *addr, unsigned long size)
{
	unsigned long offset;
	unsigned long vb_idx;
	unsigned int order;
	struct vmap_block *vb;

	BUG_ON(size & ~PAGE_MASK);
	BUG_ON(size > PAGE_SIZE*VMAP_MAX_ALLOC);
	order = get_order(size);

	offset = (unsigned long)addr & (VMAP_BLOCK_SIZE - 1);

	vb_idx = addr_to_vb_idx((unsigned long)addr);
	rcu_read_lock();
	vb = radix_tree_lookup(&vmap_block_tree, vb_idx);
	rcu_read_unlock();
	BUG_ON(!vb);

	spin_lock(&vb->lock);
	bitmap_allocate_region(vb->dirty_map, offset >> PAGE_SHIFT, order);
	if (!vb->dirty) {
		spin_lock(&vb->vbq->lock);
		list_add(&vb->dirty_list, &vb->vbq->dirty);
		spin_unlock(&vb->vbq->lock);
	}
	vb->dirty += 1UL << order;
	if (vb->dirty == VMAP_BBMAP_BITS) {
		BUG_ON(vb->free || !list_empty(&vb->free_list));
		spin_unlock(&vb->lock);
		free_vmap_block(vb);
	} else
		spin_unlock(&vb->lock);
}

/**
 * vm_unmap_aliases - unmap outstanding lazy aliases in the vmap layer
 *
 * The vmap/vmalloc layer lazily flushes kernel virtual mappings primarily
 * to amortize TLB flushing overheads. What this means is that any page you
 * have now, may, in a former life, have been mapped into kernel virtual
 * address by the vmap layer and so there might be some CPUs with TLB entries
 * still referencing that page (additional to the regular 1:1 kernel mapping).
 *
 * vm_unmap_aliases flushes all such lazy mappings. After it returns, we can
 * be sure that none of the pages we have control over will have any aliases
 * from the vmap layer.
 */
void vm_unmap_aliases(void)
{
	unsigned long start = ULONG_MAX, end = 0;
	int cpu;
	int flush = 0;

	for_each_possible_cpu(cpu) {
		struct vmap_block_queue *vbq = &per_cpu(vmap_block_queue, cpu);
		struct vmap_block *vb;

		rcu_read_lock();
		list_for_each_entry_rcu(vb, &vbq->free, free_list) {
			int i;

			spin_lock(&vb->lock);
			i = find_first_bit(vb->dirty_map, VMAP_BBMAP_BITS);
			while (i < VMAP_BBMAP_BITS) {
				unsigned long s, e;
				int j;
				j = find_next_zero_bit(vb->dirty_map,
					VMAP_BBMAP_BITS, i);

				s = vb->va->va_start + (i << PAGE_SHIFT);
				e = vb->va->va_start + (j << PAGE_SHIFT);
				vunmap_page_range(s, e);
				flush = 1;

				if (s < start)
					start = s;
				if (e > end)
					end = e;

				i = j;
				i = find_next_bit(vb->dirty_map,
							VMAP_BBMAP_BITS, i);
			}
			spin_unlock(&vb->lock);
		}
		rcu_read_unlock();
	}

	__purge_vmap_area_lazy(&start, &end, 1, flush);
}
EXPORT_SYMBOL_GPL(vm_unmap_aliases);

/**
 * vm_unmap_ram - unmap linear kernel address space set up by vm_map_ram
 * @mem: the pointer returned by vm_map_ram
 * @count: the count passed to that vm_map_ram call (cannot unmap partial)
 */
void vm_unmap_ram(const void *mem, unsigned int count)
{
	unsigned long size = count << PAGE_SHIFT;
	unsigned long addr = (unsigned long)mem;

	BUG_ON(!addr);
	BUG_ON(addr < VMALLOC_START);
	BUG_ON(addr > VMALLOC_END);
	BUG_ON(addr & (PAGE_SIZE-1));

	debug_check_no_locks_freed(mem, size);

	if (likely(count <= VMAP_MAX_ALLOC))
		vb_free(mem, size);
	else
		free_unmap_vmap_area_addr(addr);
}
EXPORT_SYMBOL(vm_unmap_ram);

/**
 * vm_map_ram - map pages linearly into kernel virtual address (vmalloc space)
 * @pages: an array of pointers to the pages to be mapped
 * @count: number of pages
 * @node: prefer to allocate data structures on this node
 * @prot: memory protection to use. PAGE_KERNEL for regular RAM
 * @returns: a pointer to the address that has been mapped, or NULL on failure
 */
void *vm_map_ram(struct page **pages, unsigned int count, int node, pgprot_t prot)
{
	unsigned long size = count << PAGE_SHIFT;
	unsigned long addr;
=======
	unsigned long addr;
	int purged = 0;

	BUG_ON(size & ~PAGE_MASK);

	va = kmalloc_node(sizeof(struct vmap_area),
			gfp_mask & GFP_RECLAIM_MASK, node);
	if (unlikely(!va))
		return ERR_PTR(-ENOMEM);

retry:
	addr = ALIGN(vstart, align);

	spin_lock(&vmap_area_lock);
	/* XXX: could have a last_hole cache */
	n = vmap_area_root.rb_node;
	if (n) {
		struct vmap_area *first = NULL;

		do {
			struct vmap_area *tmp;
			tmp = rb_entry(n, struct vmap_area, rb_node);
			if (tmp->va_end >= addr) {
				if (!first && tmp->va_start < addr + size)
					first = tmp;
				n = n->rb_left;
			} else {
				first = tmp;
				n = n->rb_right;
			}
		} while (n);

		if (!first)
			goto found;

		if (first->va_end < addr) {
			n = rb_next(&first->rb_node);
			if (n)
				first = rb_entry(n, struct vmap_area, rb_node);
			else
				goto found;
		}

		while (addr + size > first->va_start && addr + size <= vend) {
			addr = ALIGN(first->va_end + PAGE_SIZE, align);

			n = rb_next(&first->rb_node);
			if (n)
				first = rb_entry(n, struct vmap_area, rb_node);
			else
				goto found;
		}
	}
found:
	if (addr + size > vend) {
		spin_unlock(&vmap_area_lock);
		if (!purged) {
			purge_vmap_area_lazy();
			purged = 1;
			goto retry;
		}
		if (printk_ratelimit())
			printk(KERN_WARNING "vmap allocation failed: "
				 "use vmalloc=<size> to increase size.\n");
		return ERR_PTR(-EBUSY);
	}

	BUG_ON(addr & (align-1));

	va->va_start = addr;
	va->va_end = addr + size;
	va->flags = 0;
	__insert_vmap_area(va);
	spin_unlock(&vmap_area_lock);

	return va;
}

static void rcu_free_va(struct rcu_head *head)
{
	struct vmap_area *va = container_of(head, struct vmap_area, rcu_head);

	kfree(va);
}

static void __free_vmap_area(struct vmap_area *va)
{
	BUG_ON(RB_EMPTY_NODE(&va->rb_node));
	rb_erase(&va->rb_node, &vmap_area_root);
	RB_CLEAR_NODE(&va->rb_node);
	list_del_rcu(&va->list);

	call_rcu(&va->rcu_head, rcu_free_va);
}

/*
 * Free a region of KVA allocated by alloc_vmap_area
 */
static void free_vmap_area(struct vmap_area *va)
{
	spin_lock(&vmap_area_lock);
	__free_vmap_area(va);
	spin_unlock(&vmap_area_lock);
}

/*
 * Clear the pagetable entries of a given vmap_area
 */
static void unmap_vmap_area(struct vmap_area *va)
{
	vunmap_page_range(va->va_start, va->va_end);
}

/*
 * lazy_max_pages is the maximum amount of virtual address space we gather up
 * before attempting to purge with a TLB flush.
 *
 * There is a tradeoff here: a larger number will cover more kernel page tables
 * and take slightly longer to purge, but it will linearly reduce the number of
 * global TLB flushes that must be performed. It would seem natural to scale
 * this number up linearly with the number of CPUs (because vmapping activity
 * could also scale linearly with the number of CPUs), however it is likely
 * that in practice, workloads might be constrained in other ways that mean
 * vmap activity will not scale linearly with CPUs. Also, I want to be
 * conservative and not introduce a big latency on huge systems, so go with
 * a less aggressive log scale. It will still be an improvement over the old
 * code, and it will be simple to change the scale factor if we find that it
 * becomes a problem on bigger systems.
 */
static unsigned long lazy_max_pages(void)
{
	unsigned int log;

	log = fls(num_online_cpus());

	return log * (32UL * 1024 * 1024 / PAGE_SIZE);
}

static atomic_t vmap_lazy_nr = ATOMIC_INIT(0);

/*
 * Purges all lazily-freed vmap areas.
 *
 * If sync is 0 then don't purge if there is already a purge in progress.
 * If force_flush is 1, then flush kernel TLBs between *start and *end even
 * if we found no lazy vmap areas to unmap (callers can use this to optimise
 * their own TLB flushing).
 * Returns with *start = min(*start, lowest purged address)
 *              *end = max(*end, highest purged address)
 */
static void __purge_vmap_area_lazy(unsigned long *start, unsigned long *end,
					int sync, int force_flush)
{
	static DEFINE_SPINLOCK(purge_lock);
	LIST_HEAD(valist);
	struct vmap_area *va;
	int nr = 0;

	/*
	 * If sync is 0 but force_flush is 1, we'll go sync anyway but callers
	 * should not expect such behaviour. This just simplifies locking for
	 * the case that isn't actually used at the moment anyway.
	 */
	if (!sync && !force_flush) {
		if (!spin_trylock(&purge_lock))
			return;
	} else
		spin_lock(&purge_lock);

	rcu_read_lock();
	list_for_each_entry_rcu(va, &vmap_area_list, list) {
		if (va->flags & VM_LAZY_FREE) {
			if (va->va_start < *start)
				*start = va->va_start;
			if (va->va_end > *end)
				*end = va->va_end;
			nr += (va->va_end - va->va_start) >> PAGE_SHIFT;
			unmap_vmap_area(va);
			list_add_tail(&va->purge_list, &valist);
			va->flags |= VM_LAZY_FREEING;
			va->flags &= ~VM_LAZY_FREE;
		}
	}
	rcu_read_unlock();

	if (nr) {
		BUG_ON(nr > atomic_read(&vmap_lazy_nr));
		atomic_sub(nr, &vmap_lazy_nr);
	}

	if (nr || force_flush)
		flush_tlb_kernel_range(*start, *end);

	if (nr) {
		spin_lock(&vmap_area_lock);
		list_for_each_entry(va, &valist, purge_list)
			__free_vmap_area(va);
		spin_unlock(&vmap_area_lock);
	}
	spin_unlock(&purge_lock);
}

/*
 * Kick off a purge of the outstanding lazy areas. Don't bother if somebody
 * is already purging.
 */
static void try_purge_vmap_area_lazy(void)
{
	unsigned long start = ULONG_MAX, end = 0;

	__purge_vmap_area_lazy(&start, &end, 0, 0);
}

/*
 * Kick off a purge of the outstanding lazy areas.
 */
static void purge_vmap_area_lazy(void)
{
	unsigned long start = ULONG_MAX, end = 0;

	__purge_vmap_area_lazy(&start, &end, 1, 0);
}

/*
 * Free and unmap a vmap area
 */
static void free_unmap_vmap_area(struct vmap_area *va)
{
	va->flags |= VM_LAZY_FREE;
	atomic_add((va->va_end - va->va_start) >> PAGE_SHIFT, &vmap_lazy_nr);
	if (unlikely(atomic_read(&vmap_lazy_nr) > lazy_max_pages()))
		try_purge_vmap_area_lazy();
}

static struct vmap_area *find_vmap_area(unsigned long addr)
{
	struct vmap_area *va;

	spin_lock(&vmap_area_lock);
	va = __find_vmap_area(addr);
	spin_unlock(&vmap_area_lock);

	return va;
}

static void free_unmap_vmap_area_addr(unsigned long addr)
{
	struct vmap_area *va;

	va = find_vmap_area(addr);
	BUG_ON(!va);
	free_unmap_vmap_area(va);
}


/*** Per cpu kva allocator ***/

/*
 * vmap space is limited especially on 32 bit architectures. Ensure there is
 * room for at least 16 percpu vmap blocks per CPU.
 */
/*
 * If we had a constant VMALLOC_START and VMALLOC_END, we'd like to be able
 * to #define VMALLOC_SPACE		(VMALLOC_END-VMALLOC_START). Guess
 * instead (we just need a rough idea)
 */
#if BITS_PER_LONG == 32
#define VMALLOC_SPACE		(128UL*1024*1024)
#else
#define VMALLOC_SPACE		(128UL*1024*1024*1024)
#endif

#define VMALLOC_PAGES		(VMALLOC_SPACE / PAGE_SIZE)
#define VMAP_MAX_ALLOC		BITS_PER_LONG	/* 256K with 4K pages */
#define VMAP_BBMAP_BITS_MAX	1024	/* 4MB with 4K pages */
#define VMAP_BBMAP_BITS_MIN	(VMAP_MAX_ALLOC*2)
#define VMAP_MIN(x, y)		((x) < (y) ? (x) : (y)) /* can't use min() */
#define VMAP_MAX(x, y)		((x) > (y) ? (x) : (y)) /* can't use max() */
#define VMAP_BBMAP_BITS		VMAP_MIN(VMAP_BBMAP_BITS_MAX,		\
					VMAP_MAX(VMAP_BBMAP_BITS_MIN,	\
						VMALLOC_PAGES / NR_CPUS / 16))

#define VMAP_BLOCK_SIZE		(VMAP_BBMAP_BITS * PAGE_SIZE)

static bool vmap_initialized __read_mostly = false;

struct vmap_block_queue {
	spinlock_t lock;
	struct list_head free;
	struct list_head dirty;
	unsigned int nr_dirty;
};

struct vmap_block {
	spinlock_t lock;
	struct vmap_area *va;
	struct vmap_block_queue *vbq;
	unsigned long free, dirty;
	DECLARE_BITMAP(alloc_map, VMAP_BBMAP_BITS);
	DECLARE_BITMAP(dirty_map, VMAP_BBMAP_BITS);
	union {
		struct {
			struct list_head free_list;
			struct list_head dirty_list;
		};
		struct rcu_head rcu_head;
	};
};

/* Queue of free and dirty vmap blocks, for allocation and flushing purposes */
static DEFINE_PER_CPU(struct vmap_block_queue, vmap_block_queue);

/*
 * Radix tree of vmap blocks, indexed by address, to quickly find a vmap block
 * in the free path. Could get rid of this if we change the API to return a
 * "cookie" from alloc, to be passed to free. But no big deal yet.
 */
static DEFINE_SPINLOCK(vmap_block_tree_lock);
static RADIX_TREE(vmap_block_tree, GFP_ATOMIC);

/*
 * We should probably have a fallback mechanism to allocate virtual memory
 * out of partially filled vmap blocks. However vmap block sizing should be
 * fairly reasonable according to the vmalloc size, so it shouldn't be a
 * big problem.
 */

static unsigned long addr_to_vb_idx(unsigned long addr)
{
	addr -= VMALLOC_START & ~(VMAP_BLOCK_SIZE-1);
	addr /= VMAP_BLOCK_SIZE;
	return addr;
}

static struct vmap_block *new_vmap_block(gfp_t gfp_mask)
{
	struct vmap_block_queue *vbq;
	struct vmap_block *vb;
	struct vmap_area *va;
	unsigned long vb_idx;
	int node, err;

	node = numa_node_id();

	vb = kmalloc_node(sizeof(struct vmap_block),
			gfp_mask & GFP_RECLAIM_MASK, node);
	if (unlikely(!vb))
		return ERR_PTR(-ENOMEM);

	va = alloc_vmap_area(VMAP_BLOCK_SIZE, VMAP_BLOCK_SIZE,
					VMALLOC_START, VMALLOC_END,
					node, gfp_mask);
	if (unlikely(IS_ERR(va))) {
		kfree(vb);
		return ERR_PTR(PTR_ERR(va));
	}

	err = radix_tree_preload(gfp_mask);
	if (unlikely(err)) {
		kfree(vb);
		free_vmap_area(va);
		return ERR_PTR(err);
	}

	spin_lock_init(&vb->lock);
	vb->va = va;
	vb->free = VMAP_BBMAP_BITS;
	vb->dirty = 0;
	bitmap_zero(vb->alloc_map, VMAP_BBMAP_BITS);
	bitmap_zero(vb->dirty_map, VMAP_BBMAP_BITS);
	INIT_LIST_HEAD(&vb->free_list);
	INIT_LIST_HEAD(&vb->dirty_list);

	vb_idx = addr_to_vb_idx(va->va_start);
	spin_lock(&vmap_block_tree_lock);
	err = radix_tree_insert(&vmap_block_tree, vb_idx, vb);
	spin_unlock(&vmap_block_tree_lock);
	BUG_ON(err);
	radix_tree_preload_end();

	vbq = &get_cpu_var(vmap_block_queue);
	vb->vbq = vbq;
	spin_lock(&vbq->lock);
	list_add(&vb->free_list, &vbq->free);
	spin_unlock(&vbq->lock);
	put_cpu_var(vmap_cpu_blocks);

	return vb;
}

static void rcu_free_vb(struct rcu_head *head)
{
	struct vmap_block *vb = container_of(head, struct vmap_block, rcu_head);

	kfree(vb);
}

static void free_vmap_block(struct vmap_block *vb)
{
	struct vmap_block *tmp;
	unsigned long vb_idx;

	spin_lock(&vb->vbq->lock);
	if (!list_empty(&vb->free_list))
		list_del(&vb->free_list);
	if (!list_empty(&vb->dirty_list))
		list_del(&vb->dirty_list);
	spin_unlock(&vb->vbq->lock);

	vb_idx = addr_to_vb_idx(vb->va->va_start);
	spin_lock(&vmap_block_tree_lock);
	tmp = radix_tree_delete(&vmap_block_tree, vb_idx);
	spin_unlock(&vmap_block_tree_lock);
	BUG_ON(tmp != vb);

	free_unmap_vmap_area(vb->va);
	call_rcu(&vb->rcu_head, rcu_free_vb);
}

static void *vb_alloc(unsigned long size, gfp_t gfp_mask)
{
	struct vmap_block_queue *vbq;
	struct vmap_block *vb;
	unsigned long addr = 0;
	unsigned int order;

	BUG_ON(size & ~PAGE_MASK);
	BUG_ON(size > PAGE_SIZE*VMAP_MAX_ALLOC);
	order = get_order(size);

again:
	rcu_read_lock();
	vbq = &get_cpu_var(vmap_block_queue);
	list_for_each_entry_rcu(vb, &vbq->free, free_list) {
		int i;

		spin_lock(&vb->lock);
		i = bitmap_find_free_region(vb->alloc_map,
						VMAP_BBMAP_BITS, order);

		if (i >= 0) {
			addr = vb->va->va_start + (i << PAGE_SHIFT);
			BUG_ON(addr_to_vb_idx(addr) !=
					addr_to_vb_idx(vb->va->va_start));
			vb->free -= 1UL << order;
			if (vb->free == 0) {
				spin_lock(&vbq->lock);
				list_del_init(&vb->free_list);
				spin_unlock(&vbq->lock);
			}
			spin_unlock(&vb->lock);
			break;
		}
		spin_unlock(&vb->lock);
	}
	put_cpu_var(vmap_cpu_blocks);
	rcu_read_unlock();

	if (!addr) {
		vb = new_vmap_block(gfp_mask);
		if (IS_ERR(vb))
			return vb;
		goto again;
	}

	return (void *)addr;
}

static void vb_free(const void *addr, unsigned long size)
{
	unsigned long offset;
	unsigned long vb_idx;
	unsigned int order;
	struct vmap_block *vb;

	BUG_ON(size & ~PAGE_MASK);
	BUG_ON(size > PAGE_SIZE*VMAP_MAX_ALLOC);
	order = get_order(size);

	offset = (unsigned long)addr & (VMAP_BLOCK_SIZE - 1);

	vb_idx = addr_to_vb_idx((unsigned long)addr);
	rcu_read_lock();
	vb = radix_tree_lookup(&vmap_block_tree, vb_idx);
	rcu_read_unlock();
	BUG_ON(!vb);

	spin_lock(&vb->lock);
	bitmap_allocate_region(vb->dirty_map, offset >> PAGE_SHIFT, order);
	if (!vb->dirty) {
		spin_lock(&vb->vbq->lock);
		list_add(&vb->dirty_list, &vb->vbq->dirty);
		spin_unlock(&vb->vbq->lock);
	}
	vb->dirty += 1UL << order;
	if (vb->dirty == VMAP_BBMAP_BITS) {
		BUG_ON(vb->free || !list_empty(&vb->free_list));
		spin_unlock(&vb->lock);
		free_vmap_block(vb);
	} else
		spin_unlock(&vb->lock);
}

/**
 * vm_unmap_aliases - unmap outstanding lazy aliases in the vmap layer
 *
 * The vmap/vmalloc layer lazily flushes kernel virtual mappings primarily
 * to amortize TLB flushing overheads. What this means is that any page you
 * have now, may, in a former life, have been mapped into kernel virtual
 * address by the vmap layer and so there might be some CPUs with TLB entries
 * still referencing that page (additional to the regular 1:1 kernel mapping).
 *
 * vm_unmap_aliases flushes all such lazy mappings. After it returns, we can
 * be sure that none of the pages we have control over will have any aliases
 * from the vmap layer.
 */
void vm_unmap_aliases(void)
{
	unsigned long start = ULONG_MAX, end = 0;
	int cpu;
	int flush = 0;

	if (unlikely(!vmap_initialized))
		return;

	for_each_possible_cpu(cpu) {
		struct vmap_block_queue *vbq = &per_cpu(vmap_block_queue, cpu);
		struct vmap_block *vb;

		rcu_read_lock();
		list_for_each_entry_rcu(vb, &vbq->free, free_list) {
			int i;

			spin_lock(&vb->lock);
			i = find_first_bit(vb->dirty_map, VMAP_BBMAP_BITS);
			while (i < VMAP_BBMAP_BITS) {
				unsigned long s, e;
				int j;
				j = find_next_zero_bit(vb->dirty_map,
					VMAP_BBMAP_BITS, i);

				s = vb->va->va_start + (i << PAGE_SHIFT);
				e = vb->va->va_start + (j << PAGE_SHIFT);
				vunmap_page_range(s, e);
				flush = 1;

				if (s < start)
					start = s;
				if (e > end)
					end = e;

				i = j;
				i = find_next_bit(vb->dirty_map,
							VMAP_BBMAP_BITS, i);
			}
			spin_unlock(&vb->lock);
		}
		rcu_read_unlock();
	}

	__purge_vmap_area_lazy(&start, &end, 1, flush);
}
EXPORT_SYMBOL_GPL(vm_unmap_aliases);

/**
 * vm_unmap_ram - unmap linear kernel address space set up by vm_map_ram
 * @mem: the pointer returned by vm_map_ram
 * @count: the count passed to that vm_map_ram call (cannot unmap partial)
 */
void vm_unmap_ram(const void *mem, unsigned int count)
{
	unsigned long size = count << PAGE_SHIFT;
	unsigned long addr = (unsigned long)mem;

	BUG_ON(!addr);
	BUG_ON(addr < VMALLOC_START);
	BUG_ON(addr > VMALLOC_END);
	BUG_ON(addr & (PAGE_SIZE-1));

	debug_check_no_locks_freed(mem, size);

	if (likely(count <= VMAP_MAX_ALLOC))
		vb_free(mem, size);
	else
		free_unmap_vmap_area_addr(addr);
}
EXPORT_SYMBOL(vm_unmap_ram);

/**
 * vm_map_ram - map pages linearly into kernel virtual address (vmalloc space)
 * @pages: an array of pointers to the pages to be mapped
 * @count: number of pages
 * @node: prefer to allocate data structures on this node
 * @prot: memory protection to use. PAGE_KERNEL for regular RAM
 *
 * Returns: a pointer to the address that has been mapped, or %NULL on failure
 */
void *vm_map_ram(struct page **pages, unsigned int count, int node, pgprot_t prot)
{
	unsigned long size = count << PAGE_SHIFT;
	unsigned long addr;
>>>>>>> c07f62e5
	void *mem;

	if (likely(count <= VMAP_MAX_ALLOC)) {
		mem = vb_alloc(size, GFP_KERNEL);
		if (IS_ERR(mem))
			return NULL;
		addr = (unsigned long)mem;
	} else {
		struct vmap_area *va;
		va = alloc_vmap_area(size, PAGE_SIZE,
				VMALLOC_START, VMALLOC_END, node, GFP_KERNEL);
		if (IS_ERR(va))
			return NULL;

		addr = va->va_start;
		mem = (void *)addr;
	}
	if (vmap_page_range(addr, addr + size, prot, pages) < 0) {
		vm_unmap_ram(mem, count);
		return NULL;
	}
	return mem;
}
EXPORT_SYMBOL(vm_map_ram);

void __init vmalloc_init(void)
{
	int i;

	for_each_possible_cpu(i) {
		struct vmap_block_queue *vbq;

		vbq = &per_cpu(vmap_block_queue, i);
		spin_lock_init(&vbq->lock);
		INIT_LIST_HEAD(&vbq->free);
		INIT_LIST_HEAD(&vbq->dirty);
		vbq->nr_dirty = 0;
	}
<<<<<<< HEAD
=======

	vmap_initialized = true;
>>>>>>> c07f62e5
}

void unmap_kernel_range(unsigned long addr, unsigned long size)
{
	unsigned long end = addr + size;
	vunmap_page_range(addr, end);
	flush_tlb_kernel_range(addr, end);
}

int map_vm_area(struct vm_struct *area, pgprot_t prot, struct page ***pages)
{
	unsigned long addr = (unsigned long)area->addr;
	unsigned long end = addr + area->size - PAGE_SIZE;
	int err;

	err = vmap_page_range(addr, end, prot, *pages);
	if (err > 0) {
		*pages += err;
		err = 0;
	}

	return err;
}
EXPORT_SYMBOL_GPL(map_vm_area);

/*** Old vmalloc interfaces ***/
DEFINE_RWLOCK(vmlist_lock);
struct vm_struct *vmlist;

static struct vm_struct *__get_vm_area_node(unsigned long size,
		unsigned long flags, unsigned long start, unsigned long end,
		int node, gfp_t gfp_mask, void *caller)
{
	static struct vmap_area *va;
	struct vm_struct *area;
	struct vm_struct *tmp, **p;
	unsigned long align = 1;

	BUG_ON(in_interrupt());
	if (flags & VM_IOREMAP) {
		int bit = fls(size);

		if (bit > IOREMAP_MAX_ORDER)
			bit = IOREMAP_MAX_ORDER;
		else if (bit < PAGE_SHIFT)
			bit = PAGE_SHIFT;

		align = 1ul << bit;
	}

	size = PAGE_ALIGN(size);
	if (unlikely(!size))
		return NULL;

	area = kmalloc_node(sizeof(*area), gfp_mask & GFP_RECLAIM_MASK, node);
	if (unlikely(!area))
		return NULL;

	/*
	 * We always allocate a guard page.
	 */
	size += PAGE_SIZE;

	va = alloc_vmap_area(size, align, start, end, node, gfp_mask);
	if (IS_ERR(va)) {
		kfree(area);
		return NULL;
	}

	area->flags = flags;
	area->addr = (void *)va->va_start;
	area->size = size;
	area->pages = NULL;
	area->nr_pages = 0;
	area->phys_addr = 0;
	area->caller = caller;
	va->private = area;
	va->flags |= VM_VM_AREA;

	write_lock(&vmlist_lock);
	for (p = &vmlist; (tmp = *p) != NULL; p = &tmp->next) {
		if (tmp->addr >= area->addr)
			break;
	}
	area->next = *p;
	*p = area;
	write_unlock(&vmlist_lock);

	return area;
}

struct vm_struct *__get_vm_area(unsigned long size, unsigned long flags,
				unsigned long start, unsigned long end)
{
	return __get_vm_area_node(size, flags, start, end, -1, GFP_KERNEL,
						__builtin_return_address(0));
}
EXPORT_SYMBOL_GPL(__get_vm_area);

/**
 *	get_vm_area  -  reserve a contiguous kernel virtual area
 *	@size:		size of the area
 *	@flags:		%VM_IOREMAP for I/O mappings or VM_ALLOC
 *
 *	Search an area of @size in the kernel virtual mapping area,
 *	and reserved it for out purposes.  Returns the area descriptor
 *	on success or %NULL on failure.
 */
struct vm_struct *get_vm_area(unsigned long size, unsigned long flags)
{
	return __get_vm_area_node(size, flags, VMALLOC_START, VMALLOC_END,
				-1, GFP_KERNEL, __builtin_return_address(0));
}

struct vm_struct *get_vm_area_caller(unsigned long size, unsigned long flags,
				void *caller)
{
	return __get_vm_area_node(size, flags, VMALLOC_START, VMALLOC_END,
						-1, GFP_KERNEL, caller);
}

struct vm_struct *get_vm_area_node(unsigned long size, unsigned long flags,
				   int node, gfp_t gfp_mask)
{
	return __get_vm_area_node(size, flags, VMALLOC_START, VMALLOC_END, node,
				  gfp_mask, __builtin_return_address(0));
}

static struct vm_struct *find_vm_area(const void *addr)
{
	struct vmap_area *va;

	va = find_vmap_area((unsigned long)addr);
	if (va && va->flags & VM_VM_AREA)
		return va->private;

	return NULL;
}

/**
 *	remove_vm_area  -  find and remove a continuous kernel virtual area
 *	@addr:		base address
 *
 *	Search for the kernel VM area starting at @addr, and remove it.
 *	This function returns the found VM area, but using it is NOT safe
 *	on SMP machines, except for its size or flags.
 */
struct vm_struct *remove_vm_area(const void *addr)
{
	struct vmap_area *va;

	va = find_vmap_area((unsigned long)addr);
	if (va && va->flags & VM_VM_AREA) {
		struct vm_struct *vm = va->private;
		struct vm_struct *tmp, **p;
		free_unmap_vmap_area(va);
		vm->size -= PAGE_SIZE;

		write_lock(&vmlist_lock);
		for (p = &vmlist; (tmp = *p) != vm; p = &tmp->next)
			;
		*p = tmp->next;
		write_unlock(&vmlist_lock);

		return vm;
	}
	return NULL;
}

static void __vunmap(const void *addr, int deallocate_pages)
{
	struct vm_struct *area;

	if (!addr)
		return;

	if ((PAGE_SIZE-1) & (unsigned long)addr) {
		WARN(1, KERN_ERR "Trying to vfree() bad address (%p)\n", addr);
		return;
	}

	area = remove_vm_area(addr);
	if (unlikely(!area)) {
		WARN(1, KERN_ERR "Trying to vfree() nonexistent vm area (%p)\n",
				addr);
		return;
	}

	debug_check_no_locks_freed(addr, area->size);
	debug_check_no_obj_freed(addr, area->size);

	if (deallocate_pages) {
		int i;

		for (i = 0; i < area->nr_pages; i++) {
			struct page *page = area->pages[i];

			BUG_ON(!page);
			__free_page(page);
		}

		if (area->flags & VM_VPAGES)
			vfree(area->pages);
		else
			kfree(area->pages);
	}

	kfree(area);
	return;
}

/**
 *	vfree  -  release memory allocated by vmalloc()
 *	@addr:		memory base address
 *
 *	Free the virtually continuous memory area starting at @addr, as
 *	obtained from vmalloc(), vmalloc_32() or __vmalloc(). If @addr is
 *	NULL, no operation is performed.
 *
 *	Must not be called in interrupt context.
 */
void vfree(const void *addr)
{
	BUG_ON(in_interrupt());
	__vunmap(addr, 1);
}
EXPORT_SYMBOL(vfree);

/**
 *	vunmap  -  release virtual mapping obtained by vmap()
 *	@addr:		memory base address
 *
 *	Free the virtually contiguous memory area starting at @addr,
 *	which was created from the page array passed to vmap().
 *
 *	Must not be called in interrupt context.
 */
void vunmap(const void *addr)
{
	BUG_ON(in_interrupt());
	__vunmap(addr, 0);
}
EXPORT_SYMBOL(vunmap);

/**
 *	vmap  -  map an array of pages into virtually contiguous space
 *	@pages:		array of page pointers
 *	@count:		number of pages to map
 *	@flags:		vm_area->flags
 *	@prot:		page protection for the mapping
 *
 *	Maps @count pages from @pages into contiguous kernel virtual
 *	space.
 */
void *vmap(struct page **pages, unsigned int count,
		unsigned long flags, pgprot_t prot)
{
	struct vm_struct *area;

	if (count > num_physpages)
		return NULL;

	area = get_vm_area_caller((count << PAGE_SHIFT), flags,
					__builtin_return_address(0));
	if (!area)
		return NULL;

	if (map_vm_area(area, prot, &pages)) {
		vunmap(area->addr);
		return NULL;
	}

	return area->addr;
}
EXPORT_SYMBOL(vmap);

static void *__vmalloc_node(unsigned long size, gfp_t gfp_mask, pgprot_t prot,
			    int node, void *caller);
static void *__vmalloc_area_node(struct vm_struct *area, gfp_t gfp_mask,
				 pgprot_t prot, int node, void *caller)
{
	struct page **pages;
	unsigned int nr_pages, array_size, i;

	nr_pages = (area->size - PAGE_SIZE) >> PAGE_SHIFT;
	array_size = (nr_pages * sizeof(struct page *));

	area->nr_pages = nr_pages;
	/* Please note that the recursion is strictly bounded. */
	if (array_size > PAGE_SIZE) {
		pages = __vmalloc_node(array_size, gfp_mask | __GFP_ZERO,
				PAGE_KERNEL, node, caller);
		area->flags |= VM_VPAGES;
	} else {
		pages = kmalloc_node(array_size,
				(gfp_mask & GFP_RECLAIM_MASK) | __GFP_ZERO,
				node);
	}
	area->pages = pages;
	area->caller = caller;
	if (!area->pages) {
		remove_vm_area(area->addr);
		kfree(area);
		return NULL;
	}

	for (i = 0; i < area->nr_pages; i++) {
		struct page *page;

		if (node < 0)
			page = alloc_page(gfp_mask);
		else
			page = alloc_pages_node(node, gfp_mask, 0);

		if (unlikely(!page)) {
			/* Successfully allocated i pages, free them in __vunmap() */
			area->nr_pages = i;
			goto fail;
		}
		area->pages[i] = page;
	}

	if (map_vm_area(area, prot, &pages))
		goto fail;
	return area->addr;

fail:
	vfree(area->addr);
	return NULL;
}

void *__vmalloc_area(struct vm_struct *area, gfp_t gfp_mask, pgprot_t prot)
{
	return __vmalloc_area_node(area, gfp_mask, prot, -1,
					__builtin_return_address(0));
}

/**
 *	__vmalloc_node  -  allocate virtually contiguous memory
 *	@size:		allocation size
 *	@gfp_mask:	flags for the page level allocator
 *	@prot:		protection mask for the allocated pages
 *	@node:		node to use for allocation or -1
 *	@caller:	caller's return address
 *
 *	Allocate enough pages to cover @size from the page level
 *	allocator with @gfp_mask flags.  Map them into contiguous
 *	kernel virtual space, using a pagetable protection of @prot.
 */
static void *__vmalloc_node(unsigned long size, gfp_t gfp_mask, pgprot_t prot,
						int node, void *caller)
{
	struct vm_struct *area;

	size = PAGE_ALIGN(size);
	if (!size || (size >> PAGE_SHIFT) > num_physpages)
		return NULL;

	area = __get_vm_area_node(size, VM_ALLOC, VMALLOC_START, VMALLOC_END,
						node, gfp_mask, caller);

	if (!area)
		return NULL;

	return __vmalloc_area_node(area, gfp_mask, prot, node, caller);
}

void *__vmalloc(unsigned long size, gfp_t gfp_mask, pgprot_t prot)
{
	return __vmalloc_node(size, gfp_mask, prot, -1,
				__builtin_return_address(0));
}
EXPORT_SYMBOL(__vmalloc);

/**
 *	vmalloc  -  allocate virtually contiguous memory
 *	@size:		allocation size
 *	Allocate enough pages to cover @size from the page level
 *	allocator and map them into contiguous kernel virtual space.
 *
 *	For tight control over page level allocator and protection flags
 *	use __vmalloc() instead.
 */
void *vmalloc(unsigned long size)
{
	return __vmalloc_node(size, GFP_KERNEL | __GFP_HIGHMEM, PAGE_KERNEL,
					-1, __builtin_return_address(0));
}
EXPORT_SYMBOL(vmalloc);

/**
 * vmalloc_user - allocate zeroed virtually contiguous memory for userspace
 * @size: allocation size
 *
 * The resulting memory area is zeroed so it can be mapped to userspace
 * without leaking data.
 */
void *vmalloc_user(unsigned long size)
{
	struct vm_struct *area;
	void *ret;

	ret = __vmalloc(size, GFP_KERNEL | __GFP_HIGHMEM | __GFP_ZERO, PAGE_KERNEL);
	if (ret) {
		area = find_vm_area(ret);
		area->flags |= VM_USERMAP;
	}
	return ret;
}
EXPORT_SYMBOL(vmalloc_user);

/**
 *	vmalloc_node  -  allocate memory on a specific node
 *	@size:		allocation size
 *	@node:		numa node
 *
 *	Allocate enough pages to cover @size from the page level
 *	allocator and map them into contiguous kernel virtual space.
 *
 *	For tight control over page level allocator and protection flags
 *	use __vmalloc() instead.
 */
void *vmalloc_node(unsigned long size, int node)
{
	return __vmalloc_node(size, GFP_KERNEL | __GFP_HIGHMEM, PAGE_KERNEL,
					node, __builtin_return_address(0));
}
EXPORT_SYMBOL(vmalloc_node);

#ifndef PAGE_KERNEL_EXEC
# define PAGE_KERNEL_EXEC PAGE_KERNEL
#endif

/**
 *	vmalloc_exec  -  allocate virtually contiguous, executable memory
 *	@size:		allocation size
 *
 *	Kernel-internal function to allocate enough pages to cover @size
 *	the page level allocator and map them into contiguous and
 *	executable kernel virtual space.
 *
 *	For tight control over page level allocator and protection flags
 *	use __vmalloc() instead.
 */

void *vmalloc_exec(unsigned long size)
{
	return __vmalloc(size, GFP_KERNEL | __GFP_HIGHMEM, PAGE_KERNEL_EXEC);
}

#if defined(CONFIG_64BIT) && defined(CONFIG_ZONE_DMA32)
#define GFP_VMALLOC32 GFP_DMA32 | GFP_KERNEL
#elif defined(CONFIG_64BIT) && defined(CONFIG_ZONE_DMA)
#define GFP_VMALLOC32 GFP_DMA | GFP_KERNEL
#else
#define GFP_VMALLOC32 GFP_KERNEL
#endif

/**
 *	vmalloc_32  -  allocate virtually contiguous memory (32bit addressable)
 *	@size:		allocation size
 *
 *	Allocate enough 32bit PA addressable pages to cover @size from the
 *	page level allocator and map them into contiguous kernel virtual space.
 */
void *vmalloc_32(unsigned long size)
{
	return __vmalloc(size, GFP_VMALLOC32, PAGE_KERNEL);
}
EXPORT_SYMBOL(vmalloc_32);

/**
 * vmalloc_32_user - allocate zeroed virtually contiguous 32bit memory
 *	@size:		allocation size
 *
 * The resulting memory area is 32bit addressable and zeroed so it can be
 * mapped to userspace without leaking data.
 */
void *vmalloc_32_user(unsigned long size)
{
	struct vm_struct *area;
	void *ret;

	ret = __vmalloc(size, GFP_VMALLOC32 | __GFP_ZERO, PAGE_KERNEL);
	if (ret) {
		area = find_vm_area(ret);
		area->flags |= VM_USERMAP;
	}
	return ret;
}
EXPORT_SYMBOL(vmalloc_32_user);

long vread(char *buf, char *addr, unsigned long count)
{
	struct vm_struct *tmp;
	char *vaddr, *buf_start = buf;
	unsigned long n;

	/* Don't allow overflow */
	if ((unsigned long) addr + count < count)
		count = -(unsigned long) addr;

	read_lock(&vmlist_lock);
	for (tmp = vmlist; tmp; tmp = tmp->next) {
		vaddr = (char *) tmp->addr;
		if (addr >= vaddr + tmp->size - PAGE_SIZE)
			continue;
		while (addr < vaddr) {
			if (count == 0)
				goto finished;
			*buf = '\0';
			buf++;
			addr++;
			count--;
		}
		n = vaddr + tmp->size - PAGE_SIZE - addr;
		do {
			if (count == 0)
				goto finished;
			*buf = *addr;
			buf++;
			addr++;
			count--;
		} while (--n > 0);
	}
finished:
	read_unlock(&vmlist_lock);
	return buf - buf_start;
}

long vwrite(char *buf, char *addr, unsigned long count)
{
	struct vm_struct *tmp;
	char *vaddr, *buf_start = buf;
	unsigned long n;

	/* Don't allow overflow */
	if ((unsigned long) addr + count < count)
		count = -(unsigned long) addr;

	read_lock(&vmlist_lock);
	for (tmp = vmlist; tmp; tmp = tmp->next) {
		vaddr = (char *) tmp->addr;
		if (addr >= vaddr + tmp->size - PAGE_SIZE)
			continue;
		while (addr < vaddr) {
			if (count == 0)
				goto finished;
			buf++;
			addr++;
			count--;
		}
		n = vaddr + tmp->size - PAGE_SIZE - addr;
		do {
			if (count == 0)
				goto finished;
			*addr = *buf;
			buf++;
			addr++;
			count--;
		} while (--n > 0);
	}
finished:
	read_unlock(&vmlist_lock);
	return buf - buf_start;
}

/**
 *	remap_vmalloc_range  -  map vmalloc pages to userspace
 *	@vma:		vma to cover (map full range of vma)
 *	@addr:		vmalloc memory
 *	@pgoff:		number of pages into addr before first page to map
 *
 *	Returns:	0 for success, -Exxx on failure
 *
 *	This function checks that addr is a valid vmalloc'ed area, and
 *	that it is big enough to cover the vma. Will return failure if
 *	that criteria isn't met.
 *
 *	Similar to remap_pfn_range() (see mm/memory.c)
 */
int remap_vmalloc_range(struct vm_area_struct *vma, void *addr,
						unsigned long pgoff)
{
	struct vm_struct *area;
	unsigned long uaddr = vma->vm_start;
	unsigned long usize = vma->vm_end - vma->vm_start;

	if ((PAGE_SIZE-1) & (unsigned long)addr)
		return -EINVAL;

	area = find_vm_area(addr);
	if (!area)
		return -EINVAL;

	if (!(area->flags & VM_USERMAP))
		return -EINVAL;

	if (usize + (pgoff << PAGE_SHIFT) > area->size - PAGE_SIZE)
		return -EINVAL;

	addr += pgoff << PAGE_SHIFT;
	do {
		struct page *page = vmalloc_to_page(addr);
		int ret;

		ret = vm_insert_page(vma, uaddr, page);
		if (ret)
			return ret;

		uaddr += PAGE_SIZE;
		addr += PAGE_SIZE;
		usize -= PAGE_SIZE;
	} while (usize > 0);

	/* Prevent "things" like memory migration? VM_flags need a cleanup... */
	vma->vm_flags |= VM_RESERVED;

	return 0;
}
EXPORT_SYMBOL(remap_vmalloc_range);

/*
 * Implement a stub for vmalloc_sync_all() if the architecture chose not to
 * have one.
 */
void  __attribute__((weak)) vmalloc_sync_all(void)
{
}


static int f(pte_t *pte, pgtable_t table, unsigned long addr, void *data)
{
	/* apply_to_page_range() does all the hard work. */
	return 0;
}

/**
 *	alloc_vm_area - allocate a range of kernel address space
 *	@size:		size of the area
 *
 *	Returns:	NULL on failure, vm_struct on success
 *
 *	This function reserves a range of kernel address space, and
 *	allocates pagetables to map that range.  No actual mappings
 *	are created.  If the kernel address space is not shared
 *	between processes, it syncs the pagetable across all
 *	processes.
 */
struct vm_struct *alloc_vm_area(size_t size)
{
	struct vm_struct *area;

	area = get_vm_area_caller(size, VM_IOREMAP,
				__builtin_return_address(0));
	if (area == NULL)
		return NULL;

	/*
	 * This ensures that page tables are constructed for this region
	 * of kernel virtual address space and mapped into init_mm.
	 */
	if (apply_to_page_range(&init_mm, (unsigned long)area->addr,
				area->size, f, NULL)) {
		free_vm_area(area);
		return NULL;
	}

	/* Make sure the pagetables are constructed in process kernel
	   mappings */
	vmalloc_sync_all();

	return area;
}
EXPORT_SYMBOL_GPL(alloc_vm_area);

void free_vm_area(struct vm_struct *area)
{
	struct vm_struct *ret;
	ret = remove_vm_area(area->addr);
	BUG_ON(ret != area);
	kfree(area);
}
EXPORT_SYMBOL_GPL(free_vm_area);


#ifdef CONFIG_PROC_FS
static void *s_start(struct seq_file *m, loff_t *pos)
{
	loff_t n = *pos;
	struct vm_struct *v;

	read_lock(&vmlist_lock);
	v = vmlist;
	while (n > 0 && v) {
		n--;
		v = v->next;
	}
	if (!n)
		return v;

	return NULL;

}

static void *s_next(struct seq_file *m, void *p, loff_t *pos)
{
	struct vm_struct *v = p;

	++*pos;
	return v->next;
}

static void s_stop(struct seq_file *m, void *p)
{
	read_unlock(&vmlist_lock);
}

static void show_numa_info(struct seq_file *m, struct vm_struct *v)
{
	if (NUMA_BUILD) {
		unsigned int nr, *counters = m->private;

		if (!counters)
			return;

		memset(counters, 0, nr_node_ids * sizeof(unsigned int));

		for (nr = 0; nr < v->nr_pages; nr++)
			counters[page_to_nid(v->pages[nr])]++;

		for_each_node_state(nr, N_HIGH_MEMORY)
			if (counters[nr])
				seq_printf(m, " N%u=%u", nr, counters[nr]);
	}
}

static int s_show(struct seq_file *m, void *p)
{
	struct vm_struct *v = p;

	seq_printf(m, "0x%p-0x%p %7ld",
		v->addr, v->addr + v->size, v->size);

	if (v->caller) {
		char buff[2 * KSYM_NAME_LEN];

		seq_putc(m, ' ');
		sprint_symbol(buff, (unsigned long)v->caller);
		seq_puts(m, buff);
	}

	if (v->nr_pages)
		seq_printf(m, " pages=%d", v->nr_pages);

	if (v->phys_addr)
		seq_printf(m, " phys=%lx", v->phys_addr);

	if (v->flags & VM_IOREMAP)
		seq_printf(m, " ioremap");

	if (v->flags & VM_ALLOC)
		seq_printf(m, " vmalloc");

	if (v->flags & VM_MAP)
		seq_printf(m, " vmap");

	if (v->flags & VM_USERMAP)
		seq_printf(m, " user");

	if (v->flags & VM_VPAGES)
		seq_printf(m, " vpages");

	show_numa_info(m, v);
	seq_putc(m, '\n');
	return 0;
}

static const struct seq_operations vmalloc_op = {
	.start = s_start,
	.next = s_next,
	.stop = s_stop,
	.show = s_show,
};

static int vmalloc_open(struct inode *inode, struct file *file)
{
	unsigned int *ptr = NULL;
	int ret;

	if (NUMA_BUILD)
		ptr = kmalloc(nr_node_ids * sizeof(unsigned int), GFP_KERNEL);
	ret = seq_open(file, &vmalloc_op);
	if (!ret) {
		struct seq_file *m = file->private_data;
		m->private = ptr;
	} else
		kfree(ptr);
	return ret;
}

static const struct file_operations proc_vmalloc_operations = {
	.open		= vmalloc_open,
	.read		= seq_read,
	.llseek		= seq_lseek,
	.release	= seq_release_private,
};

static int __init proc_vmalloc_init(void)
{
	proc_create("vmallocinfo", S_IRUSR, NULL, &proc_vmalloc_operations);
	return 0;
}
module_init(proc_vmalloc_init);
#endif
<|MERGE_RESOLUTION|>--- conflicted
+++ resolved
@@ -178,11 +178,7 @@
 static inline int is_vmalloc_or_module_addr(const void *x)
 {
 	/*
-<<<<<<< HEAD
-	 * x86-64 and sparc64 put modules in a special place,
-=======
 	 * ARM, x86-64 and sparc64 put modules in a special place,
->>>>>>> c07f62e5
 	 * and fall back on vmalloc() if that fails. Others
 	 * just put it in the vmalloc space.
 	 */
@@ -323,13 +319,10 @@
 {
 	struct vmap_area *va;
 	struct rb_node *n;
-<<<<<<< HEAD
 	unsigned long addr;
 	int purged = 0;
 
 	BUG_ON(size & ~PAGE_MASK);
-
-	addr = ALIGN(vstart, align);
 
 	va = kmalloc_node(sizeof(struct vmap_area),
 			gfp_mask & GFP_RECLAIM_MASK, node);
@@ -337,6 +330,8 @@
 		return ERR_PTR(-ENOMEM);
 
 retry:
+	addr = ALIGN(vstart, align);
+
 	spin_lock(&vmap_area_lock);
 	/* XXX: could have a last_hole cache */
 	n = vmap_area_root.rb_node;
@@ -367,7 +362,7 @@
 				goto found;
 		}
 
-		while (addr + size >= first->va_start && addr + size <= vend) {
+		while (addr + size > first->va_start && addr + size <= vend) {
 			addr = ALIGN(first->va_end + PAGE_SIZE, align);
 
 			n = rb_next(&first->rb_node);
@@ -527,13 +522,24 @@
 }
 
 /*
+ * Kick off a purge of the outstanding lazy areas. Don't bother if somebody
+ * is already purging.
+ */
+static void try_purge_vmap_area_lazy(void)
+{
+	unsigned long start = ULONG_MAX, end = 0;
+
+	__purge_vmap_area_lazy(&start, &end, 0, 0);
+}
+
+/*
  * Kick off a purge of the outstanding lazy areas.
  */
 static void purge_vmap_area_lazy(void)
 {
 	unsigned long start = ULONG_MAX, end = 0;
 
-	__purge_vmap_area_lazy(&start, &end, 0, 0);
+	__purge_vmap_area_lazy(&start, &end, 1, 0);
 }
 
 /*
@@ -544,7 +550,7 @@
 	va->flags |= VM_LAZY_FREE;
 	atomic_add((va->va_end - va->va_start) >> PAGE_SHIFT, &vmap_lazy_nr);
 	if (unlikely(atomic_read(&vmap_lazy_nr) > lazy_max_pages()))
-		purge_vmap_area_lazy();
+		try_purge_vmap_area_lazy();
 }
 
 static struct vmap_area *find_vmap_area(unsigned long addr)
@@ -596,6 +602,8 @@
 						VMALLOC_PAGES / NR_CPUS / 16))
 
 #define VMAP_BLOCK_SIZE		(VMAP_BBMAP_BITS * PAGE_SIZE)
+
+static bool vmap_initialized __read_mostly = false;
 
 struct vmap_block_queue {
 	spinlock_t lock;
@@ -833,6 +841,9 @@
 	int cpu;
 	int flush = 0;
 
+	if (unlikely(!vmap_initialized))
+		return;
+
 	for_each_possible_cpu(cpu) {
 		struct vmap_block_queue *vbq = &per_cpu(vmap_block_queue, cpu);
 		struct vmap_block *vb;
@@ -902,615 +913,13 @@
  * @count: number of pages
  * @node: prefer to allocate data structures on this node
  * @prot: memory protection to use. PAGE_KERNEL for regular RAM
- * @returns: a pointer to the address that has been mapped, or NULL on failure
+ *
+ * Returns: a pointer to the address that has been mapped, or %NULL on failure
  */
 void *vm_map_ram(struct page **pages, unsigned int count, int node, pgprot_t prot)
 {
 	unsigned long size = count << PAGE_SHIFT;
 	unsigned long addr;
-=======
-	unsigned long addr;
-	int purged = 0;
-
-	BUG_ON(size & ~PAGE_MASK);
-
-	va = kmalloc_node(sizeof(struct vmap_area),
-			gfp_mask & GFP_RECLAIM_MASK, node);
-	if (unlikely(!va))
-		return ERR_PTR(-ENOMEM);
-
-retry:
-	addr = ALIGN(vstart, align);
-
-	spin_lock(&vmap_area_lock);
-	/* XXX: could have a last_hole cache */
-	n = vmap_area_root.rb_node;
-	if (n) {
-		struct vmap_area *first = NULL;
-
-		do {
-			struct vmap_area *tmp;
-			tmp = rb_entry(n, struct vmap_area, rb_node);
-			if (tmp->va_end >= addr) {
-				if (!first && tmp->va_start < addr + size)
-					first = tmp;
-				n = n->rb_left;
-			} else {
-				first = tmp;
-				n = n->rb_right;
-			}
-		} while (n);
-
-		if (!first)
-			goto found;
-
-		if (first->va_end < addr) {
-			n = rb_next(&first->rb_node);
-			if (n)
-				first = rb_entry(n, struct vmap_area, rb_node);
-			else
-				goto found;
-		}
-
-		while (addr + size > first->va_start && addr + size <= vend) {
-			addr = ALIGN(first->va_end + PAGE_SIZE, align);
-
-			n = rb_next(&first->rb_node);
-			if (n)
-				first = rb_entry(n, struct vmap_area, rb_node);
-			else
-				goto found;
-		}
-	}
-found:
-	if (addr + size > vend) {
-		spin_unlock(&vmap_area_lock);
-		if (!purged) {
-			purge_vmap_area_lazy();
-			purged = 1;
-			goto retry;
-		}
-		if (printk_ratelimit())
-			printk(KERN_WARNING "vmap allocation failed: "
-				 "use vmalloc=<size> to increase size.\n");
-		return ERR_PTR(-EBUSY);
-	}
-
-	BUG_ON(addr & (align-1));
-
-	va->va_start = addr;
-	va->va_end = addr + size;
-	va->flags = 0;
-	__insert_vmap_area(va);
-	spin_unlock(&vmap_area_lock);
-
-	return va;
-}
-
-static void rcu_free_va(struct rcu_head *head)
-{
-	struct vmap_area *va = container_of(head, struct vmap_area, rcu_head);
-
-	kfree(va);
-}
-
-static void __free_vmap_area(struct vmap_area *va)
-{
-	BUG_ON(RB_EMPTY_NODE(&va->rb_node));
-	rb_erase(&va->rb_node, &vmap_area_root);
-	RB_CLEAR_NODE(&va->rb_node);
-	list_del_rcu(&va->list);
-
-	call_rcu(&va->rcu_head, rcu_free_va);
-}
-
-/*
- * Free a region of KVA allocated by alloc_vmap_area
- */
-static void free_vmap_area(struct vmap_area *va)
-{
-	spin_lock(&vmap_area_lock);
-	__free_vmap_area(va);
-	spin_unlock(&vmap_area_lock);
-}
-
-/*
- * Clear the pagetable entries of a given vmap_area
- */
-static void unmap_vmap_area(struct vmap_area *va)
-{
-	vunmap_page_range(va->va_start, va->va_end);
-}
-
-/*
- * lazy_max_pages is the maximum amount of virtual address space we gather up
- * before attempting to purge with a TLB flush.
- *
- * There is a tradeoff here: a larger number will cover more kernel page tables
- * and take slightly longer to purge, but it will linearly reduce the number of
- * global TLB flushes that must be performed. It would seem natural to scale
- * this number up linearly with the number of CPUs (because vmapping activity
- * could also scale linearly with the number of CPUs), however it is likely
- * that in practice, workloads might be constrained in other ways that mean
- * vmap activity will not scale linearly with CPUs. Also, I want to be
- * conservative and not introduce a big latency on huge systems, so go with
- * a less aggressive log scale. It will still be an improvement over the old
- * code, and it will be simple to change the scale factor if we find that it
- * becomes a problem on bigger systems.
- */
-static unsigned long lazy_max_pages(void)
-{
-	unsigned int log;
-
-	log = fls(num_online_cpus());
-
-	return log * (32UL * 1024 * 1024 / PAGE_SIZE);
-}
-
-static atomic_t vmap_lazy_nr = ATOMIC_INIT(0);
-
-/*
- * Purges all lazily-freed vmap areas.
- *
- * If sync is 0 then don't purge if there is already a purge in progress.
- * If force_flush is 1, then flush kernel TLBs between *start and *end even
- * if we found no lazy vmap areas to unmap (callers can use this to optimise
- * their own TLB flushing).
- * Returns with *start = min(*start, lowest purged address)
- *              *end = max(*end, highest purged address)
- */
-static void __purge_vmap_area_lazy(unsigned long *start, unsigned long *end,
-					int sync, int force_flush)
-{
-	static DEFINE_SPINLOCK(purge_lock);
-	LIST_HEAD(valist);
-	struct vmap_area *va;
-	int nr = 0;
-
-	/*
-	 * If sync is 0 but force_flush is 1, we'll go sync anyway but callers
-	 * should not expect such behaviour. This just simplifies locking for
-	 * the case that isn't actually used at the moment anyway.
-	 */
-	if (!sync && !force_flush) {
-		if (!spin_trylock(&purge_lock))
-			return;
-	} else
-		spin_lock(&purge_lock);
-
-	rcu_read_lock();
-	list_for_each_entry_rcu(va, &vmap_area_list, list) {
-		if (va->flags & VM_LAZY_FREE) {
-			if (va->va_start < *start)
-				*start = va->va_start;
-			if (va->va_end > *end)
-				*end = va->va_end;
-			nr += (va->va_end - va->va_start) >> PAGE_SHIFT;
-			unmap_vmap_area(va);
-			list_add_tail(&va->purge_list, &valist);
-			va->flags |= VM_LAZY_FREEING;
-			va->flags &= ~VM_LAZY_FREE;
-		}
-	}
-	rcu_read_unlock();
-
-	if (nr) {
-		BUG_ON(nr > atomic_read(&vmap_lazy_nr));
-		atomic_sub(nr, &vmap_lazy_nr);
-	}
-
-	if (nr || force_flush)
-		flush_tlb_kernel_range(*start, *end);
-
-	if (nr) {
-		spin_lock(&vmap_area_lock);
-		list_for_each_entry(va, &valist, purge_list)
-			__free_vmap_area(va);
-		spin_unlock(&vmap_area_lock);
-	}
-	spin_unlock(&purge_lock);
-}
-
-/*
- * Kick off a purge of the outstanding lazy areas. Don't bother if somebody
- * is already purging.
- */
-static void try_purge_vmap_area_lazy(void)
-{
-	unsigned long start = ULONG_MAX, end = 0;
-
-	__purge_vmap_area_lazy(&start, &end, 0, 0);
-}
-
-/*
- * Kick off a purge of the outstanding lazy areas.
- */
-static void purge_vmap_area_lazy(void)
-{
-	unsigned long start = ULONG_MAX, end = 0;
-
-	__purge_vmap_area_lazy(&start, &end, 1, 0);
-}
-
-/*
- * Free and unmap a vmap area
- */
-static void free_unmap_vmap_area(struct vmap_area *va)
-{
-	va->flags |= VM_LAZY_FREE;
-	atomic_add((va->va_end - va->va_start) >> PAGE_SHIFT, &vmap_lazy_nr);
-	if (unlikely(atomic_read(&vmap_lazy_nr) > lazy_max_pages()))
-		try_purge_vmap_area_lazy();
-}
-
-static struct vmap_area *find_vmap_area(unsigned long addr)
-{
-	struct vmap_area *va;
-
-	spin_lock(&vmap_area_lock);
-	va = __find_vmap_area(addr);
-	spin_unlock(&vmap_area_lock);
-
-	return va;
-}
-
-static void free_unmap_vmap_area_addr(unsigned long addr)
-{
-	struct vmap_area *va;
-
-	va = find_vmap_area(addr);
-	BUG_ON(!va);
-	free_unmap_vmap_area(va);
-}
-
-
-/*** Per cpu kva allocator ***/
-
-/*
- * vmap space is limited especially on 32 bit architectures. Ensure there is
- * room for at least 16 percpu vmap blocks per CPU.
- */
-/*
- * If we had a constant VMALLOC_START and VMALLOC_END, we'd like to be able
- * to #define VMALLOC_SPACE		(VMALLOC_END-VMALLOC_START). Guess
- * instead (we just need a rough idea)
- */
-#if BITS_PER_LONG == 32
-#define VMALLOC_SPACE		(128UL*1024*1024)
-#else
-#define VMALLOC_SPACE		(128UL*1024*1024*1024)
-#endif
-
-#define VMALLOC_PAGES		(VMALLOC_SPACE / PAGE_SIZE)
-#define VMAP_MAX_ALLOC		BITS_PER_LONG	/* 256K with 4K pages */
-#define VMAP_BBMAP_BITS_MAX	1024	/* 4MB with 4K pages */
-#define VMAP_BBMAP_BITS_MIN	(VMAP_MAX_ALLOC*2)
-#define VMAP_MIN(x, y)		((x) < (y) ? (x) : (y)) /* can't use min() */
-#define VMAP_MAX(x, y)		((x) > (y) ? (x) : (y)) /* can't use max() */
-#define VMAP_BBMAP_BITS		VMAP_MIN(VMAP_BBMAP_BITS_MAX,		\
-					VMAP_MAX(VMAP_BBMAP_BITS_MIN,	\
-						VMALLOC_PAGES / NR_CPUS / 16))
-
-#define VMAP_BLOCK_SIZE		(VMAP_BBMAP_BITS * PAGE_SIZE)
-
-static bool vmap_initialized __read_mostly = false;
-
-struct vmap_block_queue {
-	spinlock_t lock;
-	struct list_head free;
-	struct list_head dirty;
-	unsigned int nr_dirty;
-};
-
-struct vmap_block {
-	spinlock_t lock;
-	struct vmap_area *va;
-	struct vmap_block_queue *vbq;
-	unsigned long free, dirty;
-	DECLARE_BITMAP(alloc_map, VMAP_BBMAP_BITS);
-	DECLARE_BITMAP(dirty_map, VMAP_BBMAP_BITS);
-	union {
-		struct {
-			struct list_head free_list;
-			struct list_head dirty_list;
-		};
-		struct rcu_head rcu_head;
-	};
-};
-
-/* Queue of free and dirty vmap blocks, for allocation and flushing purposes */
-static DEFINE_PER_CPU(struct vmap_block_queue, vmap_block_queue);
-
-/*
- * Radix tree of vmap blocks, indexed by address, to quickly find a vmap block
- * in the free path. Could get rid of this if we change the API to return a
- * "cookie" from alloc, to be passed to free. But no big deal yet.
- */
-static DEFINE_SPINLOCK(vmap_block_tree_lock);
-static RADIX_TREE(vmap_block_tree, GFP_ATOMIC);
-
-/*
- * We should probably have a fallback mechanism to allocate virtual memory
- * out of partially filled vmap blocks. However vmap block sizing should be
- * fairly reasonable according to the vmalloc size, so it shouldn't be a
- * big problem.
- */
-
-static unsigned long addr_to_vb_idx(unsigned long addr)
-{
-	addr -= VMALLOC_START & ~(VMAP_BLOCK_SIZE-1);
-	addr /= VMAP_BLOCK_SIZE;
-	return addr;
-}
-
-static struct vmap_block *new_vmap_block(gfp_t gfp_mask)
-{
-	struct vmap_block_queue *vbq;
-	struct vmap_block *vb;
-	struct vmap_area *va;
-	unsigned long vb_idx;
-	int node, err;
-
-	node = numa_node_id();
-
-	vb = kmalloc_node(sizeof(struct vmap_block),
-			gfp_mask & GFP_RECLAIM_MASK, node);
-	if (unlikely(!vb))
-		return ERR_PTR(-ENOMEM);
-
-	va = alloc_vmap_area(VMAP_BLOCK_SIZE, VMAP_BLOCK_SIZE,
-					VMALLOC_START, VMALLOC_END,
-					node, gfp_mask);
-	if (unlikely(IS_ERR(va))) {
-		kfree(vb);
-		return ERR_PTR(PTR_ERR(va));
-	}
-
-	err = radix_tree_preload(gfp_mask);
-	if (unlikely(err)) {
-		kfree(vb);
-		free_vmap_area(va);
-		return ERR_PTR(err);
-	}
-
-	spin_lock_init(&vb->lock);
-	vb->va = va;
-	vb->free = VMAP_BBMAP_BITS;
-	vb->dirty = 0;
-	bitmap_zero(vb->alloc_map, VMAP_BBMAP_BITS);
-	bitmap_zero(vb->dirty_map, VMAP_BBMAP_BITS);
-	INIT_LIST_HEAD(&vb->free_list);
-	INIT_LIST_HEAD(&vb->dirty_list);
-
-	vb_idx = addr_to_vb_idx(va->va_start);
-	spin_lock(&vmap_block_tree_lock);
-	err = radix_tree_insert(&vmap_block_tree, vb_idx, vb);
-	spin_unlock(&vmap_block_tree_lock);
-	BUG_ON(err);
-	radix_tree_preload_end();
-
-	vbq = &get_cpu_var(vmap_block_queue);
-	vb->vbq = vbq;
-	spin_lock(&vbq->lock);
-	list_add(&vb->free_list, &vbq->free);
-	spin_unlock(&vbq->lock);
-	put_cpu_var(vmap_cpu_blocks);
-
-	return vb;
-}
-
-static void rcu_free_vb(struct rcu_head *head)
-{
-	struct vmap_block *vb = container_of(head, struct vmap_block, rcu_head);
-
-	kfree(vb);
-}
-
-static void free_vmap_block(struct vmap_block *vb)
-{
-	struct vmap_block *tmp;
-	unsigned long vb_idx;
-
-	spin_lock(&vb->vbq->lock);
-	if (!list_empty(&vb->free_list))
-		list_del(&vb->free_list);
-	if (!list_empty(&vb->dirty_list))
-		list_del(&vb->dirty_list);
-	spin_unlock(&vb->vbq->lock);
-
-	vb_idx = addr_to_vb_idx(vb->va->va_start);
-	spin_lock(&vmap_block_tree_lock);
-	tmp = radix_tree_delete(&vmap_block_tree, vb_idx);
-	spin_unlock(&vmap_block_tree_lock);
-	BUG_ON(tmp != vb);
-
-	free_unmap_vmap_area(vb->va);
-	call_rcu(&vb->rcu_head, rcu_free_vb);
-}
-
-static void *vb_alloc(unsigned long size, gfp_t gfp_mask)
-{
-	struct vmap_block_queue *vbq;
-	struct vmap_block *vb;
-	unsigned long addr = 0;
-	unsigned int order;
-
-	BUG_ON(size & ~PAGE_MASK);
-	BUG_ON(size > PAGE_SIZE*VMAP_MAX_ALLOC);
-	order = get_order(size);
-
-again:
-	rcu_read_lock();
-	vbq = &get_cpu_var(vmap_block_queue);
-	list_for_each_entry_rcu(vb, &vbq->free, free_list) {
-		int i;
-
-		spin_lock(&vb->lock);
-		i = bitmap_find_free_region(vb->alloc_map,
-						VMAP_BBMAP_BITS, order);
-
-		if (i >= 0) {
-			addr = vb->va->va_start + (i << PAGE_SHIFT);
-			BUG_ON(addr_to_vb_idx(addr) !=
-					addr_to_vb_idx(vb->va->va_start));
-			vb->free -= 1UL << order;
-			if (vb->free == 0) {
-				spin_lock(&vbq->lock);
-				list_del_init(&vb->free_list);
-				spin_unlock(&vbq->lock);
-			}
-			spin_unlock(&vb->lock);
-			break;
-		}
-		spin_unlock(&vb->lock);
-	}
-	put_cpu_var(vmap_cpu_blocks);
-	rcu_read_unlock();
-
-	if (!addr) {
-		vb = new_vmap_block(gfp_mask);
-		if (IS_ERR(vb))
-			return vb;
-		goto again;
-	}
-
-	return (void *)addr;
-}
-
-static void vb_free(const void *addr, unsigned long size)
-{
-	unsigned long offset;
-	unsigned long vb_idx;
-	unsigned int order;
-	struct vmap_block *vb;
-
-	BUG_ON(size & ~PAGE_MASK);
-	BUG_ON(size > PAGE_SIZE*VMAP_MAX_ALLOC);
-	order = get_order(size);
-
-	offset = (unsigned long)addr & (VMAP_BLOCK_SIZE - 1);
-
-	vb_idx = addr_to_vb_idx((unsigned long)addr);
-	rcu_read_lock();
-	vb = radix_tree_lookup(&vmap_block_tree, vb_idx);
-	rcu_read_unlock();
-	BUG_ON(!vb);
-
-	spin_lock(&vb->lock);
-	bitmap_allocate_region(vb->dirty_map, offset >> PAGE_SHIFT, order);
-	if (!vb->dirty) {
-		spin_lock(&vb->vbq->lock);
-		list_add(&vb->dirty_list, &vb->vbq->dirty);
-		spin_unlock(&vb->vbq->lock);
-	}
-	vb->dirty += 1UL << order;
-	if (vb->dirty == VMAP_BBMAP_BITS) {
-		BUG_ON(vb->free || !list_empty(&vb->free_list));
-		spin_unlock(&vb->lock);
-		free_vmap_block(vb);
-	} else
-		spin_unlock(&vb->lock);
-}
-
-/**
- * vm_unmap_aliases - unmap outstanding lazy aliases in the vmap layer
- *
- * The vmap/vmalloc layer lazily flushes kernel virtual mappings primarily
- * to amortize TLB flushing overheads. What this means is that any page you
- * have now, may, in a former life, have been mapped into kernel virtual
- * address by the vmap layer and so there might be some CPUs with TLB entries
- * still referencing that page (additional to the regular 1:1 kernel mapping).
- *
- * vm_unmap_aliases flushes all such lazy mappings. After it returns, we can
- * be sure that none of the pages we have control over will have any aliases
- * from the vmap layer.
- */
-void vm_unmap_aliases(void)
-{
-	unsigned long start = ULONG_MAX, end = 0;
-	int cpu;
-	int flush = 0;
-
-	if (unlikely(!vmap_initialized))
-		return;
-
-	for_each_possible_cpu(cpu) {
-		struct vmap_block_queue *vbq = &per_cpu(vmap_block_queue, cpu);
-		struct vmap_block *vb;
-
-		rcu_read_lock();
-		list_for_each_entry_rcu(vb, &vbq->free, free_list) {
-			int i;
-
-			spin_lock(&vb->lock);
-			i = find_first_bit(vb->dirty_map, VMAP_BBMAP_BITS);
-			while (i < VMAP_BBMAP_BITS) {
-				unsigned long s, e;
-				int j;
-				j = find_next_zero_bit(vb->dirty_map,
-					VMAP_BBMAP_BITS, i);
-
-				s = vb->va->va_start + (i << PAGE_SHIFT);
-				e = vb->va->va_start + (j << PAGE_SHIFT);
-				vunmap_page_range(s, e);
-				flush = 1;
-
-				if (s < start)
-					start = s;
-				if (e > end)
-					end = e;
-
-				i = j;
-				i = find_next_bit(vb->dirty_map,
-							VMAP_BBMAP_BITS, i);
-			}
-			spin_unlock(&vb->lock);
-		}
-		rcu_read_unlock();
-	}
-
-	__purge_vmap_area_lazy(&start, &end, 1, flush);
-}
-EXPORT_SYMBOL_GPL(vm_unmap_aliases);
-
-/**
- * vm_unmap_ram - unmap linear kernel address space set up by vm_map_ram
- * @mem: the pointer returned by vm_map_ram
- * @count: the count passed to that vm_map_ram call (cannot unmap partial)
- */
-void vm_unmap_ram(const void *mem, unsigned int count)
-{
-	unsigned long size = count << PAGE_SHIFT;
-	unsigned long addr = (unsigned long)mem;
-
-	BUG_ON(!addr);
-	BUG_ON(addr < VMALLOC_START);
-	BUG_ON(addr > VMALLOC_END);
-	BUG_ON(addr & (PAGE_SIZE-1));
-
-	debug_check_no_locks_freed(mem, size);
-
-	if (likely(count <= VMAP_MAX_ALLOC))
-		vb_free(mem, size);
-	else
-		free_unmap_vmap_area_addr(addr);
-}
-EXPORT_SYMBOL(vm_unmap_ram);
-
-/**
- * vm_map_ram - map pages linearly into kernel virtual address (vmalloc space)
- * @pages: an array of pointers to the pages to be mapped
- * @count: number of pages
- * @node: prefer to allocate data structures on this node
- * @prot: memory protection to use. PAGE_KERNEL for regular RAM
- *
- * Returns: a pointer to the address that has been mapped, or %NULL on failure
- */
-void *vm_map_ram(struct page **pages, unsigned int count, int node, pgprot_t prot)
-{
-	unsigned long size = count << PAGE_SHIFT;
-	unsigned long addr;
->>>>>>> c07f62e5
 	void *mem;
 
 	if (likely(count <= VMAP_MAX_ALLOC)) {
@@ -1549,11 +958,8 @@
 		INIT_LIST_HEAD(&vbq->dirty);
 		vbq->nr_dirty = 0;
 	}
-<<<<<<< HEAD
-=======
 
 	vmap_initialized = true;
->>>>>>> c07f62e5
 }
 
 void unmap_kernel_range(unsigned long addr, unsigned long size)
