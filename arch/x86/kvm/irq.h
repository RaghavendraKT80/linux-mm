/* SPDX-License-Identifier: GPL-2.0-only */
/*
 * irq.h: in kernel interrupt controller related definitions
 * Copyright (c) 2007, Intel Corporation.
 *
 * Authors:
 *   Yaozu (Eddie) Dong <Eddie.dong@intel.com>
 */

#ifndef __IRQ_H
#define __IRQ_H

#include <linux/mm_types.h>
#include <linux/hrtimer.h>
#include <linux/kvm_host.h>
#include <linux/spinlock.h>

#include <kvm/iodev.h>
#include "lapic.h"

#define PIC_NUM_PINS 16
#define SELECT_PIC(irq) \
	((irq) < 8 ? KVM_IRQCHIP_PIC_MASTER : KVM_IRQCHIP_PIC_SLAVE)

struct kvm;
struct kvm_vcpu;

struct kvm_kpic_state {
	u8 last_irr;	/* edge detection */
	u8 irr;		/* interrupt request register */
	u8 imr;		/* interrupt mask register */
	u8 isr;		/* interrupt service register */
	u8 priority_add;	/* highest irq priority */
	u8 irq_base;
	u8 read_reg_select;
	u8 poll;
	u8 special_mask;
	u8 init_state;
	u8 auto_eoi;
	u8 rotate_on_auto_eoi;
	u8 special_fully_nested_mode;
	u8 init4;		/* true if 4 byte init */
	u8 elcr;		/* PIIX edge/trigger selection */
	u8 elcr_mask;
	u8 isr_ack;	/* interrupt ack detection */
	struct kvm_pic *pics_state;
};

struct kvm_pic {
	spinlock_t lock;
	bool wakeup_needed;
	unsigned pending_acks;
	struct kvm *kvm;
	struct kvm_kpic_state pics[2]; /* 0 is master pic, 1 is slave pic */
	int output;		/* intr from master PIC */
	struct kvm_io_device dev_master;
	struct kvm_io_device dev_slave;
	struct kvm_io_device dev_elcr;
<<<<<<< HEAD
	void (*ack_notifier)(void *opaque, int irq);
=======
>>>>>>> df0cc57e
	unsigned long irq_states[PIC_NUM_PINS];
};

int kvm_pic_init(struct kvm *kvm);
void kvm_pic_destroy(struct kvm *kvm);
int kvm_pic_read_irq(struct kvm *kvm);
void kvm_pic_update_irq(struct kvm_pic *s);

static inline int irqchip_split(struct kvm *kvm)
{
	int mode = kvm->arch.irqchip_mode;

	/* Matches smp_wmb() when setting irqchip_mode */
	smp_rmb();
	return mode == KVM_IRQCHIP_SPLIT;
}

static inline int irqchip_kernel(struct kvm *kvm)
{
	int mode = kvm->arch.irqchip_mode;

	/* Matches smp_wmb() when setting irqchip_mode */
	smp_rmb();
	return mode == KVM_IRQCHIP_KERNEL;
}

static inline int pic_in_kernel(struct kvm *kvm)
{
	return irqchip_kernel(kvm);
}

static inline int irqchip_in_kernel(struct kvm *kvm)
{
	int mode = kvm->arch.irqchip_mode;

	/* Matches smp_wmb() when setting irqchip_mode */
	smp_rmb();
	return mode != KVM_IRQCHIP_NONE;
}

void kvm_inject_pending_timer_irqs(struct kvm_vcpu *vcpu);
void kvm_inject_apic_timer_irqs(struct kvm_vcpu *vcpu);
void kvm_apic_nmi_wd_deliver(struct kvm_vcpu *vcpu);
void __kvm_migrate_apic_timer(struct kvm_vcpu *vcpu);
void __kvm_migrate_pit_timer(struct kvm_vcpu *vcpu);
void __kvm_migrate_timers(struct kvm_vcpu *vcpu);

int apic_has_pending_timer(struct kvm_vcpu *vcpu);

int kvm_setup_default_irq_routing(struct kvm *kvm);
int kvm_setup_empty_irq_routing(struct kvm *kvm);
int kvm_irq_delivery_to_apic(struct kvm *kvm, struct kvm_lapic *src,
			     struct kvm_lapic_irq *irq,
			     struct dest_map *dest_map);

#endif<|MERGE_RESOLUTION|>--- conflicted
+++ resolved
@@ -56,10 +56,6 @@
 	struct kvm_io_device dev_master;
 	struct kvm_io_device dev_slave;
 	struct kvm_io_device dev_elcr;
-<<<<<<< HEAD
-	void (*ack_notifier)(void *opaque, int irq);
-=======
->>>>>>> df0cc57e
 	unsigned long irq_states[PIC_NUM_PINS];
 };
 
