--- conflicted
+++ resolved
@@ -3870,54 +3870,6 @@
 	/* Clear use of the VMSA */
 	svm->vmcb->control.vmsa_pa = INVALID_PAGE;
 
-<<<<<<< HEAD
-	if (VALID_PAGE(svm->sev_es.snp_vmsa_gpa)) {
-		gfn_t gfn = gpa_to_gfn(svm->sev_es.snp_vmsa_gpa);
-		struct kvm_memory_slot *slot;
-		struct page *page;
-		kvm_pfn_t pfn;
-
-		slot = gfn_to_memslot(vcpu->kvm, gfn);
-		if (!slot)
-			return -EINVAL;
-
-		/*
-		 * The new VMSA will be private memory guest memory, so
-		 * retrieve the PFN from the gmem backend.
-		 */
-		if (kvm_gmem_get_pfn(vcpu->kvm, slot, gfn, &pfn, &page, NULL))
-			return -EINVAL;
-
-		/*
-		 * From this point forward, the VMSA will always be a
-		 * guest-mapped page rather than the initial one allocated
-		 * by KVM in svm->sev_es.vmsa. In theory, svm->sev_es.vmsa
-		 * could be free'd and cleaned up here, but that involves
-		 * cleanups like wbinvd_on_all_cpus() which would ideally
-		 * be handled during teardown rather than guest boot.
-		 * Deferring that also allows the existing logic for SEV-ES
-		 * VMSAs to be re-used with minimal SNP-specific changes.
-		 */
-		svm->sev_es.snp_has_guest_vmsa = true;
-
-		/* Use the new VMSA */
-		svm->vmcb->control.vmsa_pa = pfn_to_hpa(pfn);
-
-		/* Mark the vCPU as runnable */
-		kvm_set_mp_state(vcpu, KVM_MP_STATE_RUNNABLE);
-
-		svm->sev_es.snp_vmsa_gpa = INVALID_PAGE;
-
-		/*
-		 * gmem pages aren't currently migratable, but if this ever
-		 * changes then care should be taken to ensure
-		 * svm->sev_es.vmsa is pinned through some other means.
-		 */
-		kvm_release_page_clean(page);
-	}
-
-=======
->>>>>>> 4e96f010
 	/*
 	 * When replacing the VMSA during SEV-SNP AP creation,
 	 * mark the VMCB dirty so that full state is always reloaded.
@@ -3956,8 +3908,7 @@
 	svm->vmcb->control.vmsa_pa = pfn_to_hpa(pfn);
 
 	/* Mark the vCPU as runnable */
-	vcpu->arch.pv.pv_unhalted = false;
-	vcpu->arch.mp_state = KVM_MP_STATE_RUNNABLE;
+	kvm_set_mp_state(vcpu, KVM_MP_STATE_RUNNABLE);
 
 	/*
 	 * gmem pages aren't currently migratable, but if this ever changes
