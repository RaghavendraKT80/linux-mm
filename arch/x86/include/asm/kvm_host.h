/*
 * Kernel-based Virtual Machine driver for Linux
 *
 * This header defines architecture specific interfaces, x86 version
 *
 * This work is licensed under the terms of the GNU GPL, version 2.  See
 * the COPYING file in the top-level directory.
 *
 */

#ifndef _ASM_X86_KVM_HOST_H
#define _ASM_X86_KVM_HOST_H

#include <linux/types.h>
#include <linux/mm.h>
#include <linux/mmu_notifier.h>
#include <linux/tracepoint.h>
#include <linux/cpumask.h>
#include <linux/irq_work.h>
#include <linux/irq.h>

#include <linux/kvm.h>
#include <linux/kvm_para.h>
#include <linux/kvm_types.h>
#include <linux/perf_event.h>
#include <linux/pvclock_gtod.h>
#include <linux/clocksource.h>
#include <linux/irqbypass.h>
#include <linux/hyperv.h>

#include <asm/apic.h>
#include <asm/pvclock-abi.h>
#include <asm/desc.h>
#include <asm/mtrr.h>
#include <asm/msr-index.h>
#include <asm/asm.h>
#include <asm/kvm_page_track.h>
#include <asm/hyperv-tlfs.h>

#define KVM_MAX_VCPUS 288
#define KVM_SOFT_MAX_VCPUS 240
#define KVM_MAX_VCPU_ID 1023
#define KVM_USER_MEM_SLOTS 509
/* memory slots that are not exposed to userspace */
#define KVM_PRIVATE_MEM_SLOTS 3
#define KVM_MEM_SLOTS_NUM (KVM_USER_MEM_SLOTS + KVM_PRIVATE_MEM_SLOTS)

#define KVM_HALT_POLL_NS_DEFAULT 200000

#define KVM_IRQCHIP_NUM_PINS  KVM_IOAPIC_NUM_PINS

/* x86-specific vcpu->requests bit members */
#define KVM_REQ_MIGRATE_TIMER		KVM_ARCH_REQ(0)
#define KVM_REQ_REPORT_TPR_ACCESS	KVM_ARCH_REQ(1)
#define KVM_REQ_TRIPLE_FAULT		KVM_ARCH_REQ(2)
#define KVM_REQ_MMU_SYNC		KVM_ARCH_REQ(3)
#define KVM_REQ_CLOCK_UPDATE		KVM_ARCH_REQ(4)
#define KVM_REQ_LOAD_CR3		KVM_ARCH_REQ(5)
#define KVM_REQ_EVENT			KVM_ARCH_REQ(6)
#define KVM_REQ_APF_HALT		KVM_ARCH_REQ(7)
#define KVM_REQ_STEAL_UPDATE		KVM_ARCH_REQ(8)
#define KVM_REQ_NMI			KVM_ARCH_REQ(9)
#define KVM_REQ_PMU			KVM_ARCH_REQ(10)
#define KVM_REQ_PMI			KVM_ARCH_REQ(11)
#define KVM_REQ_SMI			KVM_ARCH_REQ(12)
#define KVM_REQ_MASTERCLOCK_UPDATE	KVM_ARCH_REQ(13)
#define KVM_REQ_MCLOCK_INPROGRESS \
	KVM_ARCH_REQ_FLAGS(14, KVM_REQUEST_WAIT | KVM_REQUEST_NO_WAKEUP)
#define KVM_REQ_SCAN_IOAPIC \
	KVM_ARCH_REQ_FLAGS(15, KVM_REQUEST_WAIT | KVM_REQUEST_NO_WAKEUP)
#define KVM_REQ_GLOBAL_CLOCK_UPDATE	KVM_ARCH_REQ(16)
#define KVM_REQ_APIC_PAGE_RELOAD \
	KVM_ARCH_REQ_FLAGS(17, KVM_REQUEST_WAIT | KVM_REQUEST_NO_WAKEUP)
#define KVM_REQ_HV_CRASH		KVM_ARCH_REQ(18)
#define KVM_REQ_IOAPIC_EOI_EXIT		KVM_ARCH_REQ(19)
#define KVM_REQ_HV_RESET		KVM_ARCH_REQ(20)
#define KVM_REQ_HV_EXIT			KVM_ARCH_REQ(21)
#define KVM_REQ_HV_STIMER		KVM_ARCH_REQ(22)
#define KVM_REQ_LOAD_EOI_EXITMAP	KVM_ARCH_REQ(23)
#define KVM_REQ_GET_VMCS12_PAGES	KVM_ARCH_REQ(24)

#define CR0_RESERVED_BITS                                               \
	(~(unsigned long)(X86_CR0_PE | X86_CR0_MP | X86_CR0_EM | X86_CR0_TS \
			  | X86_CR0_ET | X86_CR0_NE | X86_CR0_WP | X86_CR0_AM \
			  | X86_CR0_NW | X86_CR0_CD | X86_CR0_PG))

#define CR4_RESERVED_BITS                                               \
	(~(unsigned long)(X86_CR4_VME | X86_CR4_PVI | X86_CR4_TSD | X86_CR4_DE\
			  | X86_CR4_PSE | X86_CR4_PAE | X86_CR4_MCE     \
			  | X86_CR4_PGE | X86_CR4_PCE | X86_CR4_OSFXSR | X86_CR4_PCIDE \
			  | X86_CR4_OSXSAVE | X86_CR4_SMEP | X86_CR4_FSGSBASE \
			  | X86_CR4_OSXMMEXCPT | X86_CR4_LA57 | X86_CR4_VMXE \
			  | X86_CR4_SMAP | X86_CR4_PKE | X86_CR4_UMIP))

#define CR8_RESERVED_BITS (~(unsigned long)X86_CR8_TPR)



#define INVALID_PAGE (~(hpa_t)0)
#define VALID_PAGE(x) ((x) != INVALID_PAGE)

#define UNMAPPED_GVA (~(gpa_t)0)

/* KVM Hugepage definitions for x86 */
#define KVM_NR_PAGE_SIZES	3
#define KVM_HPAGE_GFN_SHIFT(x)	(((x) - 1) * 9)
#define KVM_HPAGE_SHIFT(x)	(PAGE_SHIFT + KVM_HPAGE_GFN_SHIFT(x))
#define KVM_HPAGE_SIZE(x)	(1UL << KVM_HPAGE_SHIFT(x))
#define KVM_HPAGE_MASK(x)	(~(KVM_HPAGE_SIZE(x) - 1))
#define KVM_PAGES_PER_HPAGE(x)	(KVM_HPAGE_SIZE(x) / PAGE_SIZE)

static inline gfn_t gfn_to_index(gfn_t gfn, gfn_t base_gfn, int level)
{
	/* KVM_HPAGE_GFN_SHIFT(PT_PAGE_TABLE_LEVEL) must be 0. */
	return (gfn >> KVM_HPAGE_GFN_SHIFT(level)) -
		(base_gfn >> KVM_HPAGE_GFN_SHIFT(level));
}

#define KVM_PERMILLE_MMU_PAGES 20
#define KVM_MIN_ALLOC_MMU_PAGES 64
#define KVM_MMU_HASH_SHIFT 12
#define KVM_NUM_MMU_PAGES (1 << KVM_MMU_HASH_SHIFT)
#define KVM_MIN_FREE_MMU_PAGES 5
#define KVM_REFILL_PAGES 25
#define KVM_MAX_CPUID_ENTRIES 80
#define KVM_NR_FIXED_MTRR_REGION 88
#define KVM_NR_VAR_MTRR 8

#define ASYNC_PF_PER_VCPU 64

enum kvm_reg {
	VCPU_REGS_RAX = 0,
	VCPU_REGS_RCX = 1,
	VCPU_REGS_RDX = 2,
	VCPU_REGS_RBX = 3,
	VCPU_REGS_RSP = 4,
	VCPU_REGS_RBP = 5,
	VCPU_REGS_RSI = 6,
	VCPU_REGS_RDI = 7,
#ifdef CONFIG_X86_64
	VCPU_REGS_R8 = 8,
	VCPU_REGS_R9 = 9,
	VCPU_REGS_R10 = 10,
	VCPU_REGS_R11 = 11,
	VCPU_REGS_R12 = 12,
	VCPU_REGS_R13 = 13,
	VCPU_REGS_R14 = 14,
	VCPU_REGS_R15 = 15,
#endif
	VCPU_REGS_RIP,
	NR_VCPU_REGS
};

enum kvm_reg_ex {
	VCPU_EXREG_PDPTR = NR_VCPU_REGS,
	VCPU_EXREG_CR3,
	VCPU_EXREG_RFLAGS,
	VCPU_EXREG_SEGMENTS,
};

enum {
	VCPU_SREG_ES,
	VCPU_SREG_CS,
	VCPU_SREG_SS,
	VCPU_SREG_DS,
	VCPU_SREG_FS,
	VCPU_SREG_GS,
	VCPU_SREG_TR,
	VCPU_SREG_LDTR,
};

#include <asm/kvm_emulate.h>

#define KVM_NR_MEM_OBJS 40

#define KVM_NR_DB_REGS	4

#define DR6_BD		(1 << 13)
#define DR6_BS		(1 << 14)
#define DR6_RTM		(1 << 16)
#define DR6_FIXED_1	0xfffe0ff0
#define DR6_INIT	0xffff0ff0
#define DR6_VOLATILE	0x0001e00f

#define DR7_BP_EN_MASK	0x000000ff
#define DR7_GE		(1 << 9)
#define DR7_GD		(1 << 13)
#define DR7_FIXED_1	0x00000400
#define DR7_VOLATILE	0xffff2bff

#define PFERR_PRESENT_BIT 0
#define PFERR_WRITE_BIT 1
#define PFERR_USER_BIT 2
#define PFERR_RSVD_BIT 3
#define PFERR_FETCH_BIT 4
#define PFERR_PK_BIT 5
#define PFERR_GUEST_FINAL_BIT 32
#define PFERR_GUEST_PAGE_BIT 33

#define PFERR_PRESENT_MASK (1U << PFERR_PRESENT_BIT)
#define PFERR_WRITE_MASK (1U << PFERR_WRITE_BIT)
#define PFERR_USER_MASK (1U << PFERR_USER_BIT)
#define PFERR_RSVD_MASK (1U << PFERR_RSVD_BIT)
#define PFERR_FETCH_MASK (1U << PFERR_FETCH_BIT)
#define PFERR_PK_MASK (1U << PFERR_PK_BIT)
#define PFERR_GUEST_FINAL_MASK (1ULL << PFERR_GUEST_FINAL_BIT)
#define PFERR_GUEST_PAGE_MASK (1ULL << PFERR_GUEST_PAGE_BIT)

#define PFERR_NESTED_GUEST_PAGE (PFERR_GUEST_PAGE_MASK |	\
				 PFERR_WRITE_MASK |		\
				 PFERR_PRESENT_MASK)

/*
 * The mask used to denote special SPTEs, which can be either MMIO SPTEs or
 * Access Tracking SPTEs. We use bit 62 instead of bit 63 to avoid conflicting
 * with the SVE bit in EPT PTEs.
 */
#define SPTE_SPECIAL_MASK (1ULL << 62)

/* apic attention bits */
#define KVM_APIC_CHECK_VAPIC	0
/*
 * The following bit is set with PV-EOI, unset on EOI.
 * We detect PV-EOI changes by guest by comparing
 * this bit with PV-EOI in guest memory.
 * See the implementation in apic_update_pv_eoi.
 */
#define KVM_APIC_PV_EOI_PENDING	1

struct kvm_kernel_irq_routing_entry;

/*
 * We don't want allocation failures within the mmu code, so we preallocate
 * enough memory for a single page fault in a cache.
 */
struct kvm_mmu_memory_cache {
	int nobjs;
	void *objects[KVM_NR_MEM_OBJS];
};

/*
 * the pages used as guest page table on soft mmu are tracked by
 * kvm_memory_slot.arch.gfn_track which is 16 bits, so the role bits used
 * by indirect shadow page can not be more than 15 bits.
 *
 * Currently, we used 14 bits that are @level, @cr4_pae, @quadrant, @access,
 * @nxe, @cr0_wp, @smep_andnot_wp and @smap_andnot_wp.
 */
union kvm_mmu_page_role {
	unsigned word;
	struct {
		unsigned level:4;
		unsigned cr4_pae:1;
		unsigned quadrant:2;
		unsigned direct:1;
		unsigned access:3;
		unsigned invalid:1;
		unsigned nxe:1;
		unsigned cr0_wp:1;
		unsigned smep_andnot_wp:1;
		unsigned smap_andnot_wp:1;
		unsigned ad_disabled:1;
		unsigned guest_mode:1;
		unsigned :6;

		/*
		 * This is left at the top of the word so that
		 * kvm_memslots_for_spte_role can extract it with a
		 * simple shift.  While there is room, give it a whole
		 * byte so it is also faster to load it from memory.
		 */
		unsigned smm:8;
	};
};

struct kvm_rmap_head {
	unsigned long val;
};

struct kvm_mmu_page {
	struct list_head link;
	struct hlist_node hash_link;

	/*
	 * The following two entries are used to key the shadow page in the
	 * hash table.
	 */
	gfn_t gfn;
	union kvm_mmu_page_role role;

	u64 *spt;
	/* hold the gfn of each spte inside spt */
	gfn_t *gfns;
	bool unsync;
	int root_count;          /* Currently serving as active root */
	unsigned int unsync_children;
	struct kvm_rmap_head parent_ptes; /* rmap pointers to parent sptes */

	/* The page is obsolete if mmu_valid_gen != kvm->arch.mmu_valid_gen.  */
	unsigned long mmu_valid_gen;

	DECLARE_BITMAP(unsync_child_bitmap, 512);

#ifdef CONFIG_X86_32
	/*
	 * Used out of the mmu-lock to avoid reading spte values while an
	 * update is in progress; see the comments in __get_spte_lockless().
	 */
	int clear_spte_count;
#endif

	/* Number of writes since the last time traversal visited this page.  */
	atomic_t write_flooding_count;
};

struct kvm_pio_request {
	unsigned long count;
	int in;
	int port;
	int size;
};

#define PT64_ROOT_MAX_LEVEL 5

struct rsvd_bits_validate {
	u64 rsvd_bits_mask[2][PT64_ROOT_MAX_LEVEL];
	u64 bad_mt_xwr;
};

struct kvm_mmu_root_info {
	gpa_t cr3;
	hpa_t hpa;
};

#define KVM_MMU_ROOT_INFO_INVALID \
	((struct kvm_mmu_root_info) { .cr3 = INVALID_PAGE, .hpa = INVALID_PAGE })

#define KVM_MMU_NUM_PREV_ROOTS 3

/*
 * x86 supports 4 paging modes (5-level 64-bit, 4-level 64-bit, 3-level 32-bit,
 * and 2-level 32-bit).  The kvm_mmu structure abstracts the details of the
 * current mmu mode.
 */
struct kvm_mmu {
	void (*set_cr3)(struct kvm_vcpu *vcpu, unsigned long root);
	unsigned long (*get_cr3)(struct kvm_vcpu *vcpu);
	u64 (*get_pdptr)(struct kvm_vcpu *vcpu, int index);
	int (*page_fault)(struct kvm_vcpu *vcpu, gva_t gva, u32 err,
			  bool prefault);
	void (*inject_page_fault)(struct kvm_vcpu *vcpu,
				  struct x86_exception *fault);
	gpa_t (*gva_to_gpa)(struct kvm_vcpu *vcpu, gva_t gva, u32 access,
			    struct x86_exception *exception);
	gpa_t (*translate_gpa)(struct kvm_vcpu *vcpu, gpa_t gpa, u32 access,
			       struct x86_exception *exception);
	int (*sync_page)(struct kvm_vcpu *vcpu,
			 struct kvm_mmu_page *sp);
	void (*invlpg)(struct kvm_vcpu *vcpu, gva_t gva, hpa_t root_hpa);
	void (*update_pte)(struct kvm_vcpu *vcpu, struct kvm_mmu_page *sp,
			   u64 *spte, const void *pte);
	hpa_t root_hpa;
	union kvm_mmu_page_role base_role;
	u8 root_level;
	u8 shadow_root_level;
	u8 ept_ad;
	bool direct_map;
	struct kvm_mmu_root_info prev_roots[KVM_MMU_NUM_PREV_ROOTS];

	/*
	 * Bitmap; bit set = permission fault
	 * Byte index: page fault error code [4:1]
	 * Bit index: pte permissions in ACC_* format
	 */
	u8 permissions[16];

	/*
	* The pkru_mask indicates if protection key checks are needed.  It
	* consists of 16 domains indexed by page fault error code bits [4:1],
	* with PFEC.RSVD replaced by ACC_USER_MASK from the page tables.
	* Each domain has 2 bits which are ANDed with AD and WD from PKRU.
	*/
	u32 pkru_mask;

	u64 *pae_root;
	u64 *lm_root;

	/*
	 * check zero bits on shadow page table entries, these
	 * bits include not only hardware reserved bits but also
	 * the bits spte never used.
	 */
	struct rsvd_bits_validate shadow_zero_check;

	struct rsvd_bits_validate guest_rsvd_check;

	/* Can have large pages at levels 2..last_nonleaf_level-1. */
	u8 last_nonleaf_level;

	bool nx;

	u64 pdptrs[4]; /* pae */
};

enum pmc_type {
	KVM_PMC_GP = 0,
	KVM_PMC_FIXED,
};

struct kvm_pmc {
	enum pmc_type type;
	u8 idx;
	u64 counter;
	u64 eventsel;
	struct perf_event *perf_event;
	struct kvm_vcpu *vcpu;
};

struct kvm_pmu {
	unsigned nr_arch_gp_counters;
	unsigned nr_arch_fixed_counters;
	unsigned available_event_types;
	u64 fixed_ctr_ctrl;
	u64 global_ctrl;
	u64 global_status;
	u64 global_ovf_ctrl;
	u64 counter_bitmask[2];
	u64 global_ctrl_mask;
	u64 reserved_bits;
	u8 version;
	struct kvm_pmc gp_counters[INTEL_PMC_MAX_GENERIC];
	struct kvm_pmc fixed_counters[INTEL_PMC_MAX_FIXED];
	struct irq_work irq_work;
	u64 reprogram_pmi;
};

struct kvm_pmu_ops;

enum {
	KVM_DEBUGREG_BP_ENABLED = 1,
	KVM_DEBUGREG_WONT_EXIT = 2,
	KVM_DEBUGREG_RELOAD = 4,
};

struct kvm_mtrr_range {
	u64 base;
	u64 mask;
	struct list_head node;
};

struct kvm_mtrr {
	struct kvm_mtrr_range var_ranges[KVM_NR_VAR_MTRR];
	mtrr_type fixed_ranges[KVM_NR_FIXED_MTRR_REGION];
	u64 deftype;

	struct list_head head;
};

/* Hyper-V SynIC timer */
struct kvm_vcpu_hv_stimer {
	struct hrtimer timer;
	int index;
	u64 config;
	u64 count;
	u64 exp_time;
	struct hv_message msg;
	bool msg_pending;
};

/* Hyper-V synthetic interrupt controller (SynIC)*/
struct kvm_vcpu_hv_synic {
	u64 version;
	u64 control;
	u64 msg_page;
	u64 evt_page;
	atomic64_t sint[HV_SYNIC_SINT_COUNT];
	atomic_t sint_to_gsi[HV_SYNIC_SINT_COUNT];
	DECLARE_BITMAP(auto_eoi_bitmap, 256);
	DECLARE_BITMAP(vec_bitmap, 256);
	bool active;
	bool dont_zero_synic_pages;
};

/* Hyper-V per vcpu emulation context */
struct kvm_vcpu_hv {
	u32 vp_index;
	u64 hv_vapic;
	s64 runtime_offset;
	struct kvm_vcpu_hv_synic synic;
	struct kvm_hyperv_exit exit;
	struct kvm_vcpu_hv_stimer stimer[HV_SYNIC_STIMER_COUNT];
	DECLARE_BITMAP(stimer_pending_bitmap, HV_SYNIC_STIMER_COUNT);
	cpumask_t tlb_lush;
};

struct kvm_vcpu_arch {
	/*
	 * rip and regs accesses must go through
	 * kvm_{register,rip}_{read,write} functions.
	 */
	unsigned long regs[NR_VCPU_REGS];
	u32 regs_avail;
	u32 regs_dirty;

	unsigned long cr0;
	unsigned long cr0_guest_owned_bits;
	unsigned long cr2;
	unsigned long cr3;
	unsigned long cr4;
	unsigned long cr4_guest_owned_bits;
	unsigned long cr8;
	u32 pkru;
	u32 hflags;
	u64 efer;
	u64 apic_base;
	struct kvm_lapic *apic;    /* kernel irqchip context */
	bool apicv_active;
	bool load_eoi_exitmap_pending;
	DECLARE_BITMAP(ioapic_handled_vectors, 256);
	unsigned long apic_attention;
	int32_t apic_arb_prio;
	int mp_state;
	u64 ia32_misc_enable_msr;
	u64 smbase;
	u64 smi_count;
	bool tpr_access_reporting;
	u64 ia32_xss;
	u64 microcode_version;

	/*
	 * Paging state of the vcpu
	 *
	 * If the vcpu runs in guest mode with two level paging this still saves
	 * the paging mode of the l1 guest. This context is always used to
	 * handle faults.
	 */
	struct kvm_mmu mmu;

	/*
	 * Paging state of an L2 guest (used for nested npt)
	 *
	 * This context will save all necessary information to walk page tables
	 * of the an L2 guest. This context is only initialized for page table
	 * walking and not for faulting since we never handle l2 page faults on
	 * the host.
	 */
	struct kvm_mmu nested_mmu;

	/*
	 * Pointer to the mmu context currently used for
	 * gva_to_gpa translations.
	 */
	struct kvm_mmu *walk_mmu;

	struct kvm_mmu_memory_cache mmu_pte_list_desc_cache;
	struct kvm_mmu_memory_cache mmu_page_cache;
	struct kvm_mmu_memory_cache mmu_page_header_cache;

	/*
	 * QEMU userspace and the guest each have their own FPU state.
	 * In vcpu_run, we switch between the user and guest FPU contexts.
	 * While running a VCPU, the VCPU thread will have the guest FPU
	 * context.
	 *
	 * Note that while the PKRU state lives inside the fpu registers,
	 * it is switched out separately at VMENTER and VMEXIT time. The
	 * "guest_fpu" state here contains the guest FPU context, with the
	 * host PRKU bits.
	 */
	struct fpu user_fpu;
	struct fpu guest_fpu;

	u64 xcr0;
	u64 guest_supported_xcr0;
	u32 guest_xstate_size;

	struct kvm_pio_request pio;
	void *pio_data;

	u8 event_exit_inst_len;

	struct kvm_queued_exception {
		bool pending;
		bool injected;
		bool has_error_code;
		u8 nr;
		u32 error_code;
		u8 nested_apf;
	} exception;

	struct kvm_queued_interrupt {
		bool injected;
		bool soft;
		u8 nr;
	} interrupt;

	int halt_request; /* real mode on Intel only */

	int cpuid_nent;
	struct kvm_cpuid_entry2 cpuid_entries[KVM_MAX_CPUID_ENTRIES];

	int maxphyaddr;

	/* emulate context */

	struct x86_emulate_ctxt emulate_ctxt;
	bool emulate_regs_need_sync_to_vcpu;
	bool emulate_regs_need_sync_from_vcpu;
	int (*complete_userspace_io)(struct kvm_vcpu *vcpu);

	gpa_t time;
	struct pvclock_vcpu_time_info hv_clock;
	unsigned int hw_tsc_khz;
	struct gfn_to_hva_cache pv_time;
	bool pv_time_enabled;
	/* set guest stopped flag in pvclock flags field */
	bool pvclock_set_guest_stopped_request;

	struct {
		u64 msr_val;
		u64 last_steal;
		struct gfn_to_hva_cache stime;
		struct kvm_steal_time steal;
	} st;

	u64 tsc_offset;
	u64 last_guest_tsc;
	u64 last_host_tsc;
	u64 tsc_offset_adjustment;
	u64 this_tsc_nsec;
	u64 this_tsc_write;
	u64 this_tsc_generation;
	bool tsc_catchup;
	bool tsc_always_catchup;
	s8 virtual_tsc_shift;
	u32 virtual_tsc_mult;
	u32 virtual_tsc_khz;
	s64 ia32_tsc_adjust_msr;
	u64 tsc_scaling_ratio;

	atomic_t nmi_queued;  /* unprocessed asynchronous NMIs */
	unsigned nmi_pending; /* NMI queued after currently running handler */
	bool nmi_injected;    /* Trying to inject an NMI this entry */
	bool smi_pending;    /* SMI queued after currently running handler */

	struct kvm_mtrr mtrr_state;
	u64 pat;

	unsigned switch_db_regs;
	unsigned long db[KVM_NR_DB_REGS];
	unsigned long dr6;
	unsigned long dr7;
	unsigned long eff_db[KVM_NR_DB_REGS];
	unsigned long guest_debug_dr7;
	u64 msr_platform_info;
	u64 msr_misc_features_enables;

	u64 mcg_cap;
	u64 mcg_status;
	u64 mcg_ctl;
	u64 mcg_ext_ctl;
	u64 *mce_banks;

	/* Cache MMIO info */
	u64 mmio_gva;
	unsigned access;
	gfn_t mmio_gfn;
	u64 mmio_gen;

	struct kvm_pmu pmu;

	/* used for guest single stepping over the given code position */
	unsigned long singlestep_rip;

	struct kvm_vcpu_hv hyperv;

	cpumask_var_t wbinvd_dirty_mask;

	unsigned long last_retry_eip;
	unsigned long last_retry_addr;

	struct {
		bool halted;
		gfn_t gfns[roundup_pow_of_two(ASYNC_PF_PER_VCPU)];
		struct gfn_to_hva_cache data;
		u64 msr_val;
		u32 id;
		bool send_user_only;
		u32 host_apf_reason;
		unsigned long nested_apf_token;
		bool delivery_as_pf_vmexit;
	} apf;

	/* OSVW MSRs (AMD only) */
	struct {
		u64 length;
		u64 status;
	} osvw;

	struct {
		u64 msr_val;
		struct gfn_to_hva_cache data;
	} pv_eoi;

	/*
	 * Indicate whether the access faults on its page table in guest
	 * which is set when fix page fault and used to detect unhandeable
	 * instruction.
	 */
	bool write_fault_to_shadow_pgtable;

	/* set at EPT violation at this point */
	unsigned long exit_qualification;

	/* pv related host specific info */
	struct {
		bool pv_unhalted;
	} pv;

	int pending_ioapic_eoi;
	int pending_external_vector;

	/* GPA available */
	bool gpa_available;
	gpa_t gpa_val;

	/* be preempted when it's in kernel-mode(cpl=0) */
	bool preempted_in_kernel;

	/* Flush the L1 Data cache for L1TF mitigation on VMENTER */
	bool l1tf_flush_l1d;
};

struct kvm_lpage_info {
	int disallow_lpage;
};

struct kvm_arch_memory_slot {
	struct kvm_rmap_head *rmap[KVM_NR_PAGE_SIZES];
	struct kvm_lpage_info *lpage_info[KVM_NR_PAGE_SIZES - 1];
	unsigned short *gfn_track[KVM_PAGE_TRACK_MAX];
};

/*
 * We use as the mode the number of bits allocated in the LDR for the
 * logical processor ID.  It happens that these are all powers of two.
 * This makes it is very easy to detect cases where the APICs are
 * configured for multiple modes; in that case, we cannot use the map and
 * hence cannot use kvm_irq_delivery_to_apic_fast either.
 */
#define KVM_APIC_MODE_XAPIC_CLUSTER          4
#define KVM_APIC_MODE_XAPIC_FLAT             8
#define KVM_APIC_MODE_X2APIC                16

struct kvm_apic_map {
	struct rcu_head rcu;
	u8 mode;
	u32 max_apic_id;
	union {
		struct kvm_lapic *xapic_flat_map[8];
		struct kvm_lapic *xapic_cluster_map[16][4];
	};
	struct kvm_lapic *phys_map[];
};

/* Hyper-V emulation context */
struct kvm_hv {
	struct mutex hv_lock;
	u64 hv_guest_os_id;
	u64 hv_hypercall;
	u64 hv_tsc_page;

	/* Hyper-v based guest crash (NT kernel bugcheck) parameters */
	u64 hv_crash_param[HV_X64_MSR_CRASH_PARAMS];
	u64 hv_crash_ctl;

	HV_REFERENCE_TSC_PAGE tsc_ref;

	struct idr conn_to_evt;

	u64 hv_reenlightenment_control;
	u64 hv_tsc_emulation_control;
	u64 hv_tsc_emulation_status;
};

enum kvm_irqchip_mode {
	KVM_IRQCHIP_NONE,
	KVM_IRQCHIP_KERNEL,       /* created with KVM_CREATE_IRQCHIP */
	KVM_IRQCHIP_SPLIT,        /* created with KVM_CAP_SPLIT_IRQCHIP */
};

struct kvm_arch {
	unsigned int n_used_mmu_pages;
	unsigned int n_requested_mmu_pages;
	unsigned int n_max_mmu_pages;
	unsigned int indirect_shadow_pages;
	unsigned long mmu_valid_gen;
	struct hlist_head mmu_page_hash[KVM_NUM_MMU_PAGES];
	/*
	 * Hash table of struct kvm_mmu_page.
	 */
	struct list_head active_mmu_pages;
	struct list_head zapped_obsolete_pages;
	struct kvm_page_track_notifier_node mmu_sp_tracker;
	struct kvm_page_track_notifier_head track_notifier_head;

	struct list_head assigned_dev_head;
	struct iommu_domain *iommu_domain;
	bool iommu_noncoherent;
#define __KVM_HAVE_ARCH_NONCOHERENT_DMA
	atomic_t noncoherent_dma_count;
#define __KVM_HAVE_ARCH_ASSIGNED_DEVICE
	atomic_t assigned_device_count;
	struct kvm_pic *vpic;
	struct kvm_ioapic *vioapic;
	struct kvm_pit *vpit;
	atomic_t vapics_in_nmi_mode;
	struct mutex apic_map_lock;
	struct kvm_apic_map *apic_map;

	bool apic_access_page_done;

	gpa_t wall_clock;

	bool mwait_in_guest;
	bool hlt_in_guest;
	bool pause_in_guest;

	unsigned long irq_sources_bitmap;
	s64 kvmclock_offset;
	raw_spinlock_t tsc_write_lock;
	u64 last_tsc_nsec;
	u64 last_tsc_write;
	u32 last_tsc_khz;
	u64 cur_tsc_nsec;
	u64 cur_tsc_write;
	u64 cur_tsc_offset;
	u64 cur_tsc_generation;
	int nr_vcpus_matched_tsc;

	spinlock_t pvclock_gtod_sync_lock;
	bool use_master_clock;
	u64 master_kernel_ns;
	u64 master_cycle_now;
	struct delayed_work kvmclock_update_work;
	struct delayed_work kvmclock_sync_work;

	struct kvm_xen_hvm_config xen_hvm_config;

	/* reads protected by irq_srcu, writes by irq_lock */
	struct hlist_head mask_notifier_list;

	struct kvm_hv hyperv;

	#ifdef CONFIG_KVM_MMU_AUDIT
	int audit_point;
	#endif

	bool backwards_tsc_observed;
	bool boot_vcpu_runs_old_kvmclock;
	u32 bsp_vcpu_id;

	u64 disabled_quirks;

	enum kvm_irqchip_mode irqchip_mode;
	u8 nr_reserved_ioapic_pins;

	bool disabled_lapic_found;

	bool x2apic_format;
	bool x2apic_broadcast_quirk_disabled;

	bool guest_can_read_msr_platform_info;
};

struct kvm_vm_stat {
	ulong mmu_shadow_zapped;
	ulong mmu_pte_write;
	ulong mmu_pte_updated;
	ulong mmu_pde_zapped;
	ulong mmu_flooded;
	ulong mmu_recycled;
	ulong mmu_cache_miss;
	ulong mmu_unsync;
	ulong remote_tlb_flush;
	ulong lpages;
	ulong max_mmu_page_hash_collisions;
};

struct kvm_vcpu_stat {
	u64 pf_fixed;
	u64 pf_guest;
	u64 tlb_flush;
	u64 invlpg;

	u64 exits;
	u64 io_exits;
	u64 mmio_exits;
	u64 signal_exits;
	u64 irq_window_exits;
	u64 nmi_window_exits;
	u64 l1d_flush;
	u64 halt_exits;
	u64 halt_successful_poll;
	u64 halt_attempted_poll;
	u64 halt_poll_invalid;
	u64 halt_wakeup;
	u64 request_irq_exits;
	u64 irq_exits;
	u64 host_state_reload;
	u64 fpu_reload;
	u64 insn_emulation;
	u64 insn_emulation_fail;
	u64 hypercalls;
	u64 irq_injections;
	u64 nmi_injections;
	u64 req_event;
};

struct x86_instruction_info;

struct msr_data {
	bool host_initiated;
	u32 index;
	u64 data;
};

struct kvm_lapic_irq {
	u32 vector;
	u16 delivery_mode;
	u16 dest_mode;
	bool level;
	u16 trig_mode;
	u32 shorthand;
	u32 dest_id;
	bool msi_redir_hint;
};

struct kvm_x86_ops {
	int (*cpu_has_kvm_support)(void);          /* __init */
	int (*disabled_by_bios)(void);             /* __init */
	int (*hardware_enable)(void);
	void (*hardware_disable)(void);
	void (*check_processor_compatibility)(void *rtn);
	int (*hardware_setup)(void);               /* __init */
	void (*hardware_unsetup)(void);            /* __exit */
	bool (*cpu_has_accelerated_tpr)(void);
	bool (*has_emulated_msr)(int index);
	void (*cpuid_update)(struct kvm_vcpu *vcpu);

	struct kvm *(*vm_alloc)(void);
	void (*vm_free)(struct kvm *);
	int (*vm_init)(struct kvm *kvm);
	void (*vm_destroy)(struct kvm *kvm);

	/* Create, but do not attach this VCPU */
	struct kvm_vcpu *(*vcpu_create)(struct kvm *kvm, unsigned id);
	void (*vcpu_free)(struct kvm_vcpu *vcpu);
	void (*vcpu_reset)(struct kvm_vcpu *vcpu, bool init_event);

	void (*prepare_guest_switch)(struct kvm_vcpu *vcpu);
	void (*vcpu_load)(struct kvm_vcpu *vcpu, int cpu);
	void (*vcpu_put)(struct kvm_vcpu *vcpu);

	void (*update_bp_intercept)(struct kvm_vcpu *vcpu);
	int (*get_msr)(struct kvm_vcpu *vcpu, struct msr_data *msr);
	int (*set_msr)(struct kvm_vcpu *vcpu, struct msr_data *msr);
	u64 (*get_segment_base)(struct kvm_vcpu *vcpu, int seg);
	void (*get_segment)(struct kvm_vcpu *vcpu,
			    struct kvm_segment *var, int seg);
	int (*get_cpl)(struct kvm_vcpu *vcpu);
	void (*set_segment)(struct kvm_vcpu *vcpu,
			    struct kvm_segment *var, int seg);
	void (*get_cs_db_l_bits)(struct kvm_vcpu *vcpu, int *db, int *l);
	void (*decache_cr0_guest_bits)(struct kvm_vcpu *vcpu);
	void (*decache_cr3)(struct kvm_vcpu *vcpu);
	void (*decache_cr4_guest_bits)(struct kvm_vcpu *vcpu);
	void (*set_cr0)(struct kvm_vcpu *vcpu, unsigned long cr0);
	void (*set_cr3)(struct kvm_vcpu *vcpu, unsigned long cr3);
	int (*set_cr4)(struct kvm_vcpu *vcpu, unsigned long cr4);
	void (*set_efer)(struct kvm_vcpu *vcpu, u64 efer);
	void (*get_idt)(struct kvm_vcpu *vcpu, struct desc_ptr *dt);
	void (*set_idt)(struct kvm_vcpu *vcpu, struct desc_ptr *dt);
	void (*get_gdt)(struct kvm_vcpu *vcpu, struct desc_ptr *dt);
	void (*set_gdt)(struct kvm_vcpu *vcpu, struct desc_ptr *dt);
	u64 (*get_dr6)(struct kvm_vcpu *vcpu);
	void (*set_dr6)(struct kvm_vcpu *vcpu, unsigned long value);
	void (*sync_dirty_debug_regs)(struct kvm_vcpu *vcpu);
	void (*set_dr7)(struct kvm_vcpu *vcpu, unsigned long value);
	void (*cache_reg)(struct kvm_vcpu *vcpu, enum kvm_reg reg);
	unsigned long (*get_rflags)(struct kvm_vcpu *vcpu);
	void (*set_rflags)(struct kvm_vcpu *vcpu, unsigned long rflags);

	void (*tlb_flush)(struct kvm_vcpu *vcpu, bool invalidate_gpa);
	int  (*tlb_remote_flush)(struct kvm *kvm);

	/*
	 * Flush any TLB entries associated with the given GVA.
	 * Does not need to flush GPA->HPA mappings.
	 * Can potentially get non-canonical addresses through INVLPGs, which
	 * the implementation may choose to ignore if appropriate.
	 */
	void (*tlb_flush_gva)(struct kvm_vcpu *vcpu, gva_t addr);

	void (*run)(struct kvm_vcpu *vcpu);
	int (*handle_exit)(struct kvm_vcpu *vcpu);
	void (*skip_emulated_instruction)(struct kvm_vcpu *vcpu);
	void (*set_interrupt_shadow)(struct kvm_vcpu *vcpu, int mask);
	u32 (*get_interrupt_shadow)(struct kvm_vcpu *vcpu);
	void (*patch_hypercall)(struct kvm_vcpu *vcpu,
				unsigned char *hypercall_addr);
	void (*set_irq)(struct kvm_vcpu *vcpu);
	void (*set_nmi)(struct kvm_vcpu *vcpu);
	void (*queue_exception)(struct kvm_vcpu *vcpu);
	void (*cancel_injection)(struct kvm_vcpu *vcpu);
	int (*interrupt_allowed)(struct kvm_vcpu *vcpu);
	int (*nmi_allowed)(struct kvm_vcpu *vcpu);
	bool (*get_nmi_mask)(struct kvm_vcpu *vcpu);
	void (*set_nmi_mask)(struct kvm_vcpu *vcpu, bool masked);
	void (*enable_nmi_window)(struct kvm_vcpu *vcpu);
	void (*enable_irq_window)(struct kvm_vcpu *vcpu);
	void (*update_cr8_intercept)(struct kvm_vcpu *vcpu, int tpr, int irr);
	bool (*get_enable_apicv)(struct kvm_vcpu *vcpu);
	void (*refresh_apicv_exec_ctrl)(struct kvm_vcpu *vcpu);
	void (*hwapic_irr_update)(struct kvm_vcpu *vcpu, int max_irr);
	void (*hwapic_isr_update)(struct kvm_vcpu *vcpu, int isr);
	bool (*guest_apic_has_interrupt)(struct kvm_vcpu *vcpu);
	void (*load_eoi_exitmap)(struct kvm_vcpu *vcpu, u64 *eoi_exit_bitmap);
	void (*set_virtual_apic_mode)(struct kvm_vcpu *vcpu);
	void (*set_apic_access_page_addr)(struct kvm_vcpu *vcpu, hpa_t hpa);
	void (*deliver_posted_interrupt)(struct kvm_vcpu *vcpu, int vector);
	int (*sync_pir_to_irr)(struct kvm_vcpu *vcpu);
	int (*set_tss_addr)(struct kvm *kvm, unsigned int addr);
	int (*set_identity_map_addr)(struct kvm *kvm, u64 ident_addr);
	int (*get_tdp_level)(struct kvm_vcpu *vcpu);
	u64 (*get_mt_mask)(struct kvm_vcpu *vcpu, gfn_t gfn, bool is_mmio);
	int (*get_lpage_level)(void);
	bool (*rdtscp_supported)(void);
	bool (*invpcid_supported)(void);

	void (*set_tdp_cr3)(struct kvm_vcpu *vcpu, unsigned long cr3);

	void (*set_supported_cpuid)(u32 func, struct kvm_cpuid_entry2 *entry);

	bool (*has_wbinvd_exit)(void);

	u64 (*read_l1_tsc_offset)(struct kvm_vcpu *vcpu);
	void (*write_tsc_offset)(struct kvm_vcpu *vcpu, u64 offset);

	void (*get_exit_info)(struct kvm_vcpu *vcpu, u64 *info1, u64 *info2);

	int (*check_intercept)(struct kvm_vcpu *vcpu,
			       struct x86_instruction_info *info,
			       enum x86_intercept_stage stage);
	void (*handle_external_intr)(struct kvm_vcpu *vcpu);
	bool (*mpx_supported)(void);
	bool (*xsaves_supported)(void);
	bool (*umip_emulated)(void);

	int (*check_nested_events)(struct kvm_vcpu *vcpu, bool external_intr);
	void (*request_immediate_exit)(struct kvm_vcpu *vcpu);

	void (*sched_in)(struct kvm_vcpu *kvm, int cpu);

	/*
	 * Arch-specific dirty logging hooks. These hooks are only supposed to
	 * be valid if the specific arch has hardware-accelerated dirty logging
	 * mechanism. Currently only for PML on VMX.
	 *
	 *  - slot_enable_log_dirty:
	 *	called when enabling log dirty mode for the slot.
	 *  - slot_disable_log_dirty:
	 *	called when disabling log dirty mode for the slot.
	 *	also called when slot is created with log dirty disabled.
	 *  - flush_log_dirty:
	 *	called before reporting dirty_bitmap to userspace.
	 *  - enable_log_dirty_pt_masked:
	 *	called when reenabling log dirty for the GFNs in the mask after
	 *	corresponding bits are cleared in slot->dirty_bitmap.
	 */
	void (*slot_enable_log_dirty)(struct kvm *kvm,
				      struct kvm_memory_slot *slot);
	void (*slot_disable_log_dirty)(struct kvm *kvm,
				       struct kvm_memory_slot *slot);
	void (*flush_log_dirty)(struct kvm *kvm);
	void (*enable_log_dirty_pt_masked)(struct kvm *kvm,
					   struct kvm_memory_slot *slot,
					   gfn_t offset, unsigned long mask);
	int (*write_log_dirty)(struct kvm_vcpu *vcpu);

	/* pmu operations of sub-arch */
	const struct kvm_pmu_ops *pmu_ops;

	/*
	 * Architecture specific hooks for vCPU blocking due to
	 * HLT instruction.
	 * Returns for .pre_block():
	 *    - 0 means continue to block the vCPU.
	 *    - 1 means we cannot block the vCPU since some event
	 *        happens during this period, such as, 'ON' bit in
	 *        posted-interrupts descriptor is set.
	 */
	int (*pre_block)(struct kvm_vcpu *vcpu);
	void (*post_block)(struct kvm_vcpu *vcpu);

	void (*vcpu_blocking)(struct kvm_vcpu *vcpu);
	void (*vcpu_unblocking)(struct kvm_vcpu *vcpu);

	int (*update_pi_irte)(struct kvm *kvm, unsigned int host_irq,
			      uint32_t guest_irq, bool set);
	void (*apicv_post_state_restore)(struct kvm_vcpu *vcpu);

	int (*set_hv_timer)(struct kvm_vcpu *vcpu, u64 guest_deadline_tsc);
	void (*cancel_hv_timer)(struct kvm_vcpu *vcpu);

	void (*setup_mce)(struct kvm_vcpu *vcpu);

	int (*get_nested_state)(struct kvm_vcpu *vcpu,
				struct kvm_nested_state __user *user_kvm_nested_state,
				unsigned user_data_size);
	int (*set_nested_state)(struct kvm_vcpu *vcpu,
				struct kvm_nested_state __user *user_kvm_nested_state,
				struct kvm_nested_state *kvm_state);
	void (*get_vmcs12_pages)(struct kvm_vcpu *vcpu);

	int (*smi_allowed)(struct kvm_vcpu *vcpu);
	int (*pre_enter_smm)(struct kvm_vcpu *vcpu, char *smstate);
	int (*pre_leave_smm)(struct kvm_vcpu *vcpu, u64 smbase);
	int (*enable_smi_window)(struct kvm_vcpu *vcpu);

	int (*mem_enc_op)(struct kvm *kvm, void __user *argp);
	int (*mem_enc_reg_region)(struct kvm *kvm, struct kvm_enc_region *argp);
	int (*mem_enc_unreg_region)(struct kvm *kvm, struct kvm_enc_region *argp);

	int (*get_msr_feature)(struct kvm_msr_entry *entry);
};

struct kvm_arch_async_pf {
	u32 token;
	gfn_t gfn;
	unsigned long cr3;
	bool direct_map;
};

extern struct kvm_x86_ops *kvm_x86_ops;

#define __KVM_HAVE_ARCH_VM_ALLOC
static inline struct kvm *kvm_arch_alloc_vm(void)
{
	return kvm_x86_ops->vm_alloc();
}

static inline void kvm_arch_free_vm(struct kvm *kvm)
{
	return kvm_x86_ops->vm_free(kvm);
}

#define __KVM_HAVE_ARCH_FLUSH_REMOTE_TLB
static inline int kvm_arch_flush_remote_tlb(struct kvm *kvm)
{
	if (kvm_x86_ops->tlb_remote_flush &&
	    !kvm_x86_ops->tlb_remote_flush(kvm))
		return 0;
	else
		return -ENOTSUPP;
}

int kvm_mmu_module_init(void);
void kvm_mmu_module_exit(void);

void kvm_mmu_destroy(struct kvm_vcpu *vcpu);
int kvm_mmu_create(struct kvm_vcpu *vcpu);
void kvm_mmu_setup(struct kvm_vcpu *vcpu);
void kvm_mmu_init_vm(struct kvm *kvm);
void kvm_mmu_uninit_vm(struct kvm *kvm);
void kvm_mmu_set_mask_ptes(u64 user_mask, u64 accessed_mask,
		u64 dirty_mask, u64 nx_mask, u64 x_mask, u64 p_mask,
		u64 acc_track_mask, u64 me_mask);

void kvm_mmu_reset_context(struct kvm_vcpu *vcpu);
void kvm_mmu_slot_remove_write_access(struct kvm *kvm,
				      struct kvm_memory_slot *memslot);
void kvm_mmu_zap_collapsible_sptes(struct kvm *kvm,
				   const struct kvm_memory_slot *memslot);
void kvm_mmu_slot_leaf_clear_dirty(struct kvm *kvm,
				   struct kvm_memory_slot *memslot);
void kvm_mmu_slot_largepage_remove_write_access(struct kvm *kvm,
					struct kvm_memory_slot *memslot);
void kvm_mmu_slot_set_dirty(struct kvm *kvm,
			    struct kvm_memory_slot *memslot);
void kvm_mmu_clear_dirty_pt_masked(struct kvm *kvm,
				   struct kvm_memory_slot *slot,
				   gfn_t gfn_offset, unsigned long mask);
void kvm_mmu_zap_all(struct kvm *kvm);
void kvm_mmu_invalidate_mmio_sptes(struct kvm *kvm, struct kvm_memslots *slots);
unsigned int kvm_mmu_calculate_mmu_pages(struct kvm *kvm);
void kvm_mmu_change_mmu_pages(struct kvm *kvm, unsigned int kvm_nr_mmu_pages);

int load_pdptrs(struct kvm_vcpu *vcpu, struct kvm_mmu *mmu, unsigned long cr3);
bool pdptrs_changed(struct kvm_vcpu *vcpu);

int emulator_write_phys(struct kvm_vcpu *vcpu, gpa_t gpa,
			  const void *val, int bytes);

struct kvm_irq_mask_notifier {
	void (*func)(struct kvm_irq_mask_notifier *kimn, bool masked);
	int irq;
	struct hlist_node link;
};

void kvm_register_irq_mask_notifier(struct kvm *kvm, int irq,
				    struct kvm_irq_mask_notifier *kimn);
void kvm_unregister_irq_mask_notifier(struct kvm *kvm, int irq,
				      struct kvm_irq_mask_notifier *kimn);
void kvm_fire_mask_notifiers(struct kvm *kvm, unsigned irqchip, unsigned pin,
			     bool mask);

extern bool tdp_enabled;

u64 vcpu_tsc_khz(struct kvm_vcpu *vcpu);

/* control of guest tsc rate supported? */
extern bool kvm_has_tsc_control;
/* maximum supported tsc_khz for guests */
extern u32  kvm_max_guest_tsc_khz;
/* number of bits of the fractional part of the TSC scaling ratio */
extern u8   kvm_tsc_scaling_ratio_frac_bits;
/* maximum allowed value of TSC scaling ratio */
extern u64  kvm_max_tsc_scaling_ratio;
/* 1ull << kvm_tsc_scaling_ratio_frac_bits */
extern u64  kvm_default_tsc_scaling_ratio;

extern u64 kvm_mce_cap_supported;

enum emulation_result {
	EMULATE_DONE,         /* no further processing */
	EMULATE_USER_EXIT,    /* kvm_run ready for userspace exit */
	EMULATE_FAIL,         /* can't emulate this instruction */
};

#define EMULTYPE_NO_DECODE	    (1 << 0)
#define EMULTYPE_TRAP_UD	    (1 << 1)
#define EMULTYPE_SKIP		    (1 << 2)
#define EMULTYPE_ALLOW_RETRY	    (1 << 3)
#define EMULTYPE_NO_UD_ON_FAIL	    (1 << 4)
#define EMULTYPE_VMWARE		    (1 << 5)
int kvm_emulate_instruction(struct kvm_vcpu *vcpu, int emulation_type);
int kvm_emulate_instruction_from_buffer(struct kvm_vcpu *vcpu,
					void *insn, int insn_len);

void kvm_enable_efer_bits(u64);
bool kvm_valid_efer(struct kvm_vcpu *vcpu, u64 efer);
int kvm_get_msr(struct kvm_vcpu *vcpu, struct msr_data *msr);
int kvm_set_msr(struct kvm_vcpu *vcpu, struct msr_data *msr);

struct x86_emulate_ctxt;

int kvm_fast_pio(struct kvm_vcpu *vcpu, int size, unsigned short port, int in);
int kvm_emulate_cpuid(struct kvm_vcpu *vcpu);
int kvm_emulate_halt(struct kvm_vcpu *vcpu);
int kvm_vcpu_halt(struct kvm_vcpu *vcpu);
int kvm_emulate_wbinvd(struct kvm_vcpu *vcpu);

void kvm_get_segment(struct kvm_vcpu *vcpu, struct kvm_segment *var, int seg);
int kvm_load_segment_descriptor(struct kvm_vcpu *vcpu, u16 selector, int seg);
void kvm_vcpu_deliver_sipi_vector(struct kvm_vcpu *vcpu, u8 vector);

int kvm_task_switch(struct kvm_vcpu *vcpu, u16 tss_selector, int idt_index,
		    int reason, bool has_error_code, u32 error_code);

int kvm_set_cr0(struct kvm_vcpu *vcpu, unsigned long cr0);
int kvm_set_cr3(struct kvm_vcpu *vcpu, unsigned long cr3);
int kvm_set_cr4(struct kvm_vcpu *vcpu, unsigned long cr4);
int kvm_set_cr8(struct kvm_vcpu *vcpu, unsigned long cr8);
int kvm_set_dr(struct kvm_vcpu *vcpu, int dr, unsigned long val);
int kvm_get_dr(struct kvm_vcpu *vcpu, int dr, unsigned long *val);
unsigned long kvm_get_cr8(struct kvm_vcpu *vcpu);
void kvm_lmsw(struct kvm_vcpu *vcpu, unsigned long msw);
void kvm_get_cs_db_l_bits(struct kvm_vcpu *vcpu, int *db, int *l);
int kvm_set_xcr(struct kvm_vcpu *vcpu, u32 index, u64 xcr);

int kvm_get_msr_common(struct kvm_vcpu *vcpu, struct msr_data *msr);
int kvm_set_msr_common(struct kvm_vcpu *vcpu, struct msr_data *msr);

unsigned long kvm_get_rflags(struct kvm_vcpu *vcpu);
void kvm_set_rflags(struct kvm_vcpu *vcpu, unsigned long rflags);
bool kvm_rdpmc(struct kvm_vcpu *vcpu);

void kvm_queue_exception(struct kvm_vcpu *vcpu, unsigned nr);
void kvm_queue_exception_e(struct kvm_vcpu *vcpu, unsigned nr, u32 error_code);
void kvm_requeue_exception(struct kvm_vcpu *vcpu, unsigned nr);
void kvm_requeue_exception_e(struct kvm_vcpu *vcpu, unsigned nr, u32 error_code);
void kvm_inject_page_fault(struct kvm_vcpu *vcpu, struct x86_exception *fault);
int kvm_read_guest_page_mmu(struct kvm_vcpu *vcpu, struct kvm_mmu *mmu,
			    gfn_t gfn, void *data, int offset, int len,
			    u32 access);
bool kvm_require_cpl(struct kvm_vcpu *vcpu, int required_cpl);
bool kvm_require_dr(struct kvm_vcpu *vcpu, int dr);

static inline int __kvm_irq_line_state(unsigned long *irq_state,
				       int irq_source_id, int level)
{
	/* Logical OR for level trig interrupt */
	if (level)
		__set_bit(irq_source_id, irq_state);
	else
		__clear_bit(irq_source_id, irq_state);

	return !!(*irq_state);
}

#define KVM_MMU_ROOT_CURRENT		BIT(0)
#define KVM_MMU_ROOT_PREVIOUS(i)	BIT(1+i)
#define KVM_MMU_ROOTS_ALL		(~0UL)

int kvm_pic_set_irq(struct kvm_pic *pic, int irq, int irq_source_id, int level);
void kvm_pic_clear_all(struct kvm_pic *pic, int irq_source_id);

void kvm_inject_nmi(struct kvm_vcpu *vcpu);

int kvm_mmu_unprotect_page(struct kvm *kvm, gfn_t gfn);
int kvm_mmu_unprotect_page_virt(struct kvm_vcpu *vcpu, gva_t gva);
void __kvm_mmu_free_some_pages(struct kvm_vcpu *vcpu);
int kvm_mmu_load(struct kvm_vcpu *vcpu);
void kvm_mmu_unload(struct kvm_vcpu *vcpu);
void kvm_mmu_sync_roots(struct kvm_vcpu *vcpu);
void kvm_mmu_free_roots(struct kvm_vcpu *vcpu, ulong roots_to_free);
gpa_t translate_nested_gpa(struct kvm_vcpu *vcpu, gpa_t gpa, u32 access,
			   struct x86_exception *exception);
gpa_t kvm_mmu_gva_to_gpa_read(struct kvm_vcpu *vcpu, gva_t gva,
			      struct x86_exception *exception);
gpa_t kvm_mmu_gva_to_gpa_fetch(struct kvm_vcpu *vcpu, gva_t gva,
			       struct x86_exception *exception);
gpa_t kvm_mmu_gva_to_gpa_write(struct kvm_vcpu *vcpu, gva_t gva,
			       struct x86_exception *exception);
gpa_t kvm_mmu_gva_to_gpa_system(struct kvm_vcpu *vcpu, gva_t gva,
				struct x86_exception *exception);

void kvm_vcpu_deactivate_apicv(struct kvm_vcpu *vcpu);

int kvm_emulate_hypercall(struct kvm_vcpu *vcpu);

int kvm_mmu_page_fault(struct kvm_vcpu *vcpu, gva_t gva, u64 error_code,
		       void *insn, int insn_len);
void kvm_mmu_invlpg(struct kvm_vcpu *vcpu, gva_t gva);
void kvm_mmu_invpcid_gva(struct kvm_vcpu *vcpu, gva_t gva, unsigned long pcid);
void kvm_mmu_new_cr3(struct kvm_vcpu *vcpu, gpa_t new_cr3, bool skip_tlb_flush);

void kvm_enable_tdp(void);
void kvm_disable_tdp(void);

static inline gpa_t translate_gpa(struct kvm_vcpu *vcpu, gpa_t gpa, u32 access,
				  struct x86_exception *exception)
{
	return gpa;
}

static inline struct kvm_mmu_page *page_header(hpa_t shadow_page)
{
	struct page *page = pfn_to_page(shadow_page >> PAGE_SHIFT);

	return (struct kvm_mmu_page *)page_private(page);
}

static inline u16 kvm_read_ldt(void)
{
	u16 ldt;
	asm("sldt %0" : "=g"(ldt));
	return ldt;
}

static inline void kvm_load_ldt(u16 sel)
{
	asm("lldt %0" : : "rm"(sel));
}

#ifdef CONFIG_X86_64
static inline unsigned long read_msr(unsigned long msr)
{
	u64 value;

	rdmsrl(msr, value);
	return value;
}
#endif

static inline u32 get_rdx_init_val(void)
{
	return 0x600; /* P6 family */
}

static inline void kvm_inject_gp(struct kvm_vcpu *vcpu, u32 error_code)
{
	kvm_queue_exception_e(vcpu, GP_VECTOR, error_code);
}

#define TSS_IOPB_BASE_OFFSET 0x66
#define TSS_BASE_SIZE 0x68
#define TSS_IOPB_SIZE (65536 / 8)
#define TSS_REDIRECTION_SIZE (256 / 8)
#define RMODE_TSS_SIZE							\
	(TSS_BASE_SIZE + TSS_REDIRECTION_SIZE + TSS_IOPB_SIZE + 1)

enum {
	TASK_SWITCH_CALL = 0,
	TASK_SWITCH_IRET = 1,
	TASK_SWITCH_JMP = 2,
	TASK_SWITCH_GATE = 3,
};

#define HF_GIF_MASK		(1 << 0)
#define HF_HIF_MASK		(1 << 1)
#define HF_VINTR_MASK		(1 << 2)
#define HF_NMI_MASK		(1 << 3)
#define HF_IRET_MASK		(1 << 4)
#define HF_GUEST_MASK		(1 << 5) /* VCPU is in guest-mode */
#define HF_SMM_MASK		(1 << 6)
#define HF_SMM_INSIDE_NMI_MASK	(1 << 7)

#define __KVM_VCPU_MULTIPLE_ADDRESS_SPACE
#define KVM_ADDRESS_SPACE_NUM 2

#define kvm_arch_vcpu_memslots_id(vcpu) ((vcpu)->arch.hflags & HF_SMM_MASK ? 1 : 0)
#define kvm_memslots_for_spte_role(kvm, role) __kvm_memslots(kvm, (role).smm)

/*
 * Hardware virtualization extension instructions may fault if a
 * reboot turns off virtualization while processes are running.
 * Trap the fault and ignore the instruction if that happens.
 */
asmlinkage void kvm_spurious_fault(void);

#define ____kvm_handle_fault_on_reboot(insn, cleanup_insn)	\
	"666: " insn "\n\t" \
	"668: \n\t"                           \
	".pushsection .fixup, \"ax\" \n" \
	"667: \n\t" \
	cleanup_insn "\n\t"		      \
	"cmpb $0, kvm_rebooting \n\t"	      \
	"jne 668b \n\t"      		      \
	__ASM_SIZE(push) " $666b \n\t"	      \
	"call kvm_spurious_fault \n\t"	      \
	".popsection \n\t" \
	_ASM_EXTABLE(666b, 667b)

#define __kvm_handle_fault_on_reboot(insn)		\
	____kvm_handle_fault_on_reboot(insn, "")

#define KVM_ARCH_WANT_MMU_NOTIFIER
int kvm_unmap_hva_range(struct kvm *kvm, unsigned long start, unsigned long end);
int kvm_age_hva(struct kvm *kvm, unsigned long start, unsigned long end);
int kvm_test_age_hva(struct kvm *kvm, unsigned long hva);
void kvm_set_spte_hva(struct kvm *kvm, unsigned long hva, pte_t pte);
int kvm_cpu_has_injectable_intr(struct kvm_vcpu *v);
int kvm_cpu_has_interrupt(struct kvm_vcpu *vcpu);
int kvm_arch_interrupt_allowed(struct kvm_vcpu *vcpu);
int kvm_cpu_get_interrupt(struct kvm_vcpu *v);
void kvm_vcpu_reset(struct kvm_vcpu *vcpu, bool init_event);
void kvm_vcpu_reload_apic_access_page(struct kvm_vcpu *vcpu);

int kvm_pv_send_ipi(struct kvm *kvm, unsigned long ipi_bitmap_low,
<<<<<<< HEAD
    		    unsigned long ipi_bitmap_high, int min,
=======
		    unsigned long ipi_bitmap_high, u32 min,
>>>>>>> f9885ef8
		    unsigned long icr, int op_64_bit);

u64 kvm_get_arch_capabilities(void);
void kvm_define_shared_msr(unsigned index, u32 msr);
int kvm_set_shared_msr(unsigned index, u64 val, u64 mask);

u64 kvm_scale_tsc(struct kvm_vcpu *vcpu, u64 tsc);
u64 kvm_read_l1_tsc(struct kvm_vcpu *vcpu, u64 host_tsc);

unsigned long kvm_get_linear_rip(struct kvm_vcpu *vcpu);
bool kvm_is_linear_rip(struct kvm_vcpu *vcpu, unsigned long linear_rip);

void kvm_make_mclock_inprogress_request(struct kvm *kvm);
void kvm_make_scan_ioapic_request(struct kvm *kvm);

void kvm_arch_async_page_not_present(struct kvm_vcpu *vcpu,
				     struct kvm_async_pf *work);
void kvm_arch_async_page_present(struct kvm_vcpu *vcpu,
				 struct kvm_async_pf *work);
void kvm_arch_async_page_ready(struct kvm_vcpu *vcpu,
			       struct kvm_async_pf *work);
bool kvm_arch_can_inject_async_page_present(struct kvm_vcpu *vcpu);
extern bool kvm_find_async_pf_gfn(struct kvm_vcpu *vcpu, gfn_t gfn);

int kvm_skip_emulated_instruction(struct kvm_vcpu *vcpu);
int kvm_complete_insn_gp(struct kvm_vcpu *vcpu, int err);
void __kvm_request_immediate_exit(struct kvm_vcpu *vcpu);

int kvm_is_in_guest(void);

int __x86_set_memory_region(struct kvm *kvm, int id, gpa_t gpa, u32 size);
int x86_set_memory_region(struct kvm *kvm, int id, gpa_t gpa, u32 size);
bool kvm_vcpu_is_reset_bsp(struct kvm_vcpu *vcpu);
bool kvm_vcpu_is_bsp(struct kvm_vcpu *vcpu);

bool kvm_intr_is_single_vcpu(struct kvm *kvm, struct kvm_lapic_irq *irq,
			     struct kvm_vcpu **dest_vcpu);

void kvm_set_msi_irq(struct kvm *kvm, struct kvm_kernel_irq_routing_entry *e,
		     struct kvm_lapic_irq *irq);

static inline void kvm_arch_vcpu_blocking(struct kvm_vcpu *vcpu)
{
	if (kvm_x86_ops->vcpu_blocking)
		kvm_x86_ops->vcpu_blocking(vcpu);
}

static inline void kvm_arch_vcpu_unblocking(struct kvm_vcpu *vcpu)
{
	if (kvm_x86_ops->vcpu_unblocking)
		kvm_x86_ops->vcpu_unblocking(vcpu);
}

static inline void kvm_arch_vcpu_block_finish(struct kvm_vcpu *vcpu) {}

static inline int kvm_cpu_get_apicid(int mps_cpu)
{
#ifdef CONFIG_X86_LOCAL_APIC
	return default_cpu_present_to_apicid(mps_cpu);
#else
	WARN_ON_ONCE(1);
	return BAD_APICID;
#endif
}

#define put_smstate(type, buf, offset, val)                      \
	*(type *)((buf) + (offset) - 0x7e00) = val

#endif /* _ASM_X86_KVM_HOST_H */<|MERGE_RESOLUTION|>--- conflicted
+++ resolved
@@ -1459,11 +1459,7 @@
 void kvm_vcpu_reload_apic_access_page(struct kvm_vcpu *vcpu);
 
 int kvm_pv_send_ipi(struct kvm *kvm, unsigned long ipi_bitmap_low,
-<<<<<<< HEAD
-    		    unsigned long ipi_bitmap_high, int min,
-=======
 		    unsigned long ipi_bitmap_high, u32 min,
->>>>>>> f9885ef8
 		    unsigned long icr, int op_64_bit);
 
 u64 kvm_get_arch_capabilities(void);
