--- conflicted
+++ resolved
@@ -399,11 +399,6 @@
 		#clock-cells = <0>;
 	};
 
-	display_subsystem: display-subsystem {
-		compatible = "rockchip,display-subsystem";
-		ports = <&vop_out>;
-	};
-
 	timer {
 		compatible = "arm,armv8-timer";
 		interrupts = <GIC_PPI 13 IRQ_TYPE_LEVEL_HIGH 0>,
@@ -441,8 +436,6 @@
 		};
 	};
 
-<<<<<<< HEAD
-=======
 	gpu: gpu@fb000000 {
 		compatible = "rockchip,rk3588-mali", "arm,mali-valhall-csf";
 		reg = <0x0 0xfb000000 0x0 0x200000>;
@@ -521,7 +514,6 @@
 		status = "disabled";
 	};
 
->>>>>>> 0c383648
 	usb_host0_ehci: usb@fc800000 {
 		compatible = "rockchip,rk3588-ehci", "generic-ehci";
 		reg = <0x0 0xfc800000 0x0 0x40000>;
@@ -587,8 +579,6 @@
 		status = "disabled";
 	};
 
-<<<<<<< HEAD
-=======
 	mmu600_pcie: iommu@fc900000 {
 		compatible = "arm,smmu-v3";
 		reg = <0x0 0xfc900000 0x0 0x200000>;
@@ -613,7 +603,6 @@
 		status = "disabled";
 	};
 
->>>>>>> 0c383648
 	pmu1grf: syscon@fd58a000 {
 		compatible = "rockchip,rk3588-pmugrf", "syscon", "simple-mfd";
 		reg = <0x0 0xfd58a000 0x0 0x10000>;
@@ -629,29 +618,23 @@
 		reg = <0x0 0xfd5a4000 0x0 0x2000>;
 	};
 
-<<<<<<< HEAD
-=======
 	vo0_grf: syscon@fd5a6000 {
 		compatible = "rockchip,rk3588-vo-grf", "syscon";
 		reg = <0x0 0xfd5a6000 0x0 0x2000>;
 		clocks = <&cru PCLK_VO0GRF>;
 	};
 
->>>>>>> 0c383648
 	vo1_grf: syscon@fd5a8000 {
 		compatible = "rockchip,rk3588-vo-grf", "syscon";
 		reg = <0x0 0xfd5a8000 0x0 0x100>;
 		clocks = <&cru PCLK_VO1GRF>;
 	};
 
-<<<<<<< HEAD
-=======
 	usb_grf: syscon@fd5ac000 {
 		compatible = "rockchip,rk3588-usb-grf", "syscon";
 		reg = <0x0 0xfd5ac000 0x0 0x4000>;
 	};
 
->>>>>>> 0c383648
 	php_grf: syscon@fd5b0000 {
 		compatible = "rockchip,rk3588-php-grf", "syscon";
 		reg = <0x0 0xfd5b0000 0x0 0x1000>;
@@ -667,8 +650,6 @@
 		reg = <0x0 0xfd5c4000 0x0 0x100>;
 	};
 
-<<<<<<< HEAD
-=======
 	usbdpphy0_grf: syscon@fd5c8000 {
 		compatible = "rockchip,rk3588-usbdpphy-grf", "syscon";
 		reg = <0x0 0xfd5c8000 0x0 0x4000>;
@@ -699,25 +680,12 @@
 		};
 	};
 
->>>>>>> 0c383648
 	usb2phy2_grf: syscon@fd5d8000 {
 		compatible = "rockchip,rk3588-usb2phy-grf", "syscon", "simple-mfd";
 		reg = <0x0 0xfd5d8000 0x0 0x4000>;
 		#address-cells = <1>;
 		#size-cells = <1>;
 
-<<<<<<< HEAD
-		u2phy2: usb2-phy@8000 {
-			compatible = "rockchip,rk3588-usb2phy";
-			reg = <0x8000 0x10>;
-			interrupts = <GIC_SPI 391 IRQ_TYPE_LEVEL_HIGH 0>;
-			resets = <&cru SRST_OTGPHY_U2_0>, <&cru SRST_P_USB2PHY_U2_0_GRF0>;
-			reset-names = "phy", "apb";
-			clocks = <&cru CLK_USB2PHY_HDPTXRXPHY_REF>;
-			clock-names = "phyclk";
-			clock-output-names = "usb480m_phy2";
-			#clock-cells = <0>;
-=======
 		u2phy2: usb2phy@8000 {
 			compatible = "rockchip,rk3588-usb2phy";
 			reg = <0x8000 0x10>;
@@ -728,7 +696,6 @@
 			interrupts = <GIC_SPI 391 IRQ_TYPE_LEVEL_HIGH 0>;
 			resets = <&cru SRST_OTGPHY_U2_0>, <&cru SRST_P_USB2PHY_U2_0_GRF0>;
 			reset-names = "phy", "apb";
->>>>>>> 0c383648
 			status = "disabled";
 
 			u2phy2_host: host-port {
@@ -744,18 +711,6 @@
 		#address-cells = <1>;
 		#size-cells = <1>;
 
-<<<<<<< HEAD
-		u2phy3: usb2-phy@c000 {
-			compatible = "rockchip,rk3588-usb2phy";
-			reg = <0xc000 0x10>;
-			interrupts = <GIC_SPI 392 IRQ_TYPE_LEVEL_HIGH 0>;
-			resets = <&cru SRST_OTGPHY_U2_1>, <&cru SRST_P_USB2PHY_U2_1_GRF0>;
-			reset-names = "phy", "apb";
-			clocks = <&cru CLK_USB2PHY_HDPTXRXPHY_REF>;
-			clock-names = "phyclk";
-			clock-output-names = "usb480m_phy3";
-			#clock-cells = <0>;
-=======
 		u2phy3: usb2phy@c000 {
 			compatible = "rockchip,rk3588-usb2phy";
 			reg = <0xc000 0x10>;
@@ -766,7 +721,6 @@
 			interrupts = <GIC_SPI 392 IRQ_TYPE_LEVEL_HIGH 0>;
 			resets = <&cru SRST_OTGPHY_U2_1>, <&cru SRST_P_USB2PHY_U2_1_GRF0>;
 			reset-names = "phy", "apb";
->>>>>>> 0c383648
 			status = "disabled";
 
 			u2phy3_host: host-port {
@@ -832,74 +786,6 @@
 		pinctrl-names = "default";
 		#address-cells = <1>;
 		#size-cells = <0>;
-		status = "disabled";
-	};
-
-	vop: vop@fdd90000 {
-		compatible = "rockchip,rk3588-vop";
-		reg = <0x0 0xfdd90000 0x0 0x4200>, <0x0 0xfdd95000 0x0 0x1000>;
-		reg-names = "vop", "gamma-lut";
-		interrupts = <GIC_SPI 156 IRQ_TYPE_LEVEL_HIGH 0>;
-		clocks = <&cru ACLK_VOP>,
-			 <&cru HCLK_VOP>,
-			 <&cru DCLK_VOP0>,
-			 <&cru DCLK_VOP1>,
-			 <&cru DCLK_VOP2>,
-			 <&cru DCLK_VOP3>,
-			 <&cru PCLK_VOP_ROOT>;
-		clock-names = "aclk",
-			      "hclk",
-			      "dclk_vp0",
-			      "dclk_vp1",
-			      "dclk_vp2",
-			      "dclk_vp3",
-			      "pclk_vop";
-		iommus = <&vop_mmu>;
-		power-domains = <&power RK3588_PD_VOP>;
-		rockchip,grf = <&sys_grf>;
-		rockchip,vop-grf = <&vop_grf>;
-		rockchip,vo1-grf = <&vo1_grf>;
-		rockchip,pmu = <&pmu>;
-		status = "disabled";
-
-		vop_out: ports {
-			#address-cells = <1>;
-			#size-cells = <0>;
-
-			vp0: port@0 {
-				#address-cells = <1>;
-				#size-cells = <0>;
-				reg = <0>;
-			};
-
-			vp1: port@1 {
-				#address-cells = <1>;
-				#size-cells = <0>;
-				reg = <1>;
-			};
-
-			vp2: port@2 {
-				#address-cells = <1>;
-				#size-cells = <0>;
-				reg = <2>;
-			};
-
-			vp3: port@3 {
-				#address-cells = <1>;
-				#size-cells = <0>;
-				reg = <3>;
-			};
-		};
-	};
-
-	vop_mmu: iommu@fdd97e00 {
-		compatible = "rockchip,rk3588-iommu", "rockchip,rk3568-iommu";
-		reg = <0x0 0xfdd97e00 0x0 0x100>, <0x0 0xfdd97f00 0x0 0x100>;
-		interrupts = <GIC_SPI 156 IRQ_TYPE_LEVEL_HIGH 0>;
-		clocks = <&cru ACLK_VOP>, <&cru HCLK_VOP>;
-		clock-names = "aclk", "iface";
-		#iommu-cells = <0>;
-		power-domains = <&power RK3588_PD_VOP>;
 		status = "disabled";
 	};
 
@@ -1645,8 +1531,6 @@
 		reg = <0x0 0xfdf82200 0x0 0x20>;
 	};
 
-<<<<<<< HEAD
-=======
 	dfi: dfi@fe060000 {
 		reg = <0x00 0xfe060000 0x00 0x10000>;
 		compatible = "rockchip,rk3588-dfi";
@@ -1657,7 +1541,6 @@
 		rockchip,pmu = <&pmu1grf>;
 	};
 
->>>>>>> 0c383648
 	pcie2x1l1: pcie@fe180000 {
 		compatible = "rockchip,rk3588-pcie", "rockchip,rk3568-pcie";
 		bus-range = <0x30 0x3f>;
@@ -1760,19 +1643,6 @@
 		};
 	};
 
-<<<<<<< HEAD
-	dfi: dfi@fe060000 {
-		reg = <0x00 0xfe060000 0x00 0x10000>;
-		compatible = "rockchip,rk3588-dfi";
-		interrupts = <GIC_SPI 28 IRQ_TYPE_LEVEL_HIGH 0>,
-			     <GIC_SPI 38 IRQ_TYPE_LEVEL_HIGH 0>,
-			     <GIC_SPI 48 IRQ_TYPE_LEVEL_HIGH 0>,
-			     <GIC_SPI 58 IRQ_TYPE_LEVEL_HIGH 0>;
-		rockchip,pmu = <&pmu1grf>;
-	};
-
-=======
->>>>>>> 0c383648
 	gmac1: ethernet@fe1c0000 {
 		compatible = "rockchip,rk3588-gmac", "snps,dwmac-4.20a";
 		reg = <0x0 0xfe1c0000 0x0 0x10000>;
@@ -2666,8 +2536,6 @@
 		status = "disabled";
 	};
 
-<<<<<<< HEAD
-=======
 	usbdp_phy0: phy@fed80000 {
 		compatible = "rockchip,rk3588-usbdp-phy";
 		reg = <0x0 0xfed80000 0x0 0x10000>;
@@ -2690,7 +2558,6 @@
 		status = "disabled";
 	};
 
->>>>>>> 0c383648
 	combphy0_ps: phy@fee00000 {
 		compatible = "rockchip,rk3588-naneng-combphy";
 		reg = <0x0 0xfee00000 0x0 0x100>;
@@ -2798,19 +2665,6 @@
 			#interrupt-cells = <2>;
 		};
 	};
-
-	av1d: video-codec@fdc70000 {
-		compatible = "rockchip,rk3588-av1-vpu";
-		reg = <0x0 0xfdc70000 0x0 0x800>;
-		interrupts = <GIC_SPI 108 IRQ_TYPE_LEVEL_HIGH 0>;
-		interrupt-names = "vdpu";
-		assigned-clocks = <&cru ACLK_AV1>, <&cru PCLK_AV1>;
-		assigned-clock-rates = <400000000>, <400000000>;
-		clocks = <&cru ACLK_AV1>, <&cru PCLK_AV1>;
-		clock-names = "aclk", "hclk";
-		power-domains = <&power RK3588_PD_AV1>;
-		resets = <&cru SRST_A_AV1>, <&cru SRST_P_AV1>, <&cru SRST_A_AV1_BIU>, <&cru SRST_P_AV1_BIU>;
-	};
 };
 
 #include "rk3588s-pinctrl.dtsi"