--- conflicted
+++ resolved
@@ -134,7 +134,6 @@
 		#clock-cells = <0>;
 	};
 
-<<<<<<< HEAD
 	clk125mhz: clk125mhz {
 		compatible = "fixed-clock";
 		clock-frequency = <125000000>;
@@ -147,12 +146,12 @@
 		clock-frequency = <300000000>;
 		#clock-cells = <0>;
 		clock-output-names = "clk300mhz";
-=======
+	};
+
 	wdt_clk: wdt-clk {
 		compatible = "fixed-clock";
 		clock-frequency = <150000000>;
 		#clock-cells = <0>;
->>>>>>> 14bd9694
 	};
 
 	soc {
@@ -417,7 +416,6 @@
 			status = "disabled";
 		};
 
-<<<<<<< HEAD
 		piether: ethernet@28000000 {
 			compatible = "toshiba,visconti-dwmac", "snps,dwmac-4.20a";
 			reg = <0 0x28000000 0 0x10000>;
@@ -426,11 +424,12 @@
 			snps,txpbl = <4>;
 			snps,rxpbl = <4>;
 			snps,tso;
-=======
+			status = "disabled";
+		};
+
 		wdt: wdt@28330000 {
 			compatible = "toshiba,visconti-wdt";
 			reg = <0 0x28330000 0 0x1000>;
->>>>>>> 14bd9694
 			status = "disabled";
 		};
 	};
