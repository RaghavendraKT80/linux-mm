--- conflicted
+++ resolved
@@ -39,7 +39,6 @@
 	register_nmi_notifier(&fn##_nb);				\
 })
 
-<<<<<<< HEAD
 asmlinkage void do_ade(struct pt_regs *regs);
 asmlinkage void do_be(struct pt_regs *regs);
 asmlinkage void do_ov(struct pt_regs *regs);
@@ -59,13 +58,11 @@
 asmlinkage void do_ftlb(void);
 asmlinkage void do_gsexc(struct pt_regs *regs, u32 diag1);
 asmlinkage void do_daddi_ov(struct pt_regs *regs);
+asmlinkage void do_page_fault(struct pt_regs *regs,
+	unsigned long write, unsigned long address);
 
 asmlinkage void cache_parity_error(void);
 asmlinkage void ejtag_exception_handler(struct pt_regs *regs);
 asmlinkage void __noreturn nmi_exception_handler(struct pt_regs *regs);
-=======
-asmlinkage void do_page_fault(struct pt_regs *regs,
-	unsigned long write, unsigned long address);
->>>>>>> d93cca2f
 
 #endif /* _ASM_TRAPS_H */