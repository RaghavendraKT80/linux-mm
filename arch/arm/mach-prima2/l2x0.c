/*
 * l2 cache initialization for CSR SiRFprimaII
 *
 * Copyright (c) 2011 Cambridge Silicon Radio Limited, a CSR plc group company.
 *
 * Licensed under GPLv2 or later.
 */

#include <linux/init.h>
#include <linux/kernel.h>
#include <linux/of.h>
#include <asm/hardware/cache-l2x0.h>

static struct of_device_id prima2_l2x0_ids[]  = {
	{ .compatible = "sirf,prima2-pl310-cache" },
	{},
};

static int __init sirfsoc_l2x0_init(void)
{
	struct device_node *np;
<<<<<<< HEAD
	void __iomem *sirfsoc_l2x_base;

	np = of_find_matching_node(NULL, l2x_ids);
	if (!np)
		panic("unable to find compatible l2x node in dtb\n");

	sirfsoc_l2x_base = of_iomap(np, 0);
	if (!sirfsoc_l2x_base)
		panic("unable to map l2x cpu registers\n");

	of_node_put(np);

	if (!(readl_relaxed(sirfsoc_l2x_base + L2X0_CTRL) & 1)) {
		/*
		 * set the physical memory windows L2 cache will cover
		 */
		writel_relaxed(PHYS_OFFSET + 1024 * 1024 * 1024,
			sirfsoc_l2x_base + L2X0_ADDR_FILTERING_END);
		writel_relaxed(PHYS_OFFSET | 0x1,
			sirfsoc_l2x_base + L2X0_ADDR_FILTERING_START);
=======
>>>>>>> 090ad104

	np = of_find_matching_node(NULL, prima2_l2x0_ids);
	if (np) {
		pr_info("Initializing prima2 L2 cache\n");
		return l2x0_of_init(0x40000, 0);
	}

	return 0;
}
early_initcall(sirfsoc_l2x0_init);<|MERGE_RESOLUTION|>--- conflicted
+++ resolved
@@ -19,29 +19,6 @@
 static int __init sirfsoc_l2x0_init(void)
 {
 	struct device_node *np;
-<<<<<<< HEAD
-	void __iomem *sirfsoc_l2x_base;
-
-	np = of_find_matching_node(NULL, l2x_ids);
-	if (!np)
-		panic("unable to find compatible l2x node in dtb\n");
-
-	sirfsoc_l2x_base = of_iomap(np, 0);
-	if (!sirfsoc_l2x_base)
-		panic("unable to map l2x cpu registers\n");
-
-	of_node_put(np);
-
-	if (!(readl_relaxed(sirfsoc_l2x_base + L2X0_CTRL) & 1)) {
-		/*
-		 * set the physical memory windows L2 cache will cover
-		 */
-		writel_relaxed(PHYS_OFFSET + 1024 * 1024 * 1024,
-			sirfsoc_l2x_base + L2X0_ADDR_FILTERING_END);
-		writel_relaxed(PHYS_OFFSET | 0x1,
-			sirfsoc_l2x_base + L2X0_ADDR_FILTERING_START);
-=======
->>>>>>> 090ad104
 
 	np = of_find_matching_node(NULL, prima2_l2x0_ids);
 	if (np) {
