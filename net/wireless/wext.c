/*
 * This file implement the Wireless Extensions APIs.
 *
 * Authors :	Jean Tourrilhes - HPL - <jt@hpl.hp.com>
 * Copyright (c) 1997-2007 Jean Tourrilhes, All Rights Reserved.
 *
 * (As all part of the Linux kernel, this file is GPL)
 */

/************************** DOCUMENTATION **************************/
/*
 * API definition :
 * --------------
 * See <linux/wireless.h> for details of the APIs and the rest.
 *
 * History :
 * -------
 *
 * v1 - 5.12.01 - Jean II
 *	o Created this file.
 *
 * v2 - 13.12.01 - Jean II
 *	o Move /proc/net/wireless stuff from net/core/dev.c to here
 *	o Make Wireless Extension IOCTLs go through here
 *	o Added iw_handler handling ;-)
 *	o Added standard ioctl description
 *	o Initial dumb commit strategy based on orinoco.c
 *
 * v3 - 19.12.01 - Jean II
 *	o Make sure we don't go out of standard_ioctl[] in ioctl_standard_call
 *	o Add event dispatcher function
 *	o Add event description
 *	o Propagate events as rtnetlink IFLA_WIRELESS option
 *	o Generate event on selected SET requests
 *
 * v4 - 18.04.02 - Jean II
 *	o Fix stupid off by one in iw_ioctl_description : IW_ESSID_MAX_SIZE + 1
 *
 * v5 - 21.06.02 - Jean II
 *	o Add IW_PRIV_TYPE_ADDR in priv_type_size (+cleanup)
 *	o Reshuffle IW_HEADER_TYPE_XXX to map IW_PRIV_TYPE_XXX changes
 *	o Add IWEVCUSTOM for driver specific event/scanning token
 *	o Turn on WE_STRICT_WRITE by default + kernel warning
 *	o Fix WE_STRICT_WRITE in ioctl_export_private() (32 => iw_num)
 *	o Fix off-by-one in test (extra_size <= IFNAMSIZ)
 *
 * v6 - 9.01.03 - Jean II
 *	o Add common spy support : iw_handler_set_spy(), wireless_spy_update()
 *	o Add enhanced spy support : iw_handler_set_thrspy() and event.
 *	o Add WIRELESS_EXT version display in /proc/net/wireless
 *
 * v6 - 18.06.04 - Jean II
 *	o Change get_spydata() method for added safety
 *	o Remove spy #ifdef, they are always on -> cleaner code
 *	o Allow any size GET request if user specifies length > max
 *		and if request has IW_DESCR_FLAG_NOMAX flag or is SIOCGIWPRIV
 *	o Start migrating get_wireless_stats to struct iw_handler_def
 *	o Add wmb() in iw_handler_set_spy() for non-coherent archs/cpus
 * Based on patch from Pavel Roskin <proski@gnu.org> :
 *	o Fix kernel data leak to user space in private handler handling
 *
 * v7 - 18.3.05 - Jean II
 *	o Remove (struct iw_point *)->pointer from events and streams
 *	o Remove spy_offset from struct iw_handler_def
 *	o Start deprecating dev->get_wireless_stats, output a warning
 *	o If IW_QUAL_DBM is set, show dBm values in /proc/net/wireless
 *	o Don't lose INVALID/DBM flags when clearing UPDATED flags (iwstats)
 *
 * v8 - 17.02.06 - Jean II
 *	o RtNetlink requests support (SET/GET)
 *
 * v8b - 03.08.06 - Herbert Xu
 *	o Fix Wireless Event locking issues.
 *
 * v9 - 14.3.06 - Jean II
 *	o Change length in ESSID and NICK to strlen() instead of strlen()+1
 *	o Make standard_ioctl_num and standard_event_num unsigned
 *	o Remove (struct net_device *)->get_wireless_stats()
 *
 * v10 - 16.3.07 - Jean II
 *	o Prevent leaking of kernel space in stream on 64 bits.
 */

/***************************** INCLUDES *****************************/

#include <linux/module.h>
#include <linux/types.h>		/* off_t */
#include <linux/netdevice.h>		/* struct ifreq, dev_get_by_name() */
#include <linux/proc_fs.h>
#include <linux/rtnetlink.h>		/* rtnetlink stuff */
#include <linux/seq_file.h>
#include <linux/init.h>			/* for __init */
#include <linux/if_arp.h>		/* ARPHRD_ETHER */
#include <linux/etherdevice.h>		/* compare_ether_addr */
#include <linux/interrupt.h>
#include <net/net_namespace.h>

#include <linux/wireless.h>		/* Pretty obvious */
#include <net/iw_handler.h>		/* New driver API */
#include <net/netlink.h>
#include <net/wext.h>

#include <asm/uaccess.h>		/* copy_to_user() */

/************************* GLOBAL VARIABLES *************************/
/*
 * You should not use global variables, because of re-entrancy.
 * On our case, it's only const, so it's OK...
 */
/*
 * Meta-data about all the standard Wireless Extension request we
 * know about.
 */
static const struct iw_ioctl_description standard_ioctl[] = {
	[SIOCSIWCOMMIT	- SIOCIWFIRST] = {
		.header_type	= IW_HEADER_TYPE_NULL,
	},
	[SIOCGIWNAME	- SIOCIWFIRST] = {
		.header_type	= IW_HEADER_TYPE_CHAR,
		.flags		= IW_DESCR_FLAG_DUMP,
	},
	[SIOCSIWNWID	- SIOCIWFIRST] = {
		.header_type	= IW_HEADER_TYPE_PARAM,
		.flags		= IW_DESCR_FLAG_EVENT,
	},
	[SIOCGIWNWID	- SIOCIWFIRST] = {
		.header_type	= IW_HEADER_TYPE_PARAM,
		.flags		= IW_DESCR_FLAG_DUMP,
	},
	[SIOCSIWFREQ	- SIOCIWFIRST] = {
		.header_type	= IW_HEADER_TYPE_FREQ,
		.flags		= IW_DESCR_FLAG_EVENT,
	},
	[SIOCGIWFREQ	- SIOCIWFIRST] = {
		.header_type	= IW_HEADER_TYPE_FREQ,
		.flags		= IW_DESCR_FLAG_DUMP,
	},
	[SIOCSIWMODE	- SIOCIWFIRST] = {
		.header_type	= IW_HEADER_TYPE_UINT,
		.flags		= IW_DESCR_FLAG_EVENT,
	},
	[SIOCGIWMODE	- SIOCIWFIRST] = {
		.header_type	= IW_HEADER_TYPE_UINT,
		.flags		= IW_DESCR_FLAG_DUMP,
	},
	[SIOCSIWSENS	- SIOCIWFIRST] = {
		.header_type	= IW_HEADER_TYPE_PARAM,
	},
	[SIOCGIWSENS	- SIOCIWFIRST] = {
		.header_type	= IW_HEADER_TYPE_PARAM,
	},
	[SIOCSIWRANGE	- SIOCIWFIRST] = {
		.header_type	= IW_HEADER_TYPE_NULL,
	},
	[SIOCGIWRANGE	- SIOCIWFIRST] = {
		.header_type	= IW_HEADER_TYPE_POINT,
		.token_size	= 1,
		.max_tokens	= sizeof(struct iw_range),
		.flags		= IW_DESCR_FLAG_DUMP,
	},
	[SIOCSIWPRIV	- SIOCIWFIRST] = {
		.header_type	= IW_HEADER_TYPE_NULL,
	},
	[SIOCGIWPRIV	- SIOCIWFIRST] = { /* (handled directly by us) */
		.header_type	= IW_HEADER_TYPE_POINT,
		.token_size	= sizeof(struct iw_priv_args),
		.max_tokens	= 16,
		.flags		= IW_DESCR_FLAG_NOMAX,
	},
	[SIOCSIWSTATS	- SIOCIWFIRST] = {
		.header_type	= IW_HEADER_TYPE_NULL,
	},
	[SIOCGIWSTATS	- SIOCIWFIRST] = { /* (handled directly by us) */
		.header_type	= IW_HEADER_TYPE_POINT,
		.token_size	= 1,
		.max_tokens	= sizeof(struct iw_statistics),
		.flags		= IW_DESCR_FLAG_DUMP,
	},
	[SIOCSIWSPY	- SIOCIWFIRST] = {
		.header_type	= IW_HEADER_TYPE_POINT,
		.token_size	= sizeof(struct sockaddr),
		.max_tokens	= IW_MAX_SPY,
	},
	[SIOCGIWSPY	- SIOCIWFIRST] = {
		.header_type	= IW_HEADER_TYPE_POINT,
		.token_size	= sizeof(struct sockaddr) +
				  sizeof(struct iw_quality),
		.max_tokens	= IW_MAX_SPY,
	},
	[SIOCSIWTHRSPY	- SIOCIWFIRST] = {
		.header_type	= IW_HEADER_TYPE_POINT,
		.token_size	= sizeof(struct iw_thrspy),
		.min_tokens	= 1,
		.max_tokens	= 1,
	},
	[SIOCGIWTHRSPY	- SIOCIWFIRST] = {
		.header_type	= IW_HEADER_TYPE_POINT,
		.token_size	= sizeof(struct iw_thrspy),
		.min_tokens	= 1,
		.max_tokens	= 1,
	},
	[SIOCSIWAP	- SIOCIWFIRST] = {
		.header_type	= IW_HEADER_TYPE_ADDR,
	},
	[SIOCGIWAP	- SIOCIWFIRST] = {
		.header_type	= IW_HEADER_TYPE_ADDR,
		.flags		= IW_DESCR_FLAG_DUMP,
	},
	[SIOCSIWMLME	- SIOCIWFIRST] = {
		.header_type	= IW_HEADER_TYPE_POINT,
		.token_size	= 1,
		.min_tokens	= sizeof(struct iw_mlme),
		.max_tokens	= sizeof(struct iw_mlme),
	},
	[SIOCGIWAPLIST	- SIOCIWFIRST] = {
		.header_type	= IW_HEADER_TYPE_POINT,
		.token_size	= sizeof(struct sockaddr) +
				  sizeof(struct iw_quality),
		.max_tokens	= IW_MAX_AP,
		.flags		= IW_DESCR_FLAG_NOMAX,
	},
	[SIOCSIWSCAN	- SIOCIWFIRST] = {
		.header_type	= IW_HEADER_TYPE_POINT,
		.token_size	= 1,
		.min_tokens	= 0,
		.max_tokens	= sizeof(struct iw_scan_req),
	},
	[SIOCGIWSCAN	- SIOCIWFIRST] = {
		.header_type	= IW_HEADER_TYPE_POINT,
		.token_size	= 1,
		.max_tokens	= IW_SCAN_MAX_DATA,
		.flags		= IW_DESCR_FLAG_NOMAX,
	},
	[SIOCSIWESSID	- SIOCIWFIRST] = {
		.header_type	= IW_HEADER_TYPE_POINT,
		.token_size	= 1,
		.max_tokens	= IW_ESSID_MAX_SIZE,
		.flags		= IW_DESCR_FLAG_EVENT,
	},
	[SIOCGIWESSID	- SIOCIWFIRST] = {
		.header_type	= IW_HEADER_TYPE_POINT,
		.token_size	= 1,
		.max_tokens	= IW_ESSID_MAX_SIZE,
		.flags		= IW_DESCR_FLAG_DUMP,
	},
	[SIOCSIWNICKN	- SIOCIWFIRST] = {
		.header_type	= IW_HEADER_TYPE_POINT,
		.token_size	= 1,
		.max_tokens	= IW_ESSID_MAX_SIZE,
	},
	[SIOCGIWNICKN	- SIOCIWFIRST] = {
		.header_type	= IW_HEADER_TYPE_POINT,
		.token_size	= 1,
		.max_tokens	= IW_ESSID_MAX_SIZE,
	},
	[SIOCSIWRATE	- SIOCIWFIRST] = {
		.header_type	= IW_HEADER_TYPE_PARAM,
	},
	[SIOCGIWRATE	- SIOCIWFIRST] = {
		.header_type	= IW_HEADER_TYPE_PARAM,
	},
	[SIOCSIWRTS	- SIOCIWFIRST] = {
		.header_type	= IW_HEADER_TYPE_PARAM,
	},
	[SIOCGIWRTS	- SIOCIWFIRST] = {
		.header_type	= IW_HEADER_TYPE_PARAM,
	},
	[SIOCSIWFRAG	- SIOCIWFIRST] = {
		.header_type	= IW_HEADER_TYPE_PARAM,
	},
	[SIOCGIWFRAG	- SIOCIWFIRST] = {
		.header_type	= IW_HEADER_TYPE_PARAM,
	},
	[SIOCSIWTXPOW	- SIOCIWFIRST] = {
		.header_type	= IW_HEADER_TYPE_PARAM,
	},
	[SIOCGIWTXPOW	- SIOCIWFIRST] = {
		.header_type	= IW_HEADER_TYPE_PARAM,
	},
	[SIOCSIWRETRY	- SIOCIWFIRST] = {
		.header_type	= IW_HEADER_TYPE_PARAM,
	},
	[SIOCGIWRETRY	- SIOCIWFIRST] = {
		.header_type	= IW_HEADER_TYPE_PARAM,
	},
	[SIOCSIWENCODE	- SIOCIWFIRST] = {
		.header_type	= IW_HEADER_TYPE_POINT,
		.token_size	= 1,
		.max_tokens	= IW_ENCODING_TOKEN_MAX,
		.flags		= IW_DESCR_FLAG_EVENT | IW_DESCR_FLAG_RESTRICT,
	},
	[SIOCGIWENCODE	- SIOCIWFIRST] = {
		.header_type	= IW_HEADER_TYPE_POINT,
		.token_size	= 1,
		.max_tokens	= IW_ENCODING_TOKEN_MAX,
		.flags		= IW_DESCR_FLAG_DUMP | IW_DESCR_FLAG_RESTRICT,
	},
	[SIOCSIWPOWER	- SIOCIWFIRST] = {
		.header_type	= IW_HEADER_TYPE_PARAM,
	},
	[SIOCGIWPOWER	- SIOCIWFIRST] = {
		.header_type	= IW_HEADER_TYPE_PARAM,
	},
	[SIOCSIWGENIE	- SIOCIWFIRST] = {
		.header_type	= IW_HEADER_TYPE_POINT,
		.token_size	= 1,
		.max_tokens	= IW_GENERIC_IE_MAX,
	},
	[SIOCGIWGENIE	- SIOCIWFIRST] = {
		.header_type	= IW_HEADER_TYPE_POINT,
		.token_size	= 1,
		.max_tokens	= IW_GENERIC_IE_MAX,
	},
	[SIOCSIWAUTH	- SIOCIWFIRST] = {
		.header_type	= IW_HEADER_TYPE_PARAM,
	},
	[SIOCGIWAUTH	- SIOCIWFIRST] = {
		.header_type	= IW_HEADER_TYPE_PARAM,
	},
	[SIOCSIWENCODEEXT - SIOCIWFIRST] = {
		.header_type	= IW_HEADER_TYPE_POINT,
		.token_size	= 1,
		.min_tokens	= sizeof(struct iw_encode_ext),
		.max_tokens	= sizeof(struct iw_encode_ext) +
				  IW_ENCODING_TOKEN_MAX,
	},
	[SIOCGIWENCODEEXT - SIOCIWFIRST] = {
		.header_type	= IW_HEADER_TYPE_POINT,
		.token_size	= 1,
		.min_tokens	= sizeof(struct iw_encode_ext),
		.max_tokens	= sizeof(struct iw_encode_ext) +
				  IW_ENCODING_TOKEN_MAX,
	},
	[SIOCSIWPMKSA - SIOCIWFIRST] = {
		.header_type	= IW_HEADER_TYPE_POINT,
		.token_size	= 1,
		.min_tokens	= sizeof(struct iw_pmksa),
		.max_tokens	= sizeof(struct iw_pmksa),
	},
};
static const unsigned standard_ioctl_num = ARRAY_SIZE(standard_ioctl);

/*
 * Meta-data about all the additional standard Wireless Extension events
 * we know about.
 */
static const struct iw_ioctl_description standard_event[] = {
	[IWEVTXDROP	- IWEVFIRST] = {
		.header_type	= IW_HEADER_TYPE_ADDR,
	},
	[IWEVQUAL	- IWEVFIRST] = {
		.header_type	= IW_HEADER_TYPE_QUAL,
	},
	[IWEVCUSTOM	- IWEVFIRST] = {
		.header_type	= IW_HEADER_TYPE_POINT,
		.token_size	= 1,
		.max_tokens	= IW_CUSTOM_MAX,
	},
	[IWEVREGISTERED	- IWEVFIRST] = {
		.header_type	= IW_HEADER_TYPE_ADDR,
	},
	[IWEVEXPIRED	- IWEVFIRST] = {
		.header_type	= IW_HEADER_TYPE_ADDR,
	},
	[IWEVGENIE	- IWEVFIRST] = {
		.header_type	= IW_HEADER_TYPE_POINT,
		.token_size	= 1,
		.max_tokens	= IW_GENERIC_IE_MAX,
	},
	[IWEVMICHAELMICFAILURE	- IWEVFIRST] = {
		.header_type	= IW_HEADER_TYPE_POINT,
		.token_size	= 1,
		.max_tokens	= sizeof(struct iw_michaelmicfailure),
	},
	[IWEVASSOCREQIE	- IWEVFIRST] = {
		.header_type	= IW_HEADER_TYPE_POINT,
		.token_size	= 1,
		.max_tokens	= IW_GENERIC_IE_MAX,
	},
	[IWEVASSOCRESPIE	- IWEVFIRST] = {
		.header_type	= IW_HEADER_TYPE_POINT,
		.token_size	= 1,
		.max_tokens	= IW_GENERIC_IE_MAX,
	},
	[IWEVPMKIDCAND	- IWEVFIRST] = {
		.header_type	= IW_HEADER_TYPE_POINT,
		.token_size	= 1,
		.max_tokens	= sizeof(struct iw_pmkid_cand),
	},
};
static const unsigned standard_event_num = ARRAY_SIZE(standard_event);

/* Size (in bytes) of the various private data types */
static const char iw_priv_type_size[] = {
	0,				/* IW_PRIV_TYPE_NONE */
	1,				/* IW_PRIV_TYPE_BYTE */
	1,				/* IW_PRIV_TYPE_CHAR */
	0,				/* Not defined */
	sizeof(__u32),			/* IW_PRIV_TYPE_INT */
	sizeof(struct iw_freq),		/* IW_PRIV_TYPE_FLOAT */
	sizeof(struct sockaddr),	/* IW_PRIV_TYPE_ADDR */
	0,				/* Not defined */
};

/* Size (in bytes) of various events */
static const int event_type_size[] = {
	IW_EV_LCP_LEN,			/* IW_HEADER_TYPE_NULL */
	0,
	IW_EV_CHAR_LEN,			/* IW_HEADER_TYPE_CHAR */
	0,
	IW_EV_UINT_LEN,			/* IW_HEADER_TYPE_UINT */
	IW_EV_FREQ_LEN,			/* IW_HEADER_TYPE_FREQ */
	IW_EV_ADDR_LEN,			/* IW_HEADER_TYPE_ADDR */
	0,
	IW_EV_POINT_LEN,		/* Without variable payload */
	IW_EV_PARAM_LEN,		/* IW_HEADER_TYPE_PARAM */
	IW_EV_QUAL_LEN,			/* IW_HEADER_TYPE_QUAL */
};

#ifdef CONFIG_COMPAT
static const int compat_event_type_size[] = {
	IW_EV_COMPAT_LCP_LEN,		/* IW_HEADER_TYPE_NULL */
	0,
	IW_EV_COMPAT_CHAR_LEN,		/* IW_HEADER_TYPE_CHAR */
	0,
	IW_EV_COMPAT_UINT_LEN,		/* IW_HEADER_TYPE_UINT */
	IW_EV_COMPAT_FREQ_LEN,		/* IW_HEADER_TYPE_FREQ */
	IW_EV_COMPAT_ADDR_LEN,		/* IW_HEADER_TYPE_ADDR */
	0,
	IW_EV_COMPAT_POINT_LEN,		/* Without variable payload */
	IW_EV_COMPAT_PARAM_LEN,		/* IW_HEADER_TYPE_PARAM */
	IW_EV_COMPAT_QUAL_LEN,		/* IW_HEADER_TYPE_QUAL */
};
#endif

/************************ COMMON SUBROUTINES ************************/
/*
 * Stuff that may be used in various place or doesn't fit in one
 * of the section below.
 */

/* ---------------------------------------------------------------- */
/*
 * Return the driver handler associated with a specific Wireless Extension.
 */
static iw_handler get_handler(struct net_device *dev, unsigned int cmd)
{
	/* Don't "optimise" the following variable, it will crash */
	unsigned int	index;		/* *MUST* be unsigned */

	/* Check if we have some wireless handlers defined */
	if (dev->wireless_handlers == NULL)
		return NULL;

	/* Try as a standard command */
	index = cmd - SIOCIWFIRST;
	if (index < dev->wireless_handlers->num_standard)
		return dev->wireless_handlers->standard[index];

	/* Try as a private command */
	index = cmd - SIOCIWFIRSTPRIV;
	if (index < dev->wireless_handlers->num_private)
		return dev->wireless_handlers->private[index];

	/* Not found */
	return NULL;
}

/* ---------------------------------------------------------------- */
/*
 * Get statistics out of the driver
 */
struct iw_statistics *get_wireless_stats(struct net_device *dev)
{
	/* New location */
	if ((dev->wireless_handlers != NULL) &&
	   (dev->wireless_handlers->get_wireless_stats != NULL))
		return dev->wireless_handlers->get_wireless_stats(dev);

	/* Not found */
	return NULL;
}

/* ---------------------------------------------------------------- */
/*
 * Call the commit handler in the driver
 * (if exist and if conditions are right)
 *
 * Note : our current commit strategy is currently pretty dumb,
 * but we will be able to improve on that...
 * The goal is to try to agreagate as many changes as possible
 * before doing the commit. Drivers that will define a commit handler
 * are usually those that need a reset after changing parameters, so
 * we want to minimise the number of reset.
 * A cool idea is to use a timer : at each "set" command, we re-set the
 * timer, when the timer eventually fires, we call the driver.
 * Hopefully, more on that later.
 *
 * Also, I'm waiting to see how many people will complain about the
 * netif_running(dev) test. I'm open on that one...
 * Hopefully, the driver will remember to do a commit in "open()" ;-)
 */
static int call_commit_handler(struct net_device *dev)
{
	if ((netif_running(dev)) &&
	   (dev->wireless_handlers->standard[0] != NULL))
		/* Call the commit handler on the driver */
		return dev->wireless_handlers->standard[0](dev, NULL,
							   NULL, NULL);
	else
		return 0;		/* Command completed successfully */
}

/* ---------------------------------------------------------------- */
/*
 * Calculate size of private arguments
 */
static int get_priv_size(__u16 args)
{
	int	num = args & IW_PRIV_SIZE_MASK;
	int	type = (args & IW_PRIV_TYPE_MASK) >> 12;

	return num * iw_priv_type_size[type];
}

/* ---------------------------------------------------------------- */
/*
 * Re-calculate the size of private arguments
 */
static int adjust_priv_size(__u16 args, struct iw_point *iwp)
{
	int	num = iwp->length;
	int	max = args & IW_PRIV_SIZE_MASK;
	int	type = (args & IW_PRIV_TYPE_MASK) >> 12;

	/* Make sure the driver doesn't goof up */
	if (max < num)
		num = max;

	return num * iw_priv_type_size[type];
}

/* ---------------------------------------------------------------- */
/*
 * Standard Wireless Handler : get wireless stats
 *	Allow programatic access to /proc/net/wireless even if /proc
 *	doesn't exist... Also more efficient...
 */
static int iw_handler_get_iwstats(struct net_device *		dev,
				  struct iw_request_info *	info,
				  union iwreq_data *		wrqu,
				  char *			extra)
{
	/* Get stats from the driver */
	struct iw_statistics *stats;

	stats = get_wireless_stats(dev);
	if (stats) {
		/* Copy statistics to extra */
		memcpy(extra, stats, sizeof(struct iw_statistics));
		wrqu->data.length = sizeof(struct iw_statistics);

		/* Check if we need to clear the updated flag */
		if (wrqu->data.flags != 0)
			stats->qual.updated &= ~IW_QUAL_ALL_UPDATED;
		return 0;
	} else
		return -EOPNOTSUPP;
}

/* ---------------------------------------------------------------- */
/*
 * Standard Wireless Handler : get iwpriv definitions
 * Export the driver private handler definition
 * They will be picked up by tools like iwpriv...
 */
static int iw_handler_get_private(struct net_device *		dev,
				  struct iw_request_info *	info,
				  union iwreq_data *		wrqu,
				  char *			extra)
{
	/* Check if the driver has something to export */
	if ((dev->wireless_handlers->num_private_args == 0) ||
	   (dev->wireless_handlers->private_args == NULL))
		return -EOPNOTSUPP;

	/* Check if there is enough buffer up there */
	if (wrqu->data.length < dev->wireless_handlers->num_private_args) {
		/* User space can't know in advance how large the buffer
		 * needs to be. Give it a hint, so that we can support
		 * any size buffer we want somewhat efficiently... */
		wrqu->data.length = dev->wireless_handlers->num_private_args;
		return -E2BIG;
	}

	/* Set the number of available ioctls. */
	wrqu->data.length = dev->wireless_handlers->num_private_args;

	/* Copy structure to the user buffer. */
	memcpy(extra, dev->wireless_handlers->private_args,
	       sizeof(struct iw_priv_args) * wrqu->data.length);

	return 0;
}


/******************** /proc/net/wireless SUPPORT ********************/
/*
 * The /proc/net/wireless file is a human readable user-space interface
 * exporting various wireless specific statistics from the wireless devices.
 * This is the most popular part of the Wireless Extensions ;-)
 *
 * This interface is a pure clone of /proc/net/dev (in net/core/dev.c).
 * The content of the file is basically the content of "struct iw_statistics".
 */

#ifdef CONFIG_PROC_FS

/* ---------------------------------------------------------------- */
/*
 * Print one entry (line) of /proc/net/wireless
 */
static void wireless_seq_printf_stats(struct seq_file *seq,
				      struct net_device *dev)
{
	/* Get stats from the driver */
	struct iw_statistics *stats = get_wireless_stats(dev);
	static struct iw_statistics nullstats = {};

	/* show device if it's wireless regardless of current stats */
	if (!stats && dev->wireless_handlers)
		stats = &nullstats;

	if (stats) {
		seq_printf(seq, "%6s: %04x  %3d%c  %3d%c  %3d%c  %6d %6d %6d "
				"%6d %6d   %6d\n",
			   dev->name, stats->status, stats->qual.qual,
			   stats->qual.updated & IW_QUAL_QUAL_UPDATED
			   ? '.' : ' ',
			   ((__s32) stats->qual.level) -
			   ((stats->qual.updated & IW_QUAL_DBM) ? 0x100 : 0),
			   stats->qual.updated & IW_QUAL_LEVEL_UPDATED
			   ? '.' : ' ',
			   ((__s32) stats->qual.noise) -
			   ((stats->qual.updated & IW_QUAL_DBM) ? 0x100 : 0),
			   stats->qual.updated & IW_QUAL_NOISE_UPDATED
			   ? '.' : ' ',
			   stats->discard.nwid, stats->discard.code,
			   stats->discard.fragment, stats->discard.retries,
			   stats->discard.misc, stats->miss.beacon);

		if (stats != &nullstats)
			stats->qual.updated &= ~IW_QUAL_ALL_UPDATED;
	}
}

/* ---------------------------------------------------------------- */
/*
 * Print info for /proc/net/wireless (print all entries)
 */
static int wireless_dev_seq_show(struct seq_file *seq, void *v)
{
	might_sleep();

	if (v == SEQ_START_TOKEN)
		seq_printf(seq, "Inter-| sta-|   Quality        |   Discarded "
				"packets               | Missed | WE\n"
				" face | tus | link level noise |  nwid  "
				"crypt   frag  retry   misc | beacon | %d\n",
			   WIRELESS_EXT);
	else
		wireless_seq_printf_stats(seq, v);
	return 0;
}

static void *wireless_dev_seq_start(struct seq_file *seq, loff_t *pos)
{
	struct net *net = seq_file_net(seq);
	loff_t off;
	struct net_device *dev;

	rtnl_lock();
	if (!*pos)
		return SEQ_START_TOKEN;

	off = 1;
	for_each_netdev(net, dev)
		if (off++ == *pos)
			return dev;
	return NULL;
}

static void *wireless_dev_seq_next(struct seq_file *seq, void *v, loff_t *pos)
{
	struct net *net = seq_file_net(seq);

	++*pos;

	return v == SEQ_START_TOKEN ?
		first_net_device(net) : next_net_device(v);
}

static void wireless_dev_seq_stop(struct seq_file *seq, void *v)
{
	rtnl_unlock();
}

static const struct seq_operations wireless_seq_ops = {
	.start = wireless_dev_seq_start,
	.next  = wireless_dev_seq_next,
	.stop  = wireless_dev_seq_stop,
	.show  = wireless_dev_seq_show,
};

static int seq_open_wireless(struct inode *inode, struct file *file)
{
	return seq_open_net(inode, file, &wireless_seq_ops,
			    sizeof(struct seq_net_private));
}

static const struct file_operations wireless_seq_fops = {
	.owner	 = THIS_MODULE,
	.open    = seq_open_wireless,
	.read    = seq_read,
	.llseek  = seq_lseek,
	.release = seq_release_net,
};

int wext_proc_init(struct net *net)
{
	/* Create /proc/net/wireless entry */
	if (!proc_net_fops_create(net, "wireless", S_IRUGO, &wireless_seq_fops))
		return -ENOMEM;

	return 0;
}

void wext_proc_exit(struct net *net)
{
	proc_net_remove(net, "wireless");
}
#endif	/* CONFIG_PROC_FS */

/************************** IOCTL SUPPORT **************************/
/*
 * The original user space API to configure all those Wireless Extensions
 * is through IOCTLs.
 * In there, we check if we need to call the new driver API (iw_handler)
 * or just call the driver ioctl handler.
 */

/* ---------------------------------------------------------------- */
static int ioctl_standard_iw_point(struct iw_point *iwp, unsigned int cmd,
				   const struct iw_ioctl_description *descr,
				   iw_handler handler, struct net_device *dev,
				   struct iw_request_info *info)
{
	int err, extra_size, user_length = 0, essid_compat = 0;
	char *extra;

	/* Calculate space needed by arguments. Always allocate
	 * for max space.
	 */
	extra_size = descr->max_tokens * descr->token_size;

	/* Check need for ESSID compatibility for WE < 21 */
	switch (cmd) {
	case SIOCSIWESSID:
	case SIOCGIWESSID:
	case SIOCSIWNICKN:
	case SIOCGIWNICKN:
		if (iwp->length == descr->max_tokens + 1)
			essid_compat = 1;
		else if (IW_IS_SET(cmd) && (iwp->length != 0)) {
			char essid[IW_ESSID_MAX_SIZE + 1];
			unsigned int len;
			len = iwp->length * descr->token_size;

			if (len > IW_ESSID_MAX_SIZE)
				return -EFAULT;

			err = copy_from_user(essid, iwp->pointer, len);
			if (err)
				return -EFAULT;

			if (essid[iwp->length - 1] == '\0')
				essid_compat = 1;
		}
		break;
	default:
		break;
	}

	iwp->length -= essid_compat;

	/* Check what user space is giving us */
	if (IW_IS_SET(cmd)) {
		/* Check NULL pointer */
		if (!iwp->pointer && iwp->length != 0)
			return -EFAULT;
		/* Check if number of token fits within bounds */
		if (iwp->length > descr->max_tokens)
			return -E2BIG;
		if (iwp->length < descr->min_tokens)
			return -EINVAL;
	} else {
		/* Check NULL pointer */
		if (!iwp->pointer)
			return -EFAULT;
		/* Save user space buffer size for checking */
		user_length = iwp->length;

		/* Don't check if user_length > max to allow forward
		 * compatibility. The test user_length < min is
		 * implied by the test at the end.
		 */

		/* Support for very large requests */
		if ((descr->flags & IW_DESCR_FLAG_NOMAX) &&
		    (user_length > descr->max_tokens)) {
			/* Allow userspace to GET more than max so
			 * we can support any size GET requests.
			 * There is still a limit : -ENOMEM.
			 */
			extra_size = user_length * descr->token_size;

			/* Note : user_length is originally a __u16,
			 * and token_size is controlled by us,
			 * so extra_size won't get negative and
			 * won't overflow...
			 */
		}
	}

	/* kzalloc() ensures NULL-termination for essid_compat. */
	extra = kzalloc(extra_size, GFP_KERNEL);
	if (!extra)
		return -ENOMEM;

	/* If it is a SET, get all the extra data in here */
	if (IW_IS_SET(cmd) && (iwp->length != 0)) {
		if (copy_from_user(extra, iwp->pointer,
				   iwp->length *
				   descr->token_size)) {
			err = -EFAULT;
			goto out;
		}

		if (cmd == SIOCSIWENCODEEXT) {
			struct iw_encode_ext *ee = (void *) extra;

			if (iwp->length < sizeof(*ee) + ee->key_len)
				return -EFAULT;
		}
	}

	err = handler(dev, info, (union iwreq_data *) iwp, extra);

	iwp->length += essid_compat;

	/* If we have something to return to the user */
	if (!err && IW_IS_GET(cmd)) {
		/* Check if there is enough buffer up there */
		if (user_length < iwp->length) {
			err = -E2BIG;
			goto out;
		}

		if (copy_to_user(iwp->pointer, extra,
				 iwp->length *
				 descr->token_size)) {
			err = -EFAULT;
			goto out;
		}
	}

	/* Generate an event to notify listeners of the change */
	if ((descr->flags & IW_DESCR_FLAG_EVENT) && err == -EIWCOMMIT) {
		union iwreq_data *data = (union iwreq_data *) iwp;

		if (descr->flags & IW_DESCR_FLAG_RESTRICT)
			/* If the event is restricted, don't
			 * export the payload.
			 */
			wireless_send_event(dev, cmd, data, NULL);
		else
			wireless_send_event(dev, cmd, data, extra);
	}

out:
	kfree(extra);
	return err;
}

/*
 * Wrapper to call a standard Wireless Extension handler.
 * We do various checks and also take care of moving data between
 * user space and kernel space.
 */
static int ioctl_standard_call(struct net_device *	dev,
			       struct iwreq		*iwr,
			       unsigned int		cmd,
			       struct iw_request_info	*info,
			       iw_handler		handler)
{
	const struct iw_ioctl_description *	descr;
	int					ret = -EINVAL;

	/* Get the description of the IOCTL */
	if ((cmd - SIOCIWFIRST) >= standard_ioctl_num)
		return -EOPNOTSUPP;
	descr = &(standard_ioctl[cmd - SIOCIWFIRST]);

	/* Check if we have a pointer to user space data or not */
	if (descr->header_type != IW_HEADER_TYPE_POINT) {

		/* No extra arguments. Trivial to handle */
		ret = handler(dev, info, &(iwr->u), NULL);

		/* Generate an event to notify listeners of the change */
		if ((descr->flags & IW_DESCR_FLAG_EVENT) &&
		   ((ret == 0) || (ret == -EIWCOMMIT)))
			wireless_send_event(dev, cmd, &(iwr->u), NULL);
	} else {
		ret = ioctl_standard_iw_point(&iwr->u.data, cmd, descr,
					      handler, dev, info);
	}

	/* Call commit handler if needed and defined */
	if (ret == -EIWCOMMIT)
		ret = call_commit_handler(dev);

	/* Here, we will generate the appropriate event if needed */

	return ret;
}

/* ---------------------------------------------------------------- */
/*
 * Wrapper to call a private Wireless Extension handler.
 * We do various checks and also take care of moving data between
 * user space and kernel space.
 * It's not as nice and slimline as the standard wrapper. The cause
 * is struct iw_priv_args, which was not really designed for the
 * job we are going here.
 *
 * IMPORTANT : This function prevent to set and get data on the same
 * IOCTL and enforce the SET/GET convention. Not doing it would be
 * far too hairy...
 * If you need to set and get data at the same time, please don't use
 * a iw_handler but process it in your ioctl handler (i.e. use the
 * old driver API).
 */
static int get_priv_descr_and_size(struct net_device *dev, unsigned int cmd,
				   const struct iw_priv_args **descrp)
{
	const struct iw_priv_args *descr;
	int i, extra_size;

	descr = NULL;
	for (i = 0; i < dev->wireless_handlers->num_private_args; i++) {
		if (cmd == dev->wireless_handlers->private_args[i].cmd) {
			descr = &dev->wireless_handlers->private_args[i];
			break;
		}
	}

	extra_size = 0;
	if (descr) {
		if (IW_IS_SET(cmd)) {
			int	offset = 0;	/* For sub-ioctls */
			/* Check for sub-ioctl handler */
			if (descr->name[0] == '\0')
				/* Reserve one int for sub-ioctl index */
				offset = sizeof(__u32);

			/* Size of set arguments */
			extra_size = get_priv_size(descr->set_args);

			/* Does it fits in iwr ? */
			if ((descr->set_args & IW_PRIV_SIZE_FIXED) &&
			   ((extra_size + offset) <= IFNAMSIZ))
				extra_size = 0;
		} else {
			/* Size of get arguments */
			extra_size = get_priv_size(descr->get_args);

			/* Does it fits in iwr ? */
			if ((descr->get_args & IW_PRIV_SIZE_FIXED) &&
			   (extra_size <= IFNAMSIZ))
				extra_size = 0;
		}
	}
	*descrp = descr;
	return extra_size;
}

static int ioctl_private_iw_point(struct iw_point *iwp, unsigned int cmd,
				  const struct iw_priv_args *descr,
				  iw_handler handler, struct net_device *dev,
				  struct iw_request_info *info, int extra_size)
{
	char *extra;
	int err;

	/* Check what user space is giving us */
	if (IW_IS_SET(cmd)) {
		if (!iwp->pointer && iwp->length != 0)
			return -EFAULT;

		if (iwp->length > (descr->set_args & IW_PRIV_SIZE_MASK))
			return -E2BIG;
	} else if (!iwp->pointer)
		return -EFAULT;

	extra = kmalloc(extra_size, GFP_KERNEL);
	if (!extra)
		return -ENOMEM;

	/* If it is a SET, get all the extra data in here */
	if (IW_IS_SET(cmd) && (iwp->length != 0)) {
		if (copy_from_user(extra, iwp->pointer, extra_size)) {
			err = -EFAULT;
			goto out;
		}
	}

	/* Call the handler */
	err = handler(dev, info, (union iwreq_data *) iwp, extra);

	/* If we have something to return to the user */
	if (!err && IW_IS_GET(cmd)) {
		/* Adjust for the actual length if it's variable,
		 * avoid leaking kernel bits outside.
		 */
		if (!(descr->get_args & IW_PRIV_SIZE_FIXED))
			extra_size = adjust_priv_size(descr->get_args, iwp);

		if (copy_to_user(iwp->pointer, extra, extra_size))
			err =  -EFAULT;
	}

out:
	kfree(extra);
	return err;
}

static int ioctl_private_call(struct net_device *dev, struct iwreq *iwr,
			      unsigned int cmd, struct iw_request_info *info,
			      iw_handler handler)
{
	int extra_size = 0, ret = -EINVAL;
	const struct iw_priv_args *descr;

	extra_size = get_priv_descr_and_size(dev, cmd, &descr);

	/* Check if we have a pointer to user space data or not. */
	if (extra_size == 0) {
		/* No extra arguments. Trivial to handle */
		ret = handler(dev, info, &(iwr->u), (char *) &(iwr->u));
	} else {
		ret = ioctl_private_iw_point(&iwr->u.data, cmd, descr,
					     handler, dev, info, extra_size);
	}

	/* Call commit handler if needed and defined */
	if (ret == -EIWCOMMIT)
		ret = call_commit_handler(dev);

	return ret;
}

/* ---------------------------------------------------------------- */
typedef int (*wext_ioctl_func)(struct net_device *, struct iwreq *,
			       unsigned int, struct iw_request_info *,
			       iw_handler);

/*
 * Main IOCTl dispatcher.
 * Check the type of IOCTL and call the appropriate wrapper...
 */
static int wireless_process_ioctl(struct net *net, struct ifreq *ifr,
				  unsigned int cmd,
				  struct iw_request_info *info,
				  wext_ioctl_func standard,
				  wext_ioctl_func private)
{
	struct iwreq *iwr = (struct iwreq *) ifr;
	struct net_device *dev;
	iw_handler	handler;

	/* Permissions are already checked in dev_ioctl() before calling us.
	 * The copy_to/from_user() of ifr is also dealt with in there */

	/* Make sure the device exist */
	if ((dev = __dev_get_by_name(net, ifr->ifr_name)) == NULL)
		return -ENODEV;

	/* A bunch of special cases, then the generic case...
	 * Note that 'cmd' is already filtered in dev_ioctl() with
	 * (cmd >= SIOCIWFIRST && cmd <= SIOCIWLAST) */
	if (cmd == SIOCGIWSTATS)
		return standard(dev, iwr, cmd, info,
				&iw_handler_get_iwstats);

	if (cmd == SIOCGIWPRIV && dev->wireless_handlers)
		return standard(dev, iwr, cmd, info,
				&iw_handler_get_private);

	/* Basic check */
	if (!netif_device_present(dev))
		return -ENODEV;

	/* New driver API : try to find the handler */
	handler = get_handler(dev, cmd);
	if (handler) {
		/* Standard and private are not the same */
		if (cmd < SIOCIWFIRSTPRIV)
			return standard(dev, iwr, cmd, info, handler);
		else
			return private(dev, iwr, cmd, info, handler);
	}
	/* Old driver API : call driver ioctl handler */
	if (dev->netdev_ops->ndo_do_ioctl)
		return dev->netdev_ops->ndo_do_ioctl(dev, ifr, cmd);
	return -EOPNOTSUPP;
}

/* If command is `set a parameter', or `get the encoding parameters',
 * check if the user has the right to do it.
 */
static int wext_permission_check(unsigned int cmd)
{
	if ((IW_IS_SET(cmd) || cmd == SIOCGIWENCODE || cmd == SIOCGIWENCODEEXT)
	    && !capable(CAP_NET_ADMIN))
		return -EPERM;

	return 0;
}

/* entry point from dev ioctl */
static int wext_ioctl_dispatch(struct net *net, struct ifreq *ifr,
			       unsigned int cmd, struct iw_request_info *info,
			       wext_ioctl_func standard,
			       wext_ioctl_func private)
{
	int ret = wext_permission_check(cmd);

	if (ret)
		return ret;

	dev_load(net, ifr->ifr_name);
	rtnl_lock();
	ret = wireless_process_ioctl(net, ifr, cmd, info, standard, private);
	rtnl_unlock();

	return ret;
}

int wext_handle_ioctl(struct net *net, struct ifreq *ifr, unsigned int cmd,
		      void __user *arg)
{
	struct iw_request_info info = { .cmd = cmd, .flags = 0 };
	int ret;

	ret = wext_ioctl_dispatch(net, ifr, cmd, &info,
				  ioctl_standard_call,
				  ioctl_private_call);
	if (ret >= 0 &&
	    IW_IS_GET(cmd) &&
	    copy_to_user(arg, ifr, sizeof(struct iwreq)))
		return -EFAULT;

	return ret;
}

#ifdef CONFIG_COMPAT
static int compat_standard_call(struct net_device	*dev,
				struct iwreq		*iwr,
				unsigned int		cmd,
				struct iw_request_info	*info,
				iw_handler		handler)
{
	const struct iw_ioctl_description *descr;
	struct compat_iw_point *iwp_compat;
	struct iw_point iwp;
	int err;

	descr = standard_ioctl + (cmd - SIOCIWFIRST);

	if (descr->header_type != IW_HEADER_TYPE_POINT)
		return ioctl_standard_call(dev, iwr, cmd, info, handler);

	iwp_compat = (struct compat_iw_point *) &iwr->u.data;
	iwp.pointer = compat_ptr(iwp_compat->pointer);
	iwp.length = iwp_compat->length;
	iwp.flags = iwp_compat->flags;

	err = ioctl_standard_iw_point(&iwp, cmd, descr, handler, dev, info);

	iwp_compat->pointer = ptr_to_compat(iwp.pointer);
	iwp_compat->length = iwp.length;
	iwp_compat->flags = iwp.flags;

	return err;
}

static int compat_private_call(struct net_device *dev, struct iwreq *iwr,
			       unsigned int cmd, struct iw_request_info *info,
			       iw_handler handler)
{
	const struct iw_priv_args *descr;
	int ret, extra_size;

	extra_size = get_priv_descr_and_size(dev, cmd, &descr);

	/* Check if we have a pointer to user space data or not. */
	if (extra_size == 0) {
		/* No extra arguments. Trivial to handle */
		ret = handler(dev, info, &(iwr->u), (char *) &(iwr->u));
	} else {
		struct compat_iw_point *iwp_compat;
		struct iw_point iwp;

		iwp_compat = (struct compat_iw_point *) &iwr->u.data;
		iwp.pointer = compat_ptr(iwp_compat->pointer);
		iwp.length = iwp_compat->length;
		iwp.flags = iwp_compat->flags;

		ret = ioctl_private_iw_point(&iwp, cmd, descr,
					     handler, dev, info, extra_size);

		iwp_compat->pointer = ptr_to_compat(iwp.pointer);
		iwp_compat->length = iwp.length;
		iwp_compat->flags = iwp.flags;
	}

	/* Call commit handler if needed and defined */
	if (ret == -EIWCOMMIT)
		ret = call_commit_handler(dev);

	return ret;
}

int compat_wext_handle_ioctl(struct net *net, unsigned int cmd,
			     unsigned long arg)
{
	void __user *argp = (void __user *)arg;
	struct iw_request_info info;
	struct iwreq iwr;
	char *colon;
	int ret;

	if (copy_from_user(&iwr, argp, sizeof(struct iwreq)))
		return -EFAULT;

	iwr.ifr_name[IFNAMSIZ-1] = 0;
	colon = strchr(iwr.ifr_name, ':');
	if (colon)
		*colon = 0;

	info.cmd = cmd;
	info.flags = IW_REQUEST_FLAG_COMPAT;

	ret = wext_ioctl_dispatch(net, (struct ifreq *) &iwr, cmd, &info,
				  compat_standard_call,
				  compat_private_call);

	if (ret >= 0 &&
	    IW_IS_GET(cmd) &&
	    copy_to_user(argp, &iwr, sizeof(struct iwreq)))
		return -EFAULT;

	return ret;
}
#endif

static int __net_init wext_pernet_init(struct net *net)
{
	skb_queue_head_init(&net->wext_nlevents);
	return 0;
}

static void __net_exit wext_pernet_exit(struct net *net)
{
	skb_queue_purge(&net->wext_nlevents);
}

static struct pernet_operations wext_pernet_ops = {
	.init = wext_pernet_init,
	.exit = wext_pernet_exit,
};

static int __init wireless_nlevent_init(void)
{
	return register_pernet_subsys(&wext_pernet_ops);
}

subsys_initcall(wireless_nlevent_init);

/* Process events generated by the wireless layer or the driver. */
static void wireless_nlevent_process(struct work_struct *work)
{
	struct sk_buff *skb;
	struct net *net;
<<<<<<< HEAD

	rtnl_lock();

=======

	rtnl_lock();

>>>>>>> ad1cd745
	for_each_net(net) {
		while ((skb = skb_dequeue(&net->wext_nlevents)))
			rtnl_notify(skb, net, 0, RTNLGRP_LINK, NULL,
				    GFP_KERNEL);
	}

	rtnl_unlock();
}

static DECLARE_WORK(wireless_nlevent_work, wireless_nlevent_process);

static struct nlmsghdr *rtnetlink_ifinfo_prep(struct net_device *dev,
					      struct sk_buff *skb)
{
	struct ifinfomsg *r;
	struct nlmsghdr  *nlh;

	nlh = nlmsg_put(skb, 0, 0, RTM_NEWLINK, sizeof(*r), 0);
	if (!nlh)
		return NULL;

	r = nlmsg_data(nlh);
	r->ifi_family = AF_UNSPEC;
	r->__ifi_pad = 0;
	r->ifi_type = dev->type;
	r->ifi_index = dev->ifindex;
	r->ifi_flags = dev_get_flags(dev);
	r->ifi_change = 0;	/* Wireless changes don't affect those flags */

	NLA_PUT_STRING(skb, IFLA_IFNAME, dev->name);

	return nlh;
 nla_put_failure:
	nlmsg_cancel(skb, nlh);
	return NULL;
}


/*
 * Main event dispatcher. Called from other parts and drivers.
 * Send the event on the appropriate channels.
 * May be called from interrupt context.
 */
void wireless_send_event(struct net_device *	dev,
			 unsigned int		cmd,
			 union iwreq_data *	wrqu,
			 const char *		extra)
{
	const struct iw_ioctl_description *	descr = NULL;
	int extra_len = 0;
	struct iw_event  *event;		/* Mallocated whole event */
	int event_len;				/* Its size */
	int hdr_len;				/* Size of the event header */
	int wrqu_off = 0;			/* Offset in wrqu */
	/* Don't "optimise" the following variable, it will crash */
	unsigned	cmd_index;		/* *MUST* be unsigned */
	struct sk_buff *skb;
	struct nlmsghdr *nlh;
	struct nlattr *nla;
#ifdef CONFIG_COMPAT
	struct __compat_iw_event *compat_event;
	struct compat_iw_point compat_wrqu;
	struct sk_buff *compskb;
#endif

	/*
	 * Nothing in the kernel sends scan events with data, be safe.
	 * This is necessary because we cannot fix up scan event data
	 * for compat, due to being contained in 'extra', but normally
	 * applications are required to retrieve the scan data anyway
	 * and no data is included in the event, this codifies that
	 * practice.
	 */
	if (WARN_ON(cmd == SIOCGIWSCAN && extra))
		extra = NULL;

	/* Get the description of the Event */
	if (cmd <= SIOCIWLAST) {
		cmd_index = cmd - SIOCIWFIRST;
		if (cmd_index < standard_ioctl_num)
			descr = &(standard_ioctl[cmd_index]);
	} else {
		cmd_index = cmd - IWEVFIRST;
		if (cmd_index < standard_event_num)
			descr = &(standard_event[cmd_index]);
	}
	/* Don't accept unknown events */
	if (descr == NULL) {
		/* Note : we don't return an error to the driver, because
		 * the driver would not know what to do about it. It can't
		 * return an error to the user, because the event is not
		 * initiated by a user request.
		 * The best the driver could do is to log an error message.
		 * We will do it ourselves instead...
		 */
		printk(KERN_ERR "%s (WE) : Invalid/Unknown Wireless Event (0x%04X)\n",
		       dev->name, cmd);
		return;
	}

	/* Check extra parameters and set extra_len */
	if (descr->header_type == IW_HEADER_TYPE_POINT) {
		/* Check if number of token fits within bounds */
		if (wrqu->data.length > descr->max_tokens) {
			printk(KERN_ERR "%s (WE) : Wireless Event too big (%d)\n", dev->name, wrqu->data.length);
			return;
		}
		if (wrqu->data.length < descr->min_tokens) {
			printk(KERN_ERR "%s (WE) : Wireless Event too small (%d)\n", dev->name, wrqu->data.length);
			return;
		}
		/* Calculate extra_len - extra is NULL for restricted events */
		if (extra != NULL)
			extra_len = wrqu->data.length * descr->token_size;
		/* Always at an offset in wrqu */
		wrqu_off = IW_EV_POINT_OFF;
	}

	/* Total length of the event */
	hdr_len = event_type_size[descr->header_type];
	event_len = hdr_len + extra_len;

	/*
	 * The problem for 64/32 bit.
	 *
	 * On 64-bit, a regular event is laid out as follows:
	 *      |  0  |  1  |  2  |  3  |  4  |  5  |  6  |  7  |
	 *      | event.len | event.cmd |     p a d d i n g     |
	 *      | wrqu data ... (with the correct size)         |
	 *
	 * This padding exists because we manipulate event->u,
	 * and 'event' is not packed.
	 *
	 * An iw_point event is laid out like this instead:
	 *      |  0  |  1  |  2  |  3  |  4  |  5  |  6  |  7  |
	 *      | event.len | event.cmd |     p a d d i n g     |
	 *      | iwpnt.len | iwpnt.flg |     p a d d i n g     |
	 *      | extra data  ...
	 *
	 * The second padding exists because struct iw_point is extended,
	 * but this depends on the platform...
	 *
	 * On 32-bit, all the padding shouldn't be there.
	 */

	skb = nlmsg_new(NLMSG_DEFAULT_SIZE, GFP_ATOMIC);
	if (!skb)
		return;

	/* Send via the RtNetlink event channel */
	nlh = rtnetlink_ifinfo_prep(dev, skb);
	if (WARN_ON(!nlh)) {
		kfree_skb(skb);
<<<<<<< HEAD
		return;
	}

	/* Add the wireless events in the netlink packet */
	nla = nla_reserve(skb, IFLA_WIRELESS, event_len);
	if (!nla) {
		kfree_skb(skb);
		return;
	}
	event = nla_data(nla);

=======
		return;
	}

	/* Add the wireless events in the netlink packet */
	nla = nla_reserve(skb, IFLA_WIRELESS, event_len);
	if (!nla) {
		kfree_skb(skb);
		return;
	}
	event = nla_data(nla);

>>>>>>> ad1cd745
	/* Fill event - first clear to avoid data leaking */
	memset(event, 0, hdr_len);
	event->len = event_len;
	event->cmd = cmd;
	memcpy(&event->u, ((char *) wrqu) + wrqu_off, hdr_len - IW_EV_LCP_LEN);
	if (extra_len)
		memcpy(((char *) event) + hdr_len, extra, extra_len);

	nlmsg_end(skb, nlh);
#ifdef CONFIG_COMPAT
	hdr_len = compat_event_type_size[descr->header_type];
	event_len = hdr_len + extra_len;

	compskb = nlmsg_new(NLMSG_DEFAULT_SIZE, GFP_ATOMIC);
	if (!compskb) {
		kfree_skb(skb);
		return;
	}

	/* Send via the RtNetlink event channel */
	nlh = rtnetlink_ifinfo_prep(dev, compskb);
	if (WARN_ON(!nlh)) {
		kfree_skb(skb);
		kfree_skb(compskb);
		return;
	}

	/* Add the wireless events in the netlink packet */
	nla = nla_reserve(compskb, IFLA_WIRELESS, event_len);
	if (!nla) {
		kfree_skb(skb);
		kfree_skb(compskb);
		return;
	}
	compat_event = nla_data(nla);

	compat_event->len = event_len;
	compat_event->cmd = cmd;
	if (descr->header_type == IW_HEADER_TYPE_POINT) {
		compat_wrqu.length = wrqu->data.length;
		compat_wrqu.flags = wrqu->data.flags;
		memcpy(&compat_event->pointer,
			((char *) &compat_wrqu) + IW_EV_COMPAT_POINT_OFF,
			hdr_len - IW_EV_COMPAT_LCP_LEN);
		if (extra_len)
			memcpy(((char *) compat_event) + hdr_len,
				extra, extra_len);
	} else {
		/* extra_len must be zero, so no if (extra) needed */
		memcpy(&compat_event->pointer, wrqu,
			hdr_len - IW_EV_COMPAT_LCP_LEN);
	}

	nlmsg_end(compskb, nlh);

	skb_shinfo(skb)->frag_list = compskb;
#endif
	skb_queue_tail(&dev_net(dev)->wext_nlevents, skb);
	schedule_work(&wireless_nlevent_work);
}
EXPORT_SYMBOL(wireless_send_event);

/********************** ENHANCED IWSPY SUPPORT **********************/
/*
 * In the old days, the driver was handling spy support all by itself.
 * Now, the driver can delegate this task to Wireless Extensions.
 * It needs to use those standard spy iw_handler in struct iw_handler_def,
 * push data to us via wireless_spy_update() and include struct iw_spy_data
 * in its private part (and export it in net_device->wireless_data->spy_data).
 * One of the main advantage of centralising spy support here is that
 * it becomes much easier to improve and extend it without having to touch
 * the drivers. One example is the addition of the Spy-Threshold events.
 */

/* ---------------------------------------------------------------- */
/*
 * Return the pointer to the spy data in the driver.
 * Because this is called on the Rx path via wireless_spy_update(),
 * we want it to be efficient...
 */
static inline struct iw_spy_data *get_spydata(struct net_device *dev)
{
	/* This is the new way */
	if (dev->wireless_data)
		return dev->wireless_data->spy_data;
	return NULL;
}

/*------------------------------------------------------------------*/
/*
 * Standard Wireless Handler : set Spy List
 */
int iw_handler_set_spy(struct net_device *	dev,
		       struct iw_request_info *	info,
		       union iwreq_data *	wrqu,
		       char *			extra)
{
	struct iw_spy_data *	spydata = get_spydata(dev);
	struct sockaddr *	address = (struct sockaddr *) extra;

	/* Make sure driver is not buggy or using the old API */
	if (!spydata)
		return -EOPNOTSUPP;

	/* Disable spy collection while we copy the addresses.
	 * While we copy addresses, any call to wireless_spy_update()
	 * will NOP. This is OK, as anyway the addresses are changing. */
	spydata->spy_number = 0;

	/* We want to operate without locking, because wireless_spy_update()
	 * most likely will happen in the interrupt handler, and therefore
	 * have its own locking constraints and needs performance.
	 * The rtnl_lock() make sure we don't race with the other iw_handlers.
	 * This make sure wireless_spy_update() "see" that the spy list
	 * is temporarily disabled. */
	smp_wmb();

	/* Are there are addresses to copy? */
	if (wrqu->data.length > 0) {
		int i;

		/* Copy addresses */
		for (i = 0; i < wrqu->data.length; i++)
			memcpy(spydata->spy_address[i], address[i].sa_data,
			       ETH_ALEN);
		/* Reset stats */
		memset(spydata->spy_stat, 0,
		       sizeof(struct iw_quality) * IW_MAX_SPY);
	}

	/* Make sure above is updated before re-enabling */
	smp_wmb();

	/* Enable addresses */
	spydata->spy_number = wrqu->data.length;

	return 0;
}
EXPORT_SYMBOL(iw_handler_set_spy);

/*------------------------------------------------------------------*/
/*
 * Standard Wireless Handler : get Spy List
 */
int iw_handler_get_spy(struct net_device *	dev,
		       struct iw_request_info *	info,
		       union iwreq_data *	wrqu,
		       char *			extra)
{
	struct iw_spy_data *	spydata = get_spydata(dev);
	struct sockaddr *	address = (struct sockaddr *) extra;
	int			i;

	/* Make sure driver is not buggy or using the old API */
	if (!spydata)
		return -EOPNOTSUPP;

	wrqu->data.length = spydata->spy_number;

	/* Copy addresses. */
	for (i = 0; i < spydata->spy_number; i++) 	{
		memcpy(address[i].sa_data, spydata->spy_address[i], ETH_ALEN);
		address[i].sa_family = AF_UNIX;
	}
	/* Copy stats to the user buffer (just after). */
	if (spydata->spy_number > 0)
		memcpy(extra  + (sizeof(struct sockaddr) *spydata->spy_number),
		       spydata->spy_stat,
		       sizeof(struct iw_quality) * spydata->spy_number);
	/* Reset updated flags. */
	for (i = 0; i < spydata->spy_number; i++)
		spydata->spy_stat[i].updated &= ~IW_QUAL_ALL_UPDATED;
	return 0;
}
EXPORT_SYMBOL(iw_handler_get_spy);

/*------------------------------------------------------------------*/
/*
 * Standard Wireless Handler : set spy threshold
 */
int iw_handler_set_thrspy(struct net_device *	dev,
			  struct iw_request_info *info,
			  union iwreq_data *	wrqu,
			  char *		extra)
{
	struct iw_spy_data *	spydata = get_spydata(dev);
	struct iw_thrspy *	threshold = (struct iw_thrspy *) extra;

	/* Make sure driver is not buggy or using the old API */
	if (!spydata)
		return -EOPNOTSUPP;

	/* Just do it */
	memcpy(&(spydata->spy_thr_low), &(threshold->low),
	       2 * sizeof(struct iw_quality));

	/* Clear flag */
	memset(spydata->spy_thr_under, '\0', sizeof(spydata->spy_thr_under));

	return 0;
}
EXPORT_SYMBOL(iw_handler_set_thrspy);

/*------------------------------------------------------------------*/
/*
 * Standard Wireless Handler : get spy threshold
 */
int iw_handler_get_thrspy(struct net_device *	dev,
			  struct iw_request_info *info,
			  union iwreq_data *	wrqu,
			  char *		extra)
{
	struct iw_spy_data *	spydata = get_spydata(dev);
	struct iw_thrspy *	threshold = (struct iw_thrspy *) extra;

	/* Make sure driver is not buggy or using the old API */
	if (!spydata)
		return -EOPNOTSUPP;

	/* Just do it */
	memcpy(&(threshold->low), &(spydata->spy_thr_low),
	       2 * sizeof(struct iw_quality));

	return 0;
}
EXPORT_SYMBOL(iw_handler_get_thrspy);

/*------------------------------------------------------------------*/
/*
 * Prepare and send a Spy Threshold event
 */
static void iw_send_thrspy_event(struct net_device *	dev,
				 struct iw_spy_data *	spydata,
				 unsigned char *	address,
				 struct iw_quality *	wstats)
{
	union iwreq_data	wrqu;
	struct iw_thrspy	threshold;

	/* Init */
	wrqu.data.length = 1;
	wrqu.data.flags = 0;
	/* Copy address */
	memcpy(threshold.addr.sa_data, address, ETH_ALEN);
	threshold.addr.sa_family = ARPHRD_ETHER;
	/* Copy stats */
	memcpy(&(threshold.qual), wstats, sizeof(struct iw_quality));
	/* Copy also thresholds */
	memcpy(&(threshold.low), &(spydata->spy_thr_low),
	       2 * sizeof(struct iw_quality));

	/* Send event to user space */
	wireless_send_event(dev, SIOCGIWTHRSPY, &wrqu, (char *) &threshold);
}

/* ---------------------------------------------------------------- */
/*
 * Call for the driver to update the spy data.
 * For now, the spy data is a simple array. As the size of the array is
 * small, this is good enough. If we wanted to support larger number of
 * spy addresses, we should use something more efficient...
 */
void wireless_spy_update(struct net_device *	dev,
			 unsigned char *	address,
			 struct iw_quality *	wstats)
{
	struct iw_spy_data *	spydata = get_spydata(dev);
	int			i;
	int			match = -1;

	/* Make sure driver is not buggy or using the old API */
	if (!spydata)
		return;

	/* Update all records that match */
	for (i = 0; i < spydata->spy_number; i++)
		if (!compare_ether_addr(address, spydata->spy_address[i])) {
			memcpy(&(spydata->spy_stat[i]), wstats,
			       sizeof(struct iw_quality));
			match = i;
		}

	/* Generate an event if we cross the spy threshold.
	 * To avoid event storms, we have a simple hysteresis : we generate
	 * event only when we go under the low threshold or above the
	 * high threshold. */
	if (match >= 0) {
		if (spydata->spy_thr_under[match]) {
			if (wstats->level > spydata->spy_thr_high.level) {
				spydata->spy_thr_under[match] = 0;
				iw_send_thrspy_event(dev, spydata,
						     address, wstats);
			}
		} else {
			if (wstats->level < spydata->spy_thr_low.level) {
				spydata->spy_thr_under[match] = 1;
				iw_send_thrspy_event(dev, spydata,
						     address, wstats);
			}
		}
	}
}
EXPORT_SYMBOL(wireless_spy_update);<|MERGE_RESOLUTION|>--- conflicted
+++ resolved
@@ -1303,15 +1303,9 @@
 {
 	struct sk_buff *skb;
 	struct net *net;
-<<<<<<< HEAD
 
 	rtnl_lock();
 
-=======
-
-	rtnl_lock();
-
->>>>>>> ad1cd745
 	for_each_net(net) {
 		while ((skb = skb_dequeue(&net->wext_nlevents)))
 			rtnl_notify(skb, net, 0, RTNLGRP_LINK, NULL,
@@ -1465,7 +1459,6 @@
 	nlh = rtnetlink_ifinfo_prep(dev, skb);
 	if (WARN_ON(!nlh)) {
 		kfree_skb(skb);
-<<<<<<< HEAD
 		return;
 	}
 
@@ -1477,19 +1470,6 @@
 	}
 	event = nla_data(nla);
 
-=======
-		return;
-	}
-
-	/* Add the wireless events in the netlink packet */
-	nla = nla_reserve(skb, IFLA_WIRELESS, event_len);
-	if (!nla) {
-		kfree_skb(skb);
-		return;
-	}
-	event = nla_data(nla);
-
->>>>>>> ad1cd745
 	/* Fill event - first clear to avoid data leaking */
 	memset(event, 0, hdr_len);
 	event->len = event_len;
