--- conflicted
+++ resolved
@@ -33,13 +33,9 @@
 
 #include <drm/drm.h>
 
-<<<<<<< HEAD
-struct drm_device;
-=======
 struct debugfs_regset32;
 struct drm_device;
 struct seq_file;
->>>>>>> 0c383648
 
 /* Do *not* use outside of drm_print.[ch]! */
 extern unsigned long __drm_debug;
