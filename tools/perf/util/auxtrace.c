// SPDX-License-Identifier: GPL-2.0-only
/*
 * auxtrace.c: AUX area trace support
 * Copyright (c) 2013-2015, Intel Corporation.
 */

#include <inttypes.h>
#include <sys/types.h>
#include <sys/mman.h>
#include <stdbool.h>
#include <string.h>
#include <limits.h>
#include <errno.h>

#include <linux/kernel.h>
#include <linux/perf_event.h>
#include <linux/types.h>
#include <linux/bitops.h>
#include <linux/log2.h>
#include <linux/string.h>
#include <linux/time64.h>

#include <sys/param.h>
#include <stdlib.h>
#include <stdio.h>
#include <linux/list.h>
#include <linux/zalloc.h>

#include "evlist.h"
#include "dso.h"
#include "map.h"
#include "pmu.h"
#include "evsel.h"
#include "evsel_config.h"
#include "symbol.h"
#include "util/perf_api_probe.h"
#include "util/synthetic-events.h"
#include "thread_map.h"
#include "asm/bug.h"
#include "auxtrace.h"

#include <linux/hash.h>

#include "event.h"
#include "record.h"
#include "session.h"
#include "debug.h"
#include <subcmd/parse-options.h>

#include "cs-etm.h"
#include "intel-pt.h"
#include "intel-bts.h"
#include "arm-spe.h"
#include "s390-cpumsf.h"
#include "util/mmap.h"

#include <linux/ctype.h>
#include "symbol/kallsyms.h"
#include <internal/lib.h>

/*
 * Make a group from 'leader' to 'last', requiring that the events were not
 * already grouped to a different leader.
 */
static int evlist__regroup(struct evlist *evlist, struct evsel *leader, struct evsel *last)
{
	struct evsel *evsel;
	bool grp;

	if (!evsel__is_group_leader(leader))
		return -EINVAL;

	grp = false;
	evlist__for_each_entry(evlist, evsel) {
		if (grp) {
			if (!(evsel__leader(evsel) == leader ||
			     (evsel__leader(evsel) == evsel &&
			      evsel->core.nr_members <= 1)))
				return -EINVAL;
		} else if (evsel == leader) {
			grp = true;
		}
		if (evsel == last)
			break;
	}

	grp = false;
	evlist__for_each_entry(evlist, evsel) {
		if (grp) {
			if (!evsel__has_leader(evsel, leader)) {
				evsel__set_leader(evsel, leader);
				if (leader->core.nr_members < 1)
					leader->core.nr_members = 1;
				leader->core.nr_members += 1;
			}
		} else if (evsel == leader) {
			grp = true;
		}
		if (evsel == last)
			break;
	}

	return 0;
}

static bool auxtrace__dont_decode(struct perf_session *session)
{
	return !session->itrace_synth_opts ||
	       session->itrace_synth_opts->dont_decode;
}

int auxtrace_mmap__mmap(struct auxtrace_mmap *mm,
			struct auxtrace_mmap_params *mp,
			void *userpg, int fd)
{
	struct perf_event_mmap_page *pc = userpg;

	WARN_ONCE(mm->base, "Uninitialized auxtrace_mmap\n");

	mm->userpg = userpg;
	mm->mask = mp->mask;
	mm->len = mp->len;
	mm->prev = 0;
	mm->idx = mp->idx;
	mm->tid = mp->tid;
	mm->cpu = mp->cpu.cpu;

	if (!mp->len || !mp->mmap_needed) {
		mm->base = NULL;
		return 0;
	}

	pc->aux_offset = mp->offset;
	pc->aux_size = mp->len;

	mm->base = mmap(NULL, mp->len, mp->prot, MAP_SHARED, fd, mp->offset);
	if (mm->base == MAP_FAILED) {
		pr_debug2("failed to mmap AUX area\n");
		mm->base = NULL;
		return -1;
	}

	return 0;
}

void auxtrace_mmap__munmap(struct auxtrace_mmap *mm)
{
	if (mm->base) {
		munmap(mm->base, mm->len);
		mm->base = NULL;
	}
}

void auxtrace_mmap_params__init(struct auxtrace_mmap_params *mp,
				off_t auxtrace_offset,
				unsigned int auxtrace_pages,
				bool auxtrace_overwrite)
{
	if (auxtrace_pages) {
		mp->offset = auxtrace_offset;
		mp->len = auxtrace_pages * (size_t)page_size;
		mp->mask = is_power_of_2(mp->len) ? mp->len - 1 : 0;
		mp->prot = PROT_READ | (auxtrace_overwrite ? 0 : PROT_WRITE);
		pr_debug2("AUX area mmap length %zu\n", mp->len);
	} else {
		mp->len = 0;
	}
}

void auxtrace_mmap_params__set_idx(struct auxtrace_mmap_params *mp,
				   struct evlist *evlist,
				   struct evsel *evsel, int idx)
{
	bool per_cpu = !perf_cpu_map__empty(evlist->core.user_requested_cpus);

	mp->mmap_needed = evsel->needs_auxtrace_mmap;

	if (!mp->mmap_needed)
		return;

	mp->idx = idx;

	if (per_cpu) {
<<<<<<< HEAD
		mp->cpu = perf_cpu_map__cpu(evlist->core.user_requested_cpus, idx);
=======
		mp->cpu = perf_cpu_map__cpu(evlist->core.all_cpus, idx);
>>>>>>> 88084a3d
		if (evlist->core.threads)
			mp->tid = perf_thread_map__pid(evlist->core.threads, 0);
		else
			mp->tid = -1;
	} else {
		mp->cpu.cpu = -1;
		mp->tid = perf_thread_map__pid(evlist->core.threads, idx);
	}
}

#define AUXTRACE_INIT_NR_QUEUES	32

static struct auxtrace_queue *auxtrace_alloc_queue_array(unsigned int nr_queues)
{
	struct auxtrace_queue *queue_array;
	unsigned int max_nr_queues, i;

	max_nr_queues = UINT_MAX / sizeof(struct auxtrace_queue);
	if (nr_queues > max_nr_queues)
		return NULL;

	queue_array = calloc(nr_queues, sizeof(struct auxtrace_queue));
	if (!queue_array)
		return NULL;

	for (i = 0; i < nr_queues; i++) {
		INIT_LIST_HEAD(&queue_array[i].head);
		queue_array[i].priv = NULL;
	}

	return queue_array;
}

int auxtrace_queues__init(struct auxtrace_queues *queues)
{
	queues->nr_queues = AUXTRACE_INIT_NR_QUEUES;
	queues->queue_array = auxtrace_alloc_queue_array(queues->nr_queues);
	if (!queues->queue_array)
		return -ENOMEM;
	return 0;
}

static int auxtrace_queues__grow(struct auxtrace_queues *queues,
				 unsigned int new_nr_queues)
{
	unsigned int nr_queues = queues->nr_queues;
	struct auxtrace_queue *queue_array;
	unsigned int i;

	if (!nr_queues)
		nr_queues = AUXTRACE_INIT_NR_QUEUES;

	while (nr_queues && nr_queues < new_nr_queues)
		nr_queues <<= 1;

	if (nr_queues < queues->nr_queues || nr_queues < new_nr_queues)
		return -EINVAL;

	queue_array = auxtrace_alloc_queue_array(nr_queues);
	if (!queue_array)
		return -ENOMEM;

	for (i = 0; i < queues->nr_queues; i++) {
		list_splice_tail(&queues->queue_array[i].head,
				 &queue_array[i].head);
		queue_array[i].tid = queues->queue_array[i].tid;
		queue_array[i].cpu = queues->queue_array[i].cpu;
		queue_array[i].set = queues->queue_array[i].set;
		queue_array[i].priv = queues->queue_array[i].priv;
	}

	queues->nr_queues = nr_queues;
	queues->queue_array = queue_array;

	return 0;
}

static void *auxtrace_copy_data(u64 size, struct perf_session *session)
{
	int fd = perf_data__fd(session->data);
	void *p;
	ssize_t ret;

	if (size > SSIZE_MAX)
		return NULL;

	p = malloc(size);
	if (!p)
		return NULL;

	ret = readn(fd, p, size);
	if (ret != (ssize_t)size) {
		free(p);
		return NULL;
	}

	return p;
}

static int auxtrace_queues__queue_buffer(struct auxtrace_queues *queues,
					 unsigned int idx,
					 struct auxtrace_buffer *buffer)
{
	struct auxtrace_queue *queue;
	int err;

	if (idx >= queues->nr_queues) {
		err = auxtrace_queues__grow(queues, idx + 1);
		if (err)
			return err;
	}

	queue = &queues->queue_array[idx];

	if (!queue->set) {
		queue->set = true;
		queue->tid = buffer->tid;
		queue->cpu = buffer->cpu.cpu;
	}

	buffer->buffer_nr = queues->next_buffer_nr++;

	list_add_tail(&buffer->list, &queue->head);

	queues->new_data = true;
	queues->populated = true;

	return 0;
}

/* Limit buffers to 32MiB on 32-bit */
#define BUFFER_LIMIT_FOR_32_BIT (32 * 1024 * 1024)

static int auxtrace_queues__split_buffer(struct auxtrace_queues *queues,
					 unsigned int idx,
					 struct auxtrace_buffer *buffer)
{
	u64 sz = buffer->size;
	bool consecutive = false;
	struct auxtrace_buffer *b;
	int err;

	while (sz > BUFFER_LIMIT_FOR_32_BIT) {
		b = memdup(buffer, sizeof(struct auxtrace_buffer));
		if (!b)
			return -ENOMEM;
		b->size = BUFFER_LIMIT_FOR_32_BIT;
		b->consecutive = consecutive;
		err = auxtrace_queues__queue_buffer(queues, idx, b);
		if (err) {
			auxtrace_buffer__free(b);
			return err;
		}
		buffer->data_offset += BUFFER_LIMIT_FOR_32_BIT;
		sz -= BUFFER_LIMIT_FOR_32_BIT;
		consecutive = true;
	}

	buffer->size = sz;
	buffer->consecutive = consecutive;

	return 0;
}

static bool filter_cpu(struct perf_session *session, struct perf_cpu cpu)
{
	unsigned long *cpu_bitmap = session->itrace_synth_opts->cpu_bitmap;

	return cpu_bitmap && cpu.cpu != -1 && !test_bit(cpu.cpu, cpu_bitmap);
}

static int auxtrace_queues__add_buffer(struct auxtrace_queues *queues,
				       struct perf_session *session,
				       unsigned int idx,
				       struct auxtrace_buffer *buffer,
				       struct auxtrace_buffer **buffer_ptr)
{
	int err = -ENOMEM;

	if (filter_cpu(session, buffer->cpu))
		return 0;

	buffer = memdup(buffer, sizeof(*buffer));
	if (!buffer)
		return -ENOMEM;

	if (session->one_mmap) {
		buffer->data = buffer->data_offset - session->one_mmap_offset +
			       session->one_mmap_addr;
	} else if (perf_data__is_pipe(session->data)) {
		buffer->data = auxtrace_copy_data(buffer->size, session);
		if (!buffer->data)
			goto out_free;
		buffer->data_needs_freeing = true;
	} else if (BITS_PER_LONG == 32 &&
		   buffer->size > BUFFER_LIMIT_FOR_32_BIT) {
		err = auxtrace_queues__split_buffer(queues, idx, buffer);
		if (err)
			goto out_free;
	}

	err = auxtrace_queues__queue_buffer(queues, idx, buffer);
	if (err)
		goto out_free;

	/* FIXME: Doesn't work for split buffer */
	if (buffer_ptr)
		*buffer_ptr = buffer;

	return 0;

out_free:
	auxtrace_buffer__free(buffer);
	return err;
}

int auxtrace_queues__add_event(struct auxtrace_queues *queues,
			       struct perf_session *session,
			       union perf_event *event, off_t data_offset,
			       struct auxtrace_buffer **buffer_ptr)
{
	struct auxtrace_buffer buffer = {
		.pid = -1,
		.tid = event->auxtrace.tid,
		.cpu = { event->auxtrace.cpu },
		.data_offset = data_offset,
		.offset = event->auxtrace.offset,
		.reference = event->auxtrace.reference,
		.size = event->auxtrace.size,
	};
	unsigned int idx = event->auxtrace.idx;

	return auxtrace_queues__add_buffer(queues, session, idx, &buffer,
					   buffer_ptr);
}

static int auxtrace_queues__add_indexed_event(struct auxtrace_queues *queues,
					      struct perf_session *session,
					      off_t file_offset, size_t sz)
{
	union perf_event *event;
	int err;
	char buf[PERF_SAMPLE_MAX_SIZE];

	err = perf_session__peek_event(session, file_offset, buf,
				       PERF_SAMPLE_MAX_SIZE, &event, NULL);
	if (err)
		return err;

	if (event->header.type == PERF_RECORD_AUXTRACE) {
		if (event->header.size < sizeof(struct perf_record_auxtrace) ||
		    event->header.size != sz) {
			err = -EINVAL;
			goto out;
		}
		file_offset += event->header.size;
		err = auxtrace_queues__add_event(queues, session, event,
						 file_offset, NULL);
	}
out:
	return err;
}

void auxtrace_queues__free(struct auxtrace_queues *queues)
{
	unsigned int i;

	for (i = 0; i < queues->nr_queues; i++) {
		while (!list_empty(&queues->queue_array[i].head)) {
			struct auxtrace_buffer *buffer;

			buffer = list_entry(queues->queue_array[i].head.next,
					    struct auxtrace_buffer, list);
			list_del_init(&buffer->list);
			auxtrace_buffer__free(buffer);
		}
	}

	zfree(&queues->queue_array);
	queues->nr_queues = 0;
}

static void auxtrace_heapify(struct auxtrace_heap_item *heap_array,
			     unsigned int pos, unsigned int queue_nr,
			     u64 ordinal)
{
	unsigned int parent;

	while (pos) {
		parent = (pos - 1) >> 1;
		if (heap_array[parent].ordinal <= ordinal)
			break;
		heap_array[pos] = heap_array[parent];
		pos = parent;
	}
	heap_array[pos].queue_nr = queue_nr;
	heap_array[pos].ordinal = ordinal;
}

int auxtrace_heap__add(struct auxtrace_heap *heap, unsigned int queue_nr,
		       u64 ordinal)
{
	struct auxtrace_heap_item *heap_array;

	if (queue_nr >= heap->heap_sz) {
		unsigned int heap_sz = AUXTRACE_INIT_NR_QUEUES;

		while (heap_sz <= queue_nr)
			heap_sz <<= 1;
		heap_array = realloc(heap->heap_array,
				     heap_sz * sizeof(struct auxtrace_heap_item));
		if (!heap_array)
			return -ENOMEM;
		heap->heap_array = heap_array;
		heap->heap_sz = heap_sz;
	}

	auxtrace_heapify(heap->heap_array, heap->heap_cnt++, queue_nr, ordinal);

	return 0;
}

void auxtrace_heap__free(struct auxtrace_heap *heap)
{
	zfree(&heap->heap_array);
	heap->heap_cnt = 0;
	heap->heap_sz = 0;
}

void auxtrace_heap__pop(struct auxtrace_heap *heap)
{
	unsigned int pos, last, heap_cnt = heap->heap_cnt;
	struct auxtrace_heap_item *heap_array;

	if (!heap_cnt)
		return;

	heap->heap_cnt -= 1;

	heap_array = heap->heap_array;

	pos = 0;
	while (1) {
		unsigned int left, right;

		left = (pos << 1) + 1;
		if (left >= heap_cnt)
			break;
		right = left + 1;
		if (right >= heap_cnt) {
			heap_array[pos] = heap_array[left];
			return;
		}
		if (heap_array[left].ordinal < heap_array[right].ordinal) {
			heap_array[pos] = heap_array[left];
			pos = left;
		} else {
			heap_array[pos] = heap_array[right];
			pos = right;
		}
	}

	last = heap_cnt - 1;
	auxtrace_heapify(heap_array, pos, heap_array[last].queue_nr,
			 heap_array[last].ordinal);
}

size_t auxtrace_record__info_priv_size(struct auxtrace_record *itr,
				       struct evlist *evlist)
{
	if (itr)
		return itr->info_priv_size(itr, evlist);
	return 0;
}

static int auxtrace_not_supported(void)
{
	pr_err("AUX area tracing is not supported on this architecture\n");
	return -EINVAL;
}

int auxtrace_record__info_fill(struct auxtrace_record *itr,
			       struct perf_session *session,
			       struct perf_record_auxtrace_info *auxtrace_info,
			       size_t priv_size)
{
	if (itr)
		return itr->info_fill(itr, session, auxtrace_info, priv_size);
	return auxtrace_not_supported();
}

void auxtrace_record__free(struct auxtrace_record *itr)
{
	if (itr)
		itr->free(itr);
}

int auxtrace_record__snapshot_start(struct auxtrace_record *itr)
{
	if (itr && itr->snapshot_start)
		return itr->snapshot_start(itr);
	return 0;
}

int auxtrace_record__snapshot_finish(struct auxtrace_record *itr, bool on_exit)
{
	if (!on_exit && itr && itr->snapshot_finish)
		return itr->snapshot_finish(itr);
	return 0;
}

int auxtrace_record__find_snapshot(struct auxtrace_record *itr, int idx,
				   struct auxtrace_mmap *mm,
				   unsigned char *data, u64 *head, u64 *old)
{
	if (itr && itr->find_snapshot)
		return itr->find_snapshot(itr, idx, mm, data, head, old);
	return 0;
}

int auxtrace_record__options(struct auxtrace_record *itr,
			     struct evlist *evlist,
			     struct record_opts *opts)
{
	if (itr) {
		itr->evlist = evlist;
		return itr->recording_options(itr, evlist, opts);
	}
	return 0;
}

u64 auxtrace_record__reference(struct auxtrace_record *itr)
{
	if (itr)
		return itr->reference(itr);
	return 0;
}

int auxtrace_parse_snapshot_options(struct auxtrace_record *itr,
				    struct record_opts *opts, const char *str)
{
	if (!str)
		return 0;

	/* PMU-agnostic options */
	switch (*str) {
	case 'e':
		opts->auxtrace_snapshot_on_exit = true;
		str++;
		break;
	default:
		break;
	}

	if (itr && itr->parse_snapshot_options)
		return itr->parse_snapshot_options(itr, opts, str);

	pr_err("No AUX area tracing to snapshot\n");
	return -EINVAL;
}

static int evlist__enable_event_idx(struct evlist *evlist, struct evsel *evsel, int idx)
{
	bool per_cpu_mmaps = !perf_cpu_map__empty(evlist->core.user_requested_cpus);

	if (per_cpu_mmaps) {
		struct perf_cpu evlist_cpu = perf_cpu_map__cpu(evlist->core.all_cpus, idx);
		int cpu_map_idx = perf_cpu_map__idx(evsel->core.cpus, evlist_cpu);

		if (cpu_map_idx == -1)
			return -EINVAL;
		return perf_evsel__enable_cpu(&evsel->core, cpu_map_idx);
	}

	return perf_evsel__enable_thread(&evsel->core, idx);
}

int auxtrace_record__read_finish(struct auxtrace_record *itr, int idx)
{
	struct evsel *evsel;

	if (!itr->evlist || !itr->pmu)
		return -EINVAL;

	evlist__for_each_entry(itr->evlist, evsel) {
		if (evsel->core.attr.type == itr->pmu->type) {
			if (evsel->disabled)
				return 0;
			return evlist__enable_event_idx(itr->evlist, evsel, idx);
		}
	}
	return -EINVAL;
}

/*
 * Event record size is 16-bit which results in a maximum size of about 64KiB.
 * Allow about 4KiB for the rest of the sample record, to give a maximum
 * AUX area sample size of 60KiB.
 */
#define MAX_AUX_SAMPLE_SIZE (60 * 1024)

/* Arbitrary default size if no other default provided */
#define DEFAULT_AUX_SAMPLE_SIZE (4 * 1024)

static int auxtrace_validate_aux_sample_size(struct evlist *evlist,
					     struct record_opts *opts)
{
	struct evsel *evsel;
	bool has_aux_leader = false;
	u32 sz;

	evlist__for_each_entry(evlist, evsel) {
		sz = evsel->core.attr.aux_sample_size;
		if (evsel__is_group_leader(evsel)) {
			has_aux_leader = evsel__is_aux_event(evsel);
			if (sz) {
				if (has_aux_leader)
					pr_err("Cannot add AUX area sampling to an AUX area event\n");
				else
					pr_err("Cannot add AUX area sampling to a group leader\n");
				return -EINVAL;
			}
		}
		if (sz > MAX_AUX_SAMPLE_SIZE) {
			pr_err("AUX area sample size %u too big, max. %d\n",
			       sz, MAX_AUX_SAMPLE_SIZE);
			return -EINVAL;
		}
		if (sz) {
			if (!has_aux_leader) {
				pr_err("Cannot add AUX area sampling because group leader is not an AUX area event\n");
				return -EINVAL;
			}
			evsel__set_sample_bit(evsel, AUX);
			opts->auxtrace_sample_mode = true;
		} else {
			evsel__reset_sample_bit(evsel, AUX);
		}
	}

	if (!opts->auxtrace_sample_mode) {
		pr_err("AUX area sampling requires an AUX area event group leader plus other events to which to add samples\n");
		return -EINVAL;
	}

	if (!perf_can_aux_sample()) {
		pr_err("AUX area sampling is not supported by kernel\n");
		return -EINVAL;
	}

	return 0;
}

int auxtrace_parse_sample_options(struct auxtrace_record *itr,
				  struct evlist *evlist,
				  struct record_opts *opts, const char *str)
{
	struct evsel_config_term *term;
	struct evsel *aux_evsel;
	bool has_aux_sample_size = false;
	bool has_aux_leader = false;
	struct evsel *evsel;
	char *endptr;
	unsigned long sz;

	if (!str)
		goto no_opt;

	if (!itr) {
		pr_err("No AUX area event to sample\n");
		return -EINVAL;
	}

	sz = strtoul(str, &endptr, 0);
	if (*endptr || sz > UINT_MAX) {
		pr_err("Bad AUX area sampling option: '%s'\n", str);
		return -EINVAL;
	}

	if (!sz)
		sz = itr->default_aux_sample_size;

	if (!sz)
		sz = DEFAULT_AUX_SAMPLE_SIZE;

	/* Set aux_sample_size based on --aux-sample option */
	evlist__for_each_entry(evlist, evsel) {
		if (evsel__is_group_leader(evsel)) {
			has_aux_leader = evsel__is_aux_event(evsel);
		} else if (has_aux_leader) {
			evsel->core.attr.aux_sample_size = sz;
		}
	}
no_opt:
	aux_evsel = NULL;
	/* Override with aux_sample_size from config term */
	evlist__for_each_entry(evlist, evsel) {
		if (evsel__is_aux_event(evsel))
			aux_evsel = evsel;
		term = evsel__get_config_term(evsel, AUX_SAMPLE_SIZE);
		if (term) {
			has_aux_sample_size = true;
			evsel->core.attr.aux_sample_size = term->val.aux_sample_size;
			/* If possible, group with the AUX event */
			if (aux_evsel && evsel->core.attr.aux_sample_size)
				evlist__regroup(evlist, aux_evsel, evsel);
		}
	}

	if (!str && !has_aux_sample_size)
		return 0;

	if (!itr) {
		pr_err("No AUX area event to sample\n");
		return -EINVAL;
	}

	return auxtrace_validate_aux_sample_size(evlist, opts);
}

void auxtrace_regroup_aux_output(struct evlist *evlist)
{
	struct evsel *evsel, *aux_evsel = NULL;
	struct evsel_config_term *term;

	evlist__for_each_entry(evlist, evsel) {
		if (evsel__is_aux_event(evsel))
			aux_evsel = evsel;
		term = evsel__get_config_term(evsel, AUX_OUTPUT);
		/* If possible, group with the AUX event */
		if (term && aux_evsel)
			evlist__regroup(evlist, aux_evsel, evsel);
	}
}

struct auxtrace_record *__weak
auxtrace_record__init(struct evlist *evlist __maybe_unused, int *err)
{
	*err = 0;
	return NULL;
}

static int auxtrace_index__alloc(struct list_head *head)
{
	struct auxtrace_index *auxtrace_index;

	auxtrace_index = malloc(sizeof(struct auxtrace_index));
	if (!auxtrace_index)
		return -ENOMEM;

	auxtrace_index->nr = 0;
	INIT_LIST_HEAD(&auxtrace_index->list);

	list_add_tail(&auxtrace_index->list, head);

	return 0;
}

void auxtrace_index__free(struct list_head *head)
{
	struct auxtrace_index *auxtrace_index, *n;

	list_for_each_entry_safe(auxtrace_index, n, head, list) {
		list_del_init(&auxtrace_index->list);
		free(auxtrace_index);
	}
}

static struct auxtrace_index *auxtrace_index__last(struct list_head *head)
{
	struct auxtrace_index *auxtrace_index;
	int err;

	if (list_empty(head)) {
		err = auxtrace_index__alloc(head);
		if (err)
			return NULL;
	}

	auxtrace_index = list_entry(head->prev, struct auxtrace_index, list);

	if (auxtrace_index->nr >= PERF_AUXTRACE_INDEX_ENTRY_COUNT) {
		err = auxtrace_index__alloc(head);
		if (err)
			return NULL;
		auxtrace_index = list_entry(head->prev, struct auxtrace_index,
					    list);
	}

	return auxtrace_index;
}

int auxtrace_index__auxtrace_event(struct list_head *head,
				   union perf_event *event, off_t file_offset)
{
	struct auxtrace_index *auxtrace_index;
	size_t nr;

	auxtrace_index = auxtrace_index__last(head);
	if (!auxtrace_index)
		return -ENOMEM;

	nr = auxtrace_index->nr;
	auxtrace_index->entries[nr].file_offset = file_offset;
	auxtrace_index->entries[nr].sz = event->header.size;
	auxtrace_index->nr += 1;

	return 0;
}

static int auxtrace_index__do_write(int fd,
				    struct auxtrace_index *auxtrace_index)
{
	struct auxtrace_index_entry ent;
	size_t i;

	for (i = 0; i < auxtrace_index->nr; i++) {
		ent.file_offset = auxtrace_index->entries[i].file_offset;
		ent.sz = auxtrace_index->entries[i].sz;
		if (writen(fd, &ent, sizeof(ent)) != sizeof(ent))
			return -errno;
	}
	return 0;
}

int auxtrace_index__write(int fd, struct list_head *head)
{
	struct auxtrace_index *auxtrace_index;
	u64 total = 0;
	int err;

	list_for_each_entry(auxtrace_index, head, list)
		total += auxtrace_index->nr;

	if (writen(fd, &total, sizeof(total)) != sizeof(total))
		return -errno;

	list_for_each_entry(auxtrace_index, head, list) {
		err = auxtrace_index__do_write(fd, auxtrace_index);
		if (err)
			return err;
	}

	return 0;
}

static int auxtrace_index__process_entry(int fd, struct list_head *head,
					 bool needs_swap)
{
	struct auxtrace_index *auxtrace_index;
	struct auxtrace_index_entry ent;
	size_t nr;

	if (readn(fd, &ent, sizeof(ent)) != sizeof(ent))
		return -1;

	auxtrace_index = auxtrace_index__last(head);
	if (!auxtrace_index)
		return -1;

	nr = auxtrace_index->nr;
	if (needs_swap) {
		auxtrace_index->entries[nr].file_offset =
						bswap_64(ent.file_offset);
		auxtrace_index->entries[nr].sz = bswap_64(ent.sz);
	} else {
		auxtrace_index->entries[nr].file_offset = ent.file_offset;
		auxtrace_index->entries[nr].sz = ent.sz;
	}

	auxtrace_index->nr = nr + 1;

	return 0;
}

int auxtrace_index__process(int fd, u64 size, struct perf_session *session,
			    bool needs_swap)
{
	struct list_head *head = &session->auxtrace_index;
	u64 nr;

	if (readn(fd, &nr, sizeof(u64)) != sizeof(u64))
		return -1;

	if (needs_swap)
		nr = bswap_64(nr);

	if (sizeof(u64) + nr * sizeof(struct auxtrace_index_entry) > size)
		return -1;

	while (nr--) {
		int err;

		err = auxtrace_index__process_entry(fd, head, needs_swap);
		if (err)
			return -1;
	}

	return 0;
}

static int auxtrace_queues__process_index_entry(struct auxtrace_queues *queues,
						struct perf_session *session,
						struct auxtrace_index_entry *ent)
{
	return auxtrace_queues__add_indexed_event(queues, session,
						  ent->file_offset, ent->sz);
}

int auxtrace_queues__process_index(struct auxtrace_queues *queues,
				   struct perf_session *session)
{
	struct auxtrace_index *auxtrace_index;
	struct auxtrace_index_entry *ent;
	size_t i;
	int err;

	if (auxtrace__dont_decode(session))
		return 0;

	list_for_each_entry(auxtrace_index, &session->auxtrace_index, list) {
		for (i = 0; i < auxtrace_index->nr; i++) {
			ent = &auxtrace_index->entries[i];
			err = auxtrace_queues__process_index_entry(queues,
								   session,
								   ent);
			if (err)
				return err;
		}
	}
	return 0;
}

struct auxtrace_buffer *auxtrace_buffer__next(struct auxtrace_queue *queue,
					      struct auxtrace_buffer *buffer)
{
	if (buffer) {
		if (list_is_last(&buffer->list, &queue->head))
			return NULL;
		return list_entry(buffer->list.next, struct auxtrace_buffer,
				  list);
	} else {
		if (list_empty(&queue->head))
			return NULL;
		return list_entry(queue->head.next, struct auxtrace_buffer,
				  list);
	}
}

struct auxtrace_queue *auxtrace_queues__sample_queue(struct auxtrace_queues *queues,
						     struct perf_sample *sample,
						     struct perf_session *session)
{
	struct perf_sample_id *sid;
	unsigned int idx;
	u64 id;

	id = sample->id;
	if (!id)
		return NULL;

	sid = evlist__id2sid(session->evlist, id);
	if (!sid)
		return NULL;

	idx = sid->idx;

	if (idx >= queues->nr_queues)
		return NULL;

	return &queues->queue_array[idx];
}

int auxtrace_queues__add_sample(struct auxtrace_queues *queues,
				struct perf_session *session,
				struct perf_sample *sample, u64 data_offset,
				u64 reference)
{
	struct auxtrace_buffer buffer = {
		.pid = -1,
		.data_offset = data_offset,
		.reference = reference,
		.size = sample->aux_sample.size,
	};
	struct perf_sample_id *sid;
	u64 id = sample->id;
	unsigned int idx;

	if (!id)
		return -EINVAL;

	sid = evlist__id2sid(session->evlist, id);
	if (!sid)
		return -ENOENT;

	idx = sid->idx;
	buffer.tid = sid->tid;
	buffer.cpu = sid->cpu;

	return auxtrace_queues__add_buffer(queues, session, idx, &buffer, NULL);
}

struct queue_data {
	bool samples;
	bool events;
};

static int auxtrace_queue_data_cb(struct perf_session *session,
				  union perf_event *event, u64 offset,
				  void *data)
{
	struct queue_data *qd = data;
	struct perf_sample sample;
	int err;

	if (qd->events && event->header.type == PERF_RECORD_AUXTRACE) {
		if (event->header.size < sizeof(struct perf_record_auxtrace))
			return -EINVAL;
		offset += event->header.size;
		return session->auxtrace->queue_data(session, NULL, event,
						     offset);
	}

	if (!qd->samples || event->header.type != PERF_RECORD_SAMPLE)
		return 0;

	err = evlist__parse_sample(session->evlist, event, &sample);
	if (err)
		return err;

	if (!sample.aux_sample.size)
		return 0;

	offset += sample.aux_sample.data - (void *)event;

	return session->auxtrace->queue_data(session, &sample, NULL, offset);
}

int auxtrace_queue_data(struct perf_session *session, bool samples, bool events)
{
	struct queue_data qd = {
		.samples = samples,
		.events = events,
	};

	if (auxtrace__dont_decode(session))
		return 0;

	if (!session->auxtrace || !session->auxtrace->queue_data)
		return -EINVAL;

	return perf_session__peek_events(session, session->header.data_offset,
					 session->header.data_size,
					 auxtrace_queue_data_cb, &qd);
}

void *auxtrace_buffer__get_data_rw(struct auxtrace_buffer *buffer, int fd, bool rw)
{
	int prot = rw ? PROT_READ | PROT_WRITE : PROT_READ;
	size_t adj = buffer->data_offset & (page_size - 1);
	size_t size = buffer->size + adj;
	off_t file_offset = buffer->data_offset - adj;
	void *addr;

	if (buffer->data)
		return buffer->data;

	addr = mmap(NULL, size, prot, MAP_SHARED, fd, file_offset);
	if (addr == MAP_FAILED)
		return NULL;

	buffer->mmap_addr = addr;
	buffer->mmap_size = size;

	buffer->data = addr + adj;

	return buffer->data;
}

void auxtrace_buffer__put_data(struct auxtrace_buffer *buffer)
{
	if (!buffer->data || !buffer->mmap_addr)
		return;
	munmap(buffer->mmap_addr, buffer->mmap_size);
	buffer->mmap_addr = NULL;
	buffer->mmap_size = 0;
	buffer->data = NULL;
	buffer->use_data = NULL;
}

void auxtrace_buffer__drop_data(struct auxtrace_buffer *buffer)
{
	auxtrace_buffer__put_data(buffer);
	if (buffer->data_needs_freeing) {
		buffer->data_needs_freeing = false;
		zfree(&buffer->data);
		buffer->use_data = NULL;
		buffer->size = 0;
	}
}

void auxtrace_buffer__free(struct auxtrace_buffer *buffer)
{
	auxtrace_buffer__drop_data(buffer);
	free(buffer);
}

void auxtrace_synth_error(struct perf_record_auxtrace_error *auxtrace_error, int type,
			  int code, int cpu, pid_t pid, pid_t tid, u64 ip,
			  const char *msg, u64 timestamp)
{
	size_t size;

	memset(auxtrace_error, 0, sizeof(struct perf_record_auxtrace_error));

	auxtrace_error->header.type = PERF_RECORD_AUXTRACE_ERROR;
	auxtrace_error->type = type;
	auxtrace_error->code = code;
	auxtrace_error->cpu = cpu;
	auxtrace_error->pid = pid;
	auxtrace_error->tid = tid;
	auxtrace_error->fmt = 1;
	auxtrace_error->ip = ip;
	auxtrace_error->time = timestamp;
	strlcpy(auxtrace_error->msg, msg, MAX_AUXTRACE_ERROR_MSG);

	size = (void *)auxtrace_error->msg - (void *)auxtrace_error +
	       strlen(auxtrace_error->msg) + 1;
	auxtrace_error->header.size = PERF_ALIGN(size, sizeof(u64));
}

int perf_event__synthesize_auxtrace_info(struct auxtrace_record *itr,
					 struct perf_tool *tool,
					 struct perf_session *session,
					 perf_event__handler_t process)
{
	union perf_event *ev;
	size_t priv_size;
	int err;

	pr_debug2("Synthesizing auxtrace information\n");
	priv_size = auxtrace_record__info_priv_size(itr, session->evlist);
	ev = zalloc(sizeof(struct perf_record_auxtrace_info) + priv_size);
	if (!ev)
		return -ENOMEM;

	ev->auxtrace_info.header.type = PERF_RECORD_AUXTRACE_INFO;
	ev->auxtrace_info.header.size = sizeof(struct perf_record_auxtrace_info) +
					priv_size;
	err = auxtrace_record__info_fill(itr, session, &ev->auxtrace_info,
					 priv_size);
	if (err)
		goto out_free;

	err = process(tool, ev, NULL, NULL);
out_free:
	free(ev);
	return err;
}

static void unleader_evsel(struct evlist *evlist, struct evsel *leader)
{
	struct evsel *new_leader = NULL;
	struct evsel *evsel;

	/* Find new leader for the group */
	evlist__for_each_entry(evlist, evsel) {
		if (!evsel__has_leader(evsel, leader) || evsel == leader)
			continue;
		if (!new_leader)
			new_leader = evsel;
		evsel__set_leader(evsel, new_leader);
	}

	/* Update group information */
	if (new_leader) {
		zfree(&new_leader->group_name);
		new_leader->group_name = leader->group_name;
		leader->group_name = NULL;

		new_leader->core.nr_members = leader->core.nr_members - 1;
		leader->core.nr_members = 1;
	}
}

static void unleader_auxtrace(struct perf_session *session)
{
	struct evsel *evsel;

	evlist__for_each_entry(session->evlist, evsel) {
		if (auxtrace__evsel_is_auxtrace(session, evsel) &&
		    evsel__is_group_leader(evsel)) {
			unleader_evsel(session->evlist, evsel);
		}
	}
}

int perf_event__process_auxtrace_info(struct perf_session *session,
				      union perf_event *event)
{
	enum auxtrace_type type = event->auxtrace_info.type;
	int err;

	if (dump_trace)
		fprintf(stdout, " type: %u\n", type);

	switch (type) {
	case PERF_AUXTRACE_INTEL_PT:
		err = intel_pt_process_auxtrace_info(event, session);
		break;
	case PERF_AUXTRACE_INTEL_BTS:
		err = intel_bts_process_auxtrace_info(event, session);
		break;
	case PERF_AUXTRACE_ARM_SPE:
		err = arm_spe_process_auxtrace_info(event, session);
		break;
	case PERF_AUXTRACE_CS_ETM:
		err = cs_etm__process_auxtrace_info(event, session);
		break;
	case PERF_AUXTRACE_S390_CPUMSF:
		err = s390_cpumsf_process_auxtrace_info(event, session);
		break;
	case PERF_AUXTRACE_UNKNOWN:
	default:
		return -EINVAL;
	}

	if (err)
		return err;

	unleader_auxtrace(session);

	return 0;
}

s64 perf_event__process_auxtrace(struct perf_session *session,
				 union perf_event *event)
{
	s64 err;

	if (dump_trace)
		fprintf(stdout, " size: %#"PRI_lx64"  offset: %#"PRI_lx64"  ref: %#"PRI_lx64"  idx: %u  tid: %d  cpu: %d\n",
			event->auxtrace.size, event->auxtrace.offset,
			event->auxtrace.reference, event->auxtrace.idx,
			event->auxtrace.tid, event->auxtrace.cpu);

	if (auxtrace__dont_decode(session))
		return event->auxtrace.size;

	if (!session->auxtrace || event->header.type != PERF_RECORD_AUXTRACE)
		return -EINVAL;

	err = session->auxtrace->process_auxtrace_event(session, event, session->tool);
	if (err < 0)
		return err;

	return event->auxtrace.size;
}

#define PERF_ITRACE_DEFAULT_PERIOD_TYPE		PERF_ITRACE_PERIOD_NANOSECS
#define PERF_ITRACE_DEFAULT_PERIOD		100000
#define PERF_ITRACE_DEFAULT_CALLCHAIN_SZ	16
#define PERF_ITRACE_MAX_CALLCHAIN_SZ		1024
#define PERF_ITRACE_DEFAULT_LAST_BRANCH_SZ	64
#define PERF_ITRACE_MAX_LAST_BRANCH_SZ		1024

void itrace_synth_opts__set_default(struct itrace_synth_opts *synth_opts,
				    bool no_sample)
{
	synth_opts->branches = true;
	synth_opts->transactions = true;
	synth_opts->ptwrites = true;
	synth_opts->pwr_events = true;
	synth_opts->other_events = true;
	synth_opts->intr_events = true;
	synth_opts->errors = true;
	synth_opts->flc = true;
	synth_opts->llc = true;
	synth_opts->tlb = true;
	synth_opts->mem = true;
	synth_opts->remote_access = true;

	if (no_sample) {
		synth_opts->period_type = PERF_ITRACE_PERIOD_INSTRUCTIONS;
		synth_opts->period = 1;
		synth_opts->calls = true;
	} else {
		synth_opts->instructions = true;
		synth_opts->period_type = PERF_ITRACE_DEFAULT_PERIOD_TYPE;
		synth_opts->period = PERF_ITRACE_DEFAULT_PERIOD;
	}
	synth_opts->callchain_sz = PERF_ITRACE_DEFAULT_CALLCHAIN_SZ;
	synth_opts->last_branch_sz = PERF_ITRACE_DEFAULT_LAST_BRANCH_SZ;
	synth_opts->initial_skip = 0;
}

static int get_flag(const char **ptr, unsigned int *flags)
{
	while (1) {
		char c = **ptr;

		if (c >= 'a' && c <= 'z') {
			*flags |= 1 << (c - 'a');
			++*ptr;
			return 0;
		} else if (c == ' ') {
			++*ptr;
			continue;
		} else {
			return -1;
		}
	}
}

static int get_flags(const char **ptr, unsigned int *plus_flags, unsigned int *minus_flags)
{
	while (1) {
		switch (**ptr) {
		case '+':
			++*ptr;
			if (get_flag(ptr, plus_flags))
				return -1;
			break;
		case '-':
			++*ptr;
			if (get_flag(ptr, minus_flags))
				return -1;
			break;
		case ' ':
			++*ptr;
			break;
		default:
			return 0;
		}
	}
}

/*
 * Please check tools/perf/Documentation/perf-script.txt for information
 * about the options parsed here, which is introduced after this cset,
 * when support in 'perf script' for these options is introduced.
 */
int itrace_do_parse_synth_opts(struct itrace_synth_opts *synth_opts,
			       const char *str, int unset)
{
	const char *p;
	char *endptr;
	bool period_type_set = false;
	bool period_set = false;

	synth_opts->set = true;

	if (unset) {
		synth_opts->dont_decode = true;
		return 0;
	}

	if (!str) {
		itrace_synth_opts__set_default(synth_opts,
					       synth_opts->default_no_sample);
		return 0;
	}

	for (p = str; *p;) {
		switch (*p++) {
		case 'i':
			synth_opts->instructions = true;
			while (*p == ' ' || *p == ',')
				p += 1;
			if (isdigit(*p)) {
				synth_opts->period = strtoull(p, &endptr, 10);
				period_set = true;
				p = endptr;
				while (*p == ' ' || *p == ',')
					p += 1;
				switch (*p++) {
				case 'i':
					synth_opts->period_type =
						PERF_ITRACE_PERIOD_INSTRUCTIONS;
					period_type_set = true;
					break;
				case 't':
					synth_opts->period_type =
						PERF_ITRACE_PERIOD_TICKS;
					period_type_set = true;
					break;
				case 'm':
					synth_opts->period *= 1000;
					/* Fall through */
				case 'u':
					synth_opts->period *= 1000;
					/* Fall through */
				case 'n':
					if (*p++ != 's')
						goto out_err;
					synth_opts->period_type =
						PERF_ITRACE_PERIOD_NANOSECS;
					period_type_set = true;
					break;
				case '\0':
					goto out;
				default:
					goto out_err;
				}
			}
			break;
		case 'b':
			synth_opts->branches = true;
			break;
		case 'x':
			synth_opts->transactions = true;
			break;
		case 'w':
			synth_opts->ptwrites = true;
			break;
		case 'p':
			synth_opts->pwr_events = true;
			break;
		case 'o':
			synth_opts->other_events = true;
			break;
		case 'I':
			synth_opts->intr_events = true;
			break;
		case 'e':
			synth_opts->errors = true;
			if (get_flags(&p, &synth_opts->error_plus_flags,
				      &synth_opts->error_minus_flags))
				goto out_err;
			break;
		case 'd':
			synth_opts->log = true;
			if (get_flags(&p, &synth_opts->log_plus_flags,
				      &synth_opts->log_minus_flags))
				goto out_err;
			break;
		case 'c':
			synth_opts->branches = true;
			synth_opts->calls = true;
			break;
		case 'r':
			synth_opts->branches = true;
			synth_opts->returns = true;
			break;
		case 'G':
		case 'g':
			if (p[-1] == 'G')
				synth_opts->add_callchain = true;
			else
				synth_opts->callchain = true;
			synth_opts->callchain_sz =
					PERF_ITRACE_DEFAULT_CALLCHAIN_SZ;
			while (*p == ' ' || *p == ',')
				p += 1;
			if (isdigit(*p)) {
				unsigned int val;

				val = strtoul(p, &endptr, 10);
				p = endptr;
				if (!val || val > PERF_ITRACE_MAX_CALLCHAIN_SZ)
					goto out_err;
				synth_opts->callchain_sz = val;
			}
			break;
		case 'L':
		case 'l':
			if (p[-1] == 'L')
				synth_opts->add_last_branch = true;
			else
				synth_opts->last_branch = true;
			synth_opts->last_branch_sz =
					PERF_ITRACE_DEFAULT_LAST_BRANCH_SZ;
			while (*p == ' ' || *p == ',')
				p += 1;
			if (isdigit(*p)) {
				unsigned int val;

				val = strtoul(p, &endptr, 10);
				p = endptr;
				if (!val ||
				    val > PERF_ITRACE_MAX_LAST_BRANCH_SZ)
					goto out_err;
				synth_opts->last_branch_sz = val;
			}
			break;
		case 's':
			synth_opts->initial_skip = strtoul(p, &endptr, 10);
			if (p == endptr)
				goto out_err;
			p = endptr;
			break;
		case 'f':
			synth_opts->flc = true;
			break;
		case 'm':
			synth_opts->llc = true;
			break;
		case 't':
			synth_opts->tlb = true;
			break;
		case 'a':
			synth_opts->remote_access = true;
			break;
		case 'M':
			synth_opts->mem = true;
			break;
		case 'q':
			synth_opts->quick += 1;
			break;
		case 'A':
			synth_opts->approx_ipc = true;
			break;
		case 'Z':
			synth_opts->timeless_decoding = true;
			break;
		case ' ':
		case ',':
			break;
		default:
			goto out_err;
		}
	}
out:
	if (synth_opts->instructions) {
		if (!period_type_set)
			synth_opts->period_type =
					PERF_ITRACE_DEFAULT_PERIOD_TYPE;
		if (!period_set)
			synth_opts->period = PERF_ITRACE_DEFAULT_PERIOD;
	}

	return 0;

out_err:
	pr_err("Bad Instruction Tracing options '%s'\n", str);
	return -EINVAL;
}

int itrace_parse_synth_opts(const struct option *opt, const char *str, int unset)
{
	return itrace_do_parse_synth_opts(opt->value, str, unset);
}

static const char * const auxtrace_error_type_name[] = {
	[PERF_AUXTRACE_ERROR_ITRACE] = "instruction trace",
};

static const char *auxtrace_error_name(int type)
{
	const char *error_type_name = NULL;

	if (type < PERF_AUXTRACE_ERROR_MAX)
		error_type_name = auxtrace_error_type_name[type];
	if (!error_type_name)
		error_type_name = "unknown AUX";
	return error_type_name;
}

size_t perf_event__fprintf_auxtrace_error(union perf_event *event, FILE *fp)
{
	struct perf_record_auxtrace_error *e = &event->auxtrace_error;
	unsigned long long nsecs = e->time;
	const char *msg = e->msg;
	int ret;

	ret = fprintf(fp, " %s error type %u",
		      auxtrace_error_name(e->type), e->type);

	if (e->fmt && nsecs) {
		unsigned long secs = nsecs / NSEC_PER_SEC;

		nsecs -= secs * NSEC_PER_SEC;
		ret += fprintf(fp, " time %lu.%09llu", secs, nsecs);
	} else {
		ret += fprintf(fp, " time 0");
	}

	if (!e->fmt)
		msg = (const char *)&e->time;

	ret += fprintf(fp, " cpu %d pid %d tid %d ip %#"PRI_lx64" code %u: %s\n",
		       e->cpu, e->pid, e->tid, e->ip, e->code, msg);
	return ret;
}

void perf_session__auxtrace_error_inc(struct perf_session *session,
				      union perf_event *event)
{
	struct perf_record_auxtrace_error *e = &event->auxtrace_error;

	if (e->type < PERF_AUXTRACE_ERROR_MAX)
		session->evlist->stats.nr_auxtrace_errors[e->type] += 1;
}

void events_stats__auxtrace_error_warn(const struct events_stats *stats)
{
	int i;

	for (i = 0; i < PERF_AUXTRACE_ERROR_MAX; i++) {
		if (!stats->nr_auxtrace_errors[i])
			continue;
		ui__warning("%u %s errors\n",
			    stats->nr_auxtrace_errors[i],
			    auxtrace_error_name(i));
	}
}

int perf_event__process_auxtrace_error(struct perf_session *session,
				       union perf_event *event)
{
	if (auxtrace__dont_decode(session))
		return 0;

	perf_event__fprintf_auxtrace_error(event, stdout);
	return 0;
}

/*
 * In the compat mode kernel runs in 64-bit and perf tool runs in 32-bit mode,
 * 32-bit perf tool cannot access 64-bit value atomically, which might lead to
 * the issues caused by the below sequence on multiple CPUs: when perf tool
 * accesses either the load operation or the store operation for 64-bit value,
 * on some architectures the operation is divided into two instructions, one
 * is for accessing the low 32-bit value and another is for the high 32-bit;
 * thus these two user operations can give the kernel chances to access the
 * 64-bit value, and thus leads to the unexpected load values.
 *
 *   kernel (64-bit)                        user (32-bit)
 *
 *   if (LOAD ->aux_tail) { --,             LOAD ->aux_head_lo
 *       STORE $aux_data      |       ,--->
 *       FLUSH $aux_data      |       |     LOAD ->aux_head_hi
 *       STORE ->aux_head   --|-------`     smp_rmb()
 *   }                        |             LOAD $data
 *                            |             smp_mb()
 *                            |             STORE ->aux_tail_lo
 *                            `----------->
 *                                          STORE ->aux_tail_hi
 *
 * For this reason, it's impossible for the perf tool to work correctly when
 * the AUX head or tail is bigger than 4GB (more than 32 bits length); and we
 * can not simply limit the AUX ring buffer to less than 4GB, the reason is
 * the pointers can be increased monotonically, whatever the buffer size it is,
 * at the end the head and tail can be bigger than 4GB and carry out to the
 * high 32-bit.
 *
 * To mitigate the issues and improve the user experience, we can allow the
 * perf tool working in certain conditions and bail out with error if detect
 * any overflow cannot be handled.
 *
 * For reading the AUX head, it reads out the values for three times, and
 * compares the high 4 bytes of the values between the first time and the last
 * time, if there has no change for high 4 bytes injected by the kernel during
 * the user reading sequence, it's safe for use the second value.
 *
 * When compat_auxtrace_mmap__write_tail() detects any carrying in the high
 * 32 bits, it means there have two store operations in user space and it cannot
 * promise the atomicity for 64-bit write, so return '-1' in this case to tell
 * the caller an overflow error has happened.
 */
u64 __weak compat_auxtrace_mmap__read_head(struct auxtrace_mmap *mm)
{
	struct perf_event_mmap_page *pc = mm->userpg;
	u64 first, second, last;
	u64 mask = (u64)(UINT32_MAX) << 32;

	do {
		first = READ_ONCE(pc->aux_head);
		/* Ensure all reads are done after we read the head */
		smp_rmb();
		second = READ_ONCE(pc->aux_head);
		/* Ensure all reads are done after we read the head */
		smp_rmb();
		last = READ_ONCE(pc->aux_head);
	} while ((first & mask) != (last & mask));

	return second;
}

int __weak compat_auxtrace_mmap__write_tail(struct auxtrace_mmap *mm, u64 tail)
{
	struct perf_event_mmap_page *pc = mm->userpg;
	u64 mask = (u64)(UINT32_MAX) << 32;

	if (tail & mask)
		return -1;

	/* Ensure all reads are done before we write the tail out */
	smp_mb();
	WRITE_ONCE(pc->aux_tail, tail);
	return 0;
}

static int __auxtrace_mmap__read(struct mmap *map,
				 struct auxtrace_record *itr,
				 struct perf_tool *tool, process_auxtrace_t fn,
				 bool snapshot, size_t snapshot_size)
{
	struct auxtrace_mmap *mm = &map->auxtrace_mmap;
	u64 head, old = mm->prev, offset, ref;
	unsigned char *data = mm->base;
	size_t size, head_off, old_off, len1, len2, padding;
	union perf_event ev;
	void *data1, *data2;
	int kernel_is_64_bit = perf_env__kernel_is_64_bit(evsel__env(NULL));

	head = auxtrace_mmap__read_head(mm, kernel_is_64_bit);

	if (snapshot &&
	    auxtrace_record__find_snapshot(itr, mm->idx, mm, data, &head, &old))
		return -1;

	if (old == head)
		return 0;

	pr_debug3("auxtrace idx %d old %#"PRIx64" head %#"PRIx64" diff %#"PRIx64"\n",
		  mm->idx, old, head, head - old);

	if (mm->mask) {
		head_off = head & mm->mask;
		old_off = old & mm->mask;
	} else {
		head_off = head % mm->len;
		old_off = old % mm->len;
	}

	if (head_off > old_off)
		size = head_off - old_off;
	else
		size = mm->len - (old_off - head_off);

	if (snapshot && size > snapshot_size)
		size = snapshot_size;

	ref = auxtrace_record__reference(itr);

	if (head > old || size <= head || mm->mask) {
		offset = head - size;
	} else {
		/*
		 * When the buffer size is not a power of 2, 'head' wraps at the
		 * highest multiple of the buffer size, so we have to subtract
		 * the remainder here.
		 */
		u64 rem = (0ULL - mm->len) % mm->len;

		offset = head - size - rem;
	}

	if (size > head_off) {
		len1 = size - head_off;
		data1 = &data[mm->len - len1];
		len2 = head_off;
		data2 = &data[0];
	} else {
		len1 = size;
		data1 = &data[head_off - len1];
		len2 = 0;
		data2 = NULL;
	}

	if (itr->alignment) {
		unsigned int unwanted = len1 % itr->alignment;

		len1 -= unwanted;
		size -= unwanted;
	}

	/* padding must be written by fn() e.g. record__process_auxtrace() */
	padding = size & (PERF_AUXTRACE_RECORD_ALIGNMENT - 1);
	if (padding)
		padding = PERF_AUXTRACE_RECORD_ALIGNMENT - padding;

	memset(&ev, 0, sizeof(ev));
	ev.auxtrace.header.type = PERF_RECORD_AUXTRACE;
	ev.auxtrace.header.size = sizeof(ev.auxtrace);
	ev.auxtrace.size = size + padding;
	ev.auxtrace.offset = offset;
	ev.auxtrace.reference = ref;
	ev.auxtrace.idx = mm->idx;
	ev.auxtrace.tid = mm->tid;
	ev.auxtrace.cpu = mm->cpu;

	if (fn(tool, map, &ev, data1, len1, data2, len2))
		return -1;

	mm->prev = head;

	if (!snapshot) {
		int err;

		err = auxtrace_mmap__write_tail(mm, head, kernel_is_64_bit);
		if (err < 0)
			return err;

		if (itr->read_finish) {
			err = itr->read_finish(itr, mm->idx);
			if (err < 0)
				return err;
		}
	}

	return 1;
}

int auxtrace_mmap__read(struct mmap *map, struct auxtrace_record *itr,
			struct perf_tool *tool, process_auxtrace_t fn)
{
	return __auxtrace_mmap__read(map, itr, tool, fn, false, 0);
}

int auxtrace_mmap__read_snapshot(struct mmap *map,
				 struct auxtrace_record *itr,
				 struct perf_tool *tool, process_auxtrace_t fn,
				 size_t snapshot_size)
{
	return __auxtrace_mmap__read(map, itr, tool, fn, true, snapshot_size);
}

/**
 * struct auxtrace_cache - hash table to implement a cache
 * @hashtable: the hashtable
 * @sz: hashtable size (number of hlists)
 * @entry_size: size of an entry
 * @limit: limit the number of entries to this maximum, when reached the cache
 *         is dropped and caching begins again with an empty cache
 * @cnt: current number of entries
 * @bits: hashtable size (@sz = 2^@bits)
 */
struct auxtrace_cache {
	struct hlist_head *hashtable;
	size_t sz;
	size_t entry_size;
	size_t limit;
	size_t cnt;
	unsigned int bits;
};

struct auxtrace_cache *auxtrace_cache__new(unsigned int bits, size_t entry_size,
					   unsigned int limit_percent)
{
	struct auxtrace_cache *c;
	struct hlist_head *ht;
	size_t sz, i;

	c = zalloc(sizeof(struct auxtrace_cache));
	if (!c)
		return NULL;

	sz = 1UL << bits;

	ht = calloc(sz, sizeof(struct hlist_head));
	if (!ht)
		goto out_free;

	for (i = 0; i < sz; i++)
		INIT_HLIST_HEAD(&ht[i]);

	c->hashtable = ht;
	c->sz = sz;
	c->entry_size = entry_size;
	c->limit = (c->sz * limit_percent) / 100;
	c->bits = bits;

	return c;

out_free:
	free(c);
	return NULL;
}

static void auxtrace_cache__drop(struct auxtrace_cache *c)
{
	struct auxtrace_cache_entry *entry;
	struct hlist_node *tmp;
	size_t i;

	if (!c)
		return;

	for (i = 0; i < c->sz; i++) {
		hlist_for_each_entry_safe(entry, tmp, &c->hashtable[i], hash) {
			hlist_del(&entry->hash);
			auxtrace_cache__free_entry(c, entry);
		}
	}

	c->cnt = 0;
}

void auxtrace_cache__free(struct auxtrace_cache *c)
{
	if (!c)
		return;

	auxtrace_cache__drop(c);
	zfree(&c->hashtable);
	free(c);
}

void *auxtrace_cache__alloc_entry(struct auxtrace_cache *c)
{
	return malloc(c->entry_size);
}

void auxtrace_cache__free_entry(struct auxtrace_cache *c __maybe_unused,
				void *entry)
{
	free(entry);
}

int auxtrace_cache__add(struct auxtrace_cache *c, u32 key,
			struct auxtrace_cache_entry *entry)
{
	if (c->limit && ++c->cnt > c->limit)
		auxtrace_cache__drop(c);

	entry->key = key;
	hlist_add_head(&entry->hash, &c->hashtable[hash_32(key, c->bits)]);

	return 0;
}

static struct auxtrace_cache_entry *auxtrace_cache__rm(struct auxtrace_cache *c,
						       u32 key)
{
	struct auxtrace_cache_entry *entry;
	struct hlist_head *hlist;
	struct hlist_node *n;

	if (!c)
		return NULL;

	hlist = &c->hashtable[hash_32(key, c->bits)];
	hlist_for_each_entry_safe(entry, n, hlist, hash) {
		if (entry->key == key) {
			hlist_del(&entry->hash);
			return entry;
		}
	}

	return NULL;
}

void auxtrace_cache__remove(struct auxtrace_cache *c, u32 key)
{
	struct auxtrace_cache_entry *entry = auxtrace_cache__rm(c, key);

	auxtrace_cache__free_entry(c, entry);
}

void *auxtrace_cache__lookup(struct auxtrace_cache *c, u32 key)
{
	struct auxtrace_cache_entry *entry;
	struct hlist_head *hlist;

	if (!c)
		return NULL;

	hlist = &c->hashtable[hash_32(key, c->bits)];
	hlist_for_each_entry(entry, hlist, hash) {
		if (entry->key == key)
			return entry;
	}

	return NULL;
}

static void addr_filter__free_str(struct addr_filter *filt)
{
	zfree(&filt->str);
	filt->action   = NULL;
	filt->sym_from = NULL;
	filt->sym_to   = NULL;
	filt->filename = NULL;
}

static struct addr_filter *addr_filter__new(void)
{
	struct addr_filter *filt = zalloc(sizeof(*filt));

	if (filt)
		INIT_LIST_HEAD(&filt->list);

	return filt;
}

static void addr_filter__free(struct addr_filter *filt)
{
	if (filt)
		addr_filter__free_str(filt);
	free(filt);
}

static void addr_filters__add(struct addr_filters *filts,
			      struct addr_filter *filt)
{
	list_add_tail(&filt->list, &filts->head);
	filts->cnt += 1;
}

static void addr_filters__del(struct addr_filters *filts,
			      struct addr_filter *filt)
{
	list_del_init(&filt->list);
	filts->cnt -= 1;
}

void addr_filters__init(struct addr_filters *filts)
{
	INIT_LIST_HEAD(&filts->head);
	filts->cnt = 0;
}

void addr_filters__exit(struct addr_filters *filts)
{
	struct addr_filter *filt, *n;

	list_for_each_entry_safe(filt, n, &filts->head, list) {
		addr_filters__del(filts, filt);
		addr_filter__free(filt);
	}
}

static int parse_num_or_str(char **inp, u64 *num, const char **str,
			    const char *str_delim)
{
	*inp += strspn(*inp, " ");

	if (isdigit(**inp)) {
		char *endptr;

		if (!num)
			return -EINVAL;
		errno = 0;
		*num = strtoull(*inp, &endptr, 0);
		if (errno)
			return -errno;
		if (endptr == *inp)
			return -EINVAL;
		*inp = endptr;
	} else {
		size_t n;

		if (!str)
			return -EINVAL;
		*inp += strspn(*inp, " ");
		*str = *inp;
		n = strcspn(*inp, str_delim);
		if (!n)
			return -EINVAL;
		*inp += n;
		if (**inp) {
			**inp = '\0';
			*inp += 1;
		}
	}
	return 0;
}

static int parse_action(struct addr_filter *filt)
{
	if (!strcmp(filt->action, "filter")) {
		filt->start = true;
		filt->range = true;
	} else if (!strcmp(filt->action, "start")) {
		filt->start = true;
	} else if (!strcmp(filt->action, "stop")) {
		filt->start = false;
	} else if (!strcmp(filt->action, "tracestop")) {
		filt->start = false;
		filt->range = true;
		filt->action += 5; /* Change 'tracestop' to 'stop' */
	} else {
		return -EINVAL;
	}
	return 0;
}

static int parse_sym_idx(char **inp, int *idx)
{
	*idx = -1;

	*inp += strspn(*inp, " ");

	if (**inp != '#')
		return 0;

	*inp += 1;

	if (**inp == 'g' || **inp == 'G') {
		*inp += 1;
		*idx = 0;
	} else {
		unsigned long num;
		char *endptr;

		errno = 0;
		num = strtoul(*inp, &endptr, 0);
		if (errno)
			return -errno;
		if (endptr == *inp || num > INT_MAX)
			return -EINVAL;
		*inp = endptr;
		*idx = num;
	}

	return 0;
}

static int parse_addr_size(char **inp, u64 *num, const char **str, int *idx)
{
	int err = parse_num_or_str(inp, num, str, " ");

	if (!err && *str)
		err = parse_sym_idx(inp, idx);

	return err;
}

static int parse_one_filter(struct addr_filter *filt, const char **filter_inp)
{
	char *fstr;
	int err;

	filt->str = fstr = strdup(*filter_inp);
	if (!fstr)
		return -ENOMEM;

	err = parse_num_or_str(&fstr, NULL, &filt->action, " ");
	if (err)
		goto out_err;

	err = parse_action(filt);
	if (err)
		goto out_err;

	err = parse_addr_size(&fstr, &filt->addr, &filt->sym_from,
			      &filt->sym_from_idx);
	if (err)
		goto out_err;

	fstr += strspn(fstr, " ");

	if (*fstr == '/') {
		fstr += 1;
		err = parse_addr_size(&fstr, &filt->size, &filt->sym_to,
				      &filt->sym_to_idx);
		if (err)
			goto out_err;
		filt->range = true;
	}

	fstr += strspn(fstr, " ");

	if (*fstr == '@') {
		fstr += 1;
		err = parse_num_or_str(&fstr, NULL, &filt->filename, " ,");
		if (err)
			goto out_err;
	}

	fstr += strspn(fstr, " ,");

	*filter_inp += fstr - filt->str;

	return 0;

out_err:
	addr_filter__free_str(filt);

	return err;
}

int addr_filters__parse_bare_filter(struct addr_filters *filts,
				    const char *filter)
{
	struct addr_filter *filt;
	const char *fstr = filter;
	int err;

	while (*fstr) {
		filt = addr_filter__new();
		err = parse_one_filter(filt, &fstr);
		if (err) {
			addr_filter__free(filt);
			addr_filters__exit(filts);
			return err;
		}
		addr_filters__add(filts, filt);
	}

	return 0;
}

struct sym_args {
	const char	*name;
	u64		start;
	u64		size;
	int		idx;
	int		cnt;
	bool		started;
	bool		global;
	bool		selected;
	bool		duplicate;
	bool		near;
};

static bool kern_sym_match(struct sym_args *args, const char *name, char type)
{
	/* A function with the same name, and global or the n'th found or any */
	return kallsyms__is_function(type) &&
	       !strcmp(name, args->name) &&
	       ((args->global && isupper(type)) ||
		(args->selected && ++(args->cnt) == args->idx) ||
		(!args->global && !args->selected));
}

static int find_kern_sym_cb(void *arg, const char *name, char type, u64 start)
{
	struct sym_args *args = arg;

	if (args->started) {
		if (!args->size)
			args->size = start - args->start;
		if (args->selected) {
			if (args->size)
				return 1;
		} else if (kern_sym_match(args, name, type)) {
			args->duplicate = true;
			return 1;
		}
	} else if (kern_sym_match(args, name, type)) {
		args->started = true;
		args->start = start;
	}

	return 0;
}

static int print_kern_sym_cb(void *arg, const char *name, char type, u64 start)
{
	struct sym_args *args = arg;

	if (kern_sym_match(args, name, type)) {
		pr_err("#%d\t0x%"PRIx64"\t%c\t%s\n",
		       ++args->cnt, start, type, name);
		args->near = true;
	} else if (args->near) {
		args->near = false;
		pr_err("\t\twhich is near\t\t%s\n", name);
	}

	return 0;
}

static int sym_not_found_error(const char *sym_name, int idx)
{
	if (idx > 0) {
		pr_err("N'th occurrence (N=%d) of symbol '%s' not found.\n",
		       idx, sym_name);
	} else if (!idx) {
		pr_err("Global symbol '%s' not found.\n", sym_name);
	} else {
		pr_err("Symbol '%s' not found.\n", sym_name);
	}
	pr_err("Note that symbols must be functions.\n");

	return -EINVAL;
}

static int find_kern_sym(const char *sym_name, u64 *start, u64 *size, int idx)
{
	struct sym_args args = {
		.name = sym_name,
		.idx = idx,
		.global = !idx,
		.selected = idx > 0,
	};
	int err;

	*start = 0;
	*size = 0;

	err = kallsyms__parse("/proc/kallsyms", &args, find_kern_sym_cb);
	if (err < 0) {
		pr_err("Failed to parse /proc/kallsyms\n");
		return err;
	}

	if (args.duplicate) {
		pr_err("Multiple kernel symbols with name '%s'\n", sym_name);
		args.cnt = 0;
		kallsyms__parse("/proc/kallsyms", &args, print_kern_sym_cb);
		pr_err("Disambiguate symbol name by inserting #n after the name e.g. %s #2\n",
		       sym_name);
		pr_err("Or select a global symbol by inserting #0 or #g or #G\n");
		return -EINVAL;
	}

	if (!args.started) {
		pr_err("Kernel symbol lookup: ");
		return sym_not_found_error(sym_name, idx);
	}

	*start = args.start;
	*size = args.size;

	return 0;
}

static int find_entire_kern_cb(void *arg, const char *name __maybe_unused,
			       char type, u64 start)
{
	struct sym_args *args = arg;

	if (!kallsyms__is_function(type))
		return 0;

	if (!args->started) {
		args->started = true;
		args->start = start;
	}
	/* Don't know exactly where the kernel ends, so we add a page */
	args->size = round_up(start, page_size) + page_size - args->start;

	return 0;
}

static int addr_filter__entire_kernel(struct addr_filter *filt)
{
	struct sym_args args = { .started = false };
	int err;

	err = kallsyms__parse("/proc/kallsyms", &args, find_entire_kern_cb);
	if (err < 0 || !args.started) {
		pr_err("Failed to parse /proc/kallsyms\n");
		return err;
	}

	filt->addr = args.start;
	filt->size = args.size;

	return 0;
}

static int check_end_after_start(struct addr_filter *filt, u64 start, u64 size)
{
	if (start + size >= filt->addr)
		return 0;

	if (filt->sym_from) {
		pr_err("Symbol '%s' (0x%"PRIx64") comes before '%s' (0x%"PRIx64")\n",
		       filt->sym_to, start, filt->sym_from, filt->addr);
	} else {
		pr_err("Symbol '%s' (0x%"PRIx64") comes before address 0x%"PRIx64")\n",
		       filt->sym_to, start, filt->addr);
	}

	return -EINVAL;
}

static int addr_filter__resolve_kernel_syms(struct addr_filter *filt)
{
	bool no_size = false;
	u64 start, size;
	int err;

	if (symbol_conf.kptr_restrict) {
		pr_err("Kernel addresses are restricted. Unable to resolve kernel symbols.\n");
		return -EINVAL;
	}

	if (filt->sym_from && !strcmp(filt->sym_from, "*"))
		return addr_filter__entire_kernel(filt);

	if (filt->sym_from) {
		err = find_kern_sym(filt->sym_from, &start, &size,
				    filt->sym_from_idx);
		if (err)
			return err;
		filt->addr = start;
		if (filt->range && !filt->size && !filt->sym_to) {
			filt->size = size;
			no_size = !size;
		}
	}

	if (filt->sym_to) {
		err = find_kern_sym(filt->sym_to, &start, &size,
				    filt->sym_to_idx);
		if (err)
			return err;

		err = check_end_after_start(filt, start, size);
		if (err)
			return err;
		filt->size = start + size - filt->addr;
		no_size = !size;
	}

	/* The very last symbol in kallsyms does not imply a particular size */
	if (no_size) {
		pr_err("Cannot determine size of symbol '%s'\n",
		       filt->sym_to ? filt->sym_to : filt->sym_from);
		return -EINVAL;
	}

	return 0;
}

static struct dso *load_dso(const char *name)
{
	struct map *map;
	struct dso *dso;

	map = dso__new_map(name);
	if (!map)
		return NULL;

	if (map__load(map) < 0)
		pr_err("File '%s' not found or has no symbols.\n", name);

	dso = dso__get(map->dso);

	map__put(map);

	return dso;
}

static bool dso_sym_match(struct symbol *sym, const char *name, int *cnt,
			  int idx)
{
	/* Same name, and global or the n'th found or any */
	return !arch__compare_symbol_names(name, sym->name) &&
	       ((!idx && sym->binding == STB_GLOBAL) ||
		(idx > 0 && ++*cnt == idx) ||
		idx < 0);
}

static void print_duplicate_syms(struct dso *dso, const char *sym_name)
{
	struct symbol *sym;
	bool near = false;
	int cnt = 0;

	pr_err("Multiple symbols with name '%s'\n", sym_name);

	sym = dso__first_symbol(dso);
	while (sym) {
		if (dso_sym_match(sym, sym_name, &cnt, -1)) {
			pr_err("#%d\t0x%"PRIx64"\t%c\t%s\n",
			       ++cnt, sym->start,
			       sym->binding == STB_GLOBAL ? 'g' :
			       sym->binding == STB_LOCAL  ? 'l' : 'w',
			       sym->name);
			near = true;
		} else if (near) {
			near = false;
			pr_err("\t\twhich is near\t\t%s\n", sym->name);
		}
		sym = dso__next_symbol(sym);
	}

	pr_err("Disambiguate symbol name by inserting #n after the name e.g. %s #2\n",
	       sym_name);
	pr_err("Or select a global symbol by inserting #0 or #g or #G\n");
}

static int find_dso_sym(struct dso *dso, const char *sym_name, u64 *start,
			u64 *size, int idx)
{
	struct symbol *sym;
	int cnt = 0;

	*start = 0;
	*size = 0;

	sym = dso__first_symbol(dso);
	while (sym) {
		if (*start) {
			if (!*size)
				*size = sym->start - *start;
			if (idx > 0) {
				if (*size)
					return 1;
			} else if (dso_sym_match(sym, sym_name, &cnt, idx)) {
				print_duplicate_syms(dso, sym_name);
				return -EINVAL;
			}
		} else if (dso_sym_match(sym, sym_name, &cnt, idx)) {
			*start = sym->start;
			*size = sym->end - sym->start;
		}
		sym = dso__next_symbol(sym);
	}

	if (!*start)
		return sym_not_found_error(sym_name, idx);

	return 0;
}

static int addr_filter__entire_dso(struct addr_filter *filt, struct dso *dso)
{
	if (dso__data_file_size(dso, NULL)) {
		pr_err("Failed to determine filter for %s\nCannot determine file size.\n",
		       filt->filename);
		return -EINVAL;
	}

	filt->addr = 0;
	filt->size = dso->data.file_size;

	return 0;
}

static int addr_filter__resolve_syms(struct addr_filter *filt)
{
	u64 start, size;
	struct dso *dso;
	int err = 0;

	if (!filt->sym_from && !filt->sym_to)
		return 0;

	if (!filt->filename)
		return addr_filter__resolve_kernel_syms(filt);

	dso = load_dso(filt->filename);
	if (!dso) {
		pr_err("Failed to load symbols from: %s\n", filt->filename);
		return -EINVAL;
	}

	if (filt->sym_from && !strcmp(filt->sym_from, "*")) {
		err = addr_filter__entire_dso(filt, dso);
		goto put_dso;
	}

	if (filt->sym_from) {
		err = find_dso_sym(dso, filt->sym_from, &start, &size,
				   filt->sym_from_idx);
		if (err)
			goto put_dso;
		filt->addr = start;
		if (filt->range && !filt->size && !filt->sym_to)
			filt->size = size;
	}

	if (filt->sym_to) {
		err = find_dso_sym(dso, filt->sym_to, &start, &size,
				   filt->sym_to_idx);
		if (err)
			goto put_dso;

		err = check_end_after_start(filt, start, size);
		if (err)
			return err;

		filt->size = start + size - filt->addr;
	}

put_dso:
	dso__put(dso);

	return err;
}

static char *addr_filter__to_str(struct addr_filter *filt)
{
	char filename_buf[PATH_MAX];
	const char *at = "";
	const char *fn = "";
	char *filter;
	int err;

	if (filt->filename) {
		at = "@";
		fn = realpath(filt->filename, filename_buf);
		if (!fn)
			return NULL;
	}

	if (filt->range) {
		err = asprintf(&filter, "%s 0x%"PRIx64"/0x%"PRIx64"%s%s",
			       filt->action, filt->addr, filt->size, at, fn);
	} else {
		err = asprintf(&filter, "%s 0x%"PRIx64"%s%s",
			       filt->action, filt->addr, at, fn);
	}

	return err < 0 ? NULL : filter;
}

static int parse_addr_filter(struct evsel *evsel, const char *filter,
			     int max_nr)
{
	struct addr_filters filts;
	struct addr_filter *filt;
	int err;

	addr_filters__init(&filts);

	err = addr_filters__parse_bare_filter(&filts, filter);
	if (err)
		goto out_exit;

	if (filts.cnt > max_nr) {
		pr_err("Error: number of address filters (%d) exceeds maximum (%d)\n",
		       filts.cnt, max_nr);
		err = -EINVAL;
		goto out_exit;
	}

	list_for_each_entry(filt, &filts.head, list) {
		char *new_filter;

		err = addr_filter__resolve_syms(filt);
		if (err)
			goto out_exit;

		new_filter = addr_filter__to_str(filt);
		if (!new_filter) {
			err = -ENOMEM;
			goto out_exit;
		}

		if (evsel__append_addr_filter(evsel, new_filter)) {
			err = -ENOMEM;
			goto out_exit;
		}
	}

out_exit:
	addr_filters__exit(&filts);

	if (err) {
		pr_err("Failed to parse address filter: '%s'\n", filter);
		pr_err("Filter format is: filter|start|stop|tracestop <start symbol or address> [/ <end symbol or size>] [@<file name>]\n");
		pr_err("Where multiple filters are separated by space or comma.\n");
	}

	return err;
}

static int evsel__nr_addr_filter(struct evsel *evsel)
{
	struct perf_pmu *pmu = evsel__find_pmu(evsel);
	int nr_addr_filters = 0;

	if (!pmu)
		return 0;

	perf_pmu__scan_file(pmu, "nr_addr_filters", "%d", &nr_addr_filters);

	return nr_addr_filters;
}

int auxtrace_parse_filters(struct evlist *evlist)
{
	struct evsel *evsel;
	char *filter;
	int err, max_nr;

	evlist__for_each_entry(evlist, evsel) {
		filter = evsel->filter;
		max_nr = evsel__nr_addr_filter(evsel);
		if (!filter || !max_nr)
			continue;
		evsel->filter = NULL;
		err = parse_addr_filter(evsel, filter, max_nr);
		free(filter);
		if (err)
			return err;
		pr_debug("Address filter: %s\n", evsel->filter);
	}

	return 0;
}

int auxtrace__process_event(struct perf_session *session, union perf_event *event,
			    struct perf_sample *sample, struct perf_tool *tool)
{
	if (!session->auxtrace)
		return 0;

	return session->auxtrace->process_event(session, event, sample, tool);
}

void auxtrace__dump_auxtrace_sample(struct perf_session *session,
				    struct perf_sample *sample)
{
	if (!session->auxtrace || !session->auxtrace->dump_auxtrace_sample ||
	    auxtrace__dont_decode(session))
		return;

	session->auxtrace->dump_auxtrace_sample(session, sample);
}

int auxtrace__flush_events(struct perf_session *session, struct perf_tool *tool)
{
	if (!session->auxtrace)
		return 0;

	return session->auxtrace->flush_events(session, tool);
}

void auxtrace__free_events(struct perf_session *session)
{
	if (!session->auxtrace)
		return;

	return session->auxtrace->free_events(session);
}

void auxtrace__free(struct perf_session *session)
{
	if (!session->auxtrace)
		return;

	return session->auxtrace->free(session);
}

bool auxtrace__evsel_is_auxtrace(struct perf_session *session,
				 struct evsel *evsel)
{
	if (!session->auxtrace || !session->auxtrace->evsel_is_auxtrace)
		return false;

	return session->auxtrace->evsel_is_auxtrace(session, evsel);
}<|MERGE_RESOLUTION|>--- conflicted
+++ resolved
@@ -181,11 +181,7 @@
 	mp->idx = idx;
 
 	if (per_cpu) {
-<<<<<<< HEAD
-		mp->cpu = perf_cpu_map__cpu(evlist->core.user_requested_cpus, idx);
-=======
 		mp->cpu = perf_cpu_map__cpu(evlist->core.all_cpus, idx);
->>>>>>> 88084a3d
 		if (evlist->core.threads)
 			mp->tid = perf_thread_map__pid(evlist->core.threads, 0);
 		else
