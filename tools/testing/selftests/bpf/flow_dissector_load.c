--- conflicted
+++ resolved
@@ -26,11 +26,7 @@
 	struct bpf_object *obj;
 
 	ret = bpf_flow_load(&obj, cfg_path_name, cfg_section_name,
-<<<<<<< HEAD
-			    cfg_map_name, &prog_fd);
-=======
 			    cfg_map_name, NULL, &prog_fd, NULL);
->>>>>>> 0ecfebd2
 	if (ret)
 		error(1, 0, "bpf_flow_load %s", cfg_path_name);
 
