--- conflicted
+++ resolved
@@ -213,11 +213,7 @@
 {
 	ext2_inode_cachep = kmem_cache_create_usercopy("ext2_inode_cache",
 				sizeof(struct ext2_inode_info), 0,
-<<<<<<< HEAD
 				SLAB_RECLAIM_ACCOUNT | SLAB_ACCOUNT,
-=======
-				SLAB_RECLAIM_ACCOUNT|SLAB_ACCOUNT,
->>>>>>> a78e41a6
 				offsetof(struct ext2_inode_info, i_data),
 				sizeof_field(struct ext2_inode_info, i_data),
 				init_once);
